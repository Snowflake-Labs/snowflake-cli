# serializer version: 1
# name: test_help_messages[app.bundle]
  '''
                                                                                  
   Usage: default app bundle [OPTIONS]                                            
                                                                                  
   Prepares a local folder with configured app artifacts.                         
                                                                                  
  ╭─ Options ────────────────────────────────────────────────────────────────────╮
  │ --project  -p      TEXT  Path where the Native app project resides. Defaults │
  │                          to current working directory.                       │
  │ --help     -h            Show this message and exit.                         │
  ╰──────────────────────────────────────────────────────────────────────────────╯
  ╭─ Global configuration ───────────────────────────────────────────────────────╮
  │ --format           [TABLE|JSON]  Specifies the output format.                │
  │                                  [default: TABLE]                            │
  │ --verbose  -v                    Displays log entries for log levels `info`  │
  │                                  and higher.                                 │
  │ --debug                          Displays log entries for log levels `debug` │
  │                                  and higher; debug logs contains additional  │
  │                                  information.                                │
  │ --silent                         Turns off intermediate output to console.   │
  ╰──────────────────────────────────────────────────────────────────────────────╯
  
  
  '''
# ---
# name: test_help_messages[app.init]
  '''
                                                                                  
   Usage: default app init [OPTIONS] PATH                                         
                                                                                  
   Initializes a Native Apps project.                                             
                                                                                  
  ╭─ Arguments ──────────────────────────────────────────────────────────────────╮
  │ *    path      TEXT  Directory to be initialized with the Native Application │
  │                      project. This directory must not already exist.         │
  │                      [default: None]                                         │
  │                      [required]                                              │
  ╰──────────────────────────────────────────────────────────────────────────────╯
  ╭─ Options ────────────────────────────────────────────────────────────────────╮
  │ --name                   TEXT  The name of the native application project to │
  │                                include in snowflake.yml. When not specified, │
  │                                it is generated from the name of the          │
  │                                directory. Names are assumed to be unquoted   │
  │                                identifiers whenever possible, but can be     │
  │                                forced to be quoted by including the          │
  │                                surrounding quote characters in the provided  │
  │                                value.                                        │
  │                                [default: None]                               │
  │ --template-repo          TEXT  Specifies the git URL to a template           │
  │                                repository, which can be a template itself or │
  │                                contain many templates inside it, such as     │
  │                                https://github.com/snowflakedb/native-apps-t… │
  │                                for all official Snowflake templates. If      │
  │                                using a private Github repo, you might be     │
  │                                prompted to enter your Github username and    │
  │                                password. Please use your personal access     │
  │                                token in the password prompt, and refer to    │
  │                                https://docs.github.com/en/get-started/getti… │
  │                                for information on currently recommended      │
  │                                modes of authentication.                      │
  │                                [default: None]                               │
  │ --template               TEXT  A specific template name within the template  │
  │                                repo to use as template for the Native Apps   │
  │                                project. Example: Default is basic if         │
  │                                `--template-repo` is                          │
  │                                https://github.com/snowflakedb/native-apps-t… │
  │                                and None if any other --template-repo is      │
  │                                specified.                                    │
  │                                [default: None]                               │
  │ --help           -h            Show this message and exit.                   │
  ╰──────────────────────────────────────────────────────────────────────────────╯
  ╭─ Global configuration ───────────────────────────────────────────────────────╮
  │ --format           [TABLE|JSON]  Specifies the output format.                │
  │                                  [default: TABLE]                            │
  │ --verbose  -v                    Displays log entries for log levels `info`  │
  │                                  and higher.                                 │
  │ --debug                          Displays log entries for log levels `debug` │
  │                                  and higher; debug logs contains additional  │
  │                                  information.                                │
  │ --silent                         Turns off intermediate output to console.   │
  ╰──────────────────────────────────────────────────────────────────────────────╯
  
  
  '''
# ---
# name: test_help_messages[app.open]
  '''
                                                                                  
   Usage: default app open [OPTIONS]                                              
                                                                                  
   Opens the application inside of your browser, once it has been installed in    
   your account.                                                                  
                                                                                  
  ╭─ Options ────────────────────────────────────────────────────────────────────╮
  │ --project  -p      TEXT  Path where the Native app project resides. Defaults │
  │                          to current working directory.                       │
  │ --help     -h            Show this message and exit.                         │
  ╰──────────────────────────────────────────────────────────────────────────────╯
  ╭─ Connection configuration ───────────────────────────────────────────────────╮
  │ --connection,--environment  -c      TEXT  Name of the connection, as defined │
  │                                           in your `config.toml`. Default:    │
  │                                           `default`.                         │
  │ --account,--accountname             TEXT  Name assigned to your Snowflake    │
  │                                           account. Overrides the value       │
  │                                           specified for the connection.      │
  │ --user,--username                   TEXT  Username to connect to Snowflake.  │
  │                                           Overrides the value specified for  │
  │                                           the connection.                    │
  │ --password                          TEXT  Snowflake password. Overrides the  │
  │                                           value specified for the            │
  │                                           connection.                        │
  │ --authenticator                     TEXT  Snowflake authenticator. Overrides │
  │                                           the value specified for the        │
  │                                           connection.                        │
  │ --private-key-path                  TEXT  Snowflake private key path.        │
  │                                           Overrides the value specified for  │
  │                                           the connection.                    │
  │ --database,--dbname                 TEXT  Database to use. Overrides the     │
  │                                           value specified for the            │
  │                                           connection.                        │
  │ --schema,--schemaname               TEXT  Database schema to use. Overrides  │
  │                                           the value specified for the        │
  │                                           connection.                        │
  │ --role,--rolename                   TEXT  Role to use. Overrides the value   │
  │                                           specified for the connection.      │
  │ --warehouse                         TEXT  Warehouse to use. Overrides the    │
  │                                           value specified for the            │
  │                                           connection.                        │
  │ --temporary-connection      -x            Uses connection defined with       │
  │                                           command line parameters, instead   │
  │                                           of one defined in config           │
  │ --mfa-passcode                      TEXT  Token to use for multi-factor      │
  │                                           authentication (MFA)               │
  ╰──────────────────────────────────────────────────────────────────────────────╯
  ╭─ Global configuration ───────────────────────────────────────────────────────╮
  │ --format           [TABLE|JSON]  Specifies the output format.                │
  │                                  [default: TABLE]                            │
  │ --verbose  -v                    Displays log entries for log levels `info`  │
  │                                  and higher.                                 │
  │ --debug                          Displays log entries for log levels `debug` │
  │                                  and higher; debug logs contains additional  │
  │                                  information.                                │
  │ --silent                         Turns off intermediate output to console.   │
  ╰──────────────────────────────────────────────────────────────────────────────╯
  
  
  '''
# ---
# name: test_help_messages[app.run]
  '''
                                                                                  
   Usage: default app run [OPTIONS]                                               
                                                                                  
   Creates an application package in your Snowflake account, uploads code files   
   to its stage, then creates (or upgrades) a development-mode instance of that   
   application.                                                                   
                                                                                  
  ╭─ Options ────────────────────────────────────────────────────────────────────╮
  │ --version                         TEXT  The identifier or version name of    │
  │                                         the version of an existing           │
  │                                         application package from which you   │
  │                                         want to create an application        │
  │                                         instance. The application and        │
  │                                         application package names are        │
  │                                         determined from the project          │
  │                                         definition file.                     │
  │                                         [default: None]                      │
  │ --patch                           TEXT  The patch number under the given     │
  │                                         `--version` of an existing           │
  │                                         application package that should be   │
  │                                         used to create an application        │
  │                                         instance. The application and        │
  │                                         application package names are        │
  │                                         determined from the project          │
  │                                         definition file.                     │
  │                                         [default: None]                      │
  │ --from-release-directive                Creates or upgrades an application   │
  │                                         to the version and patch specified   │
  │                                         by the release directive applicable  │
  │                                         to your Snowflake account. The       │
  │                                         command fails if no release          │
  │                                         directive exists for your Snowflake  │
  │                                         account for a given application      │
  │                                         package, which is determined from    │
  │                                         the project definition file.         │
  │                                         Default: unset.                      │
  │ --interactive             -i            When enabled, this option displays   │
  │                                         prompts even if the standard input   │
  │                                         and output are not terminal devices. │
  │                                         Defaults to unset.                   │
  │ --force                                 When enabled, this option causes the │
  │                                         command to implicitly approve any    │
  │                                         prompts that arise. You should       │
  │                                         enable this option if interactive    │
  │                                         mode is not specified and if you     │
  │                                         want perform potentially destructive │
  │                                         actions. Defaults to unset.          │
  │ --project                 -p      TEXT  Path where the Native app project    │
  │                                         resides. Defaults to current working │
  │                                         directory.                           │
  │ --help                    -h            Show this message and exit.          │
  ╰──────────────────────────────────────────────────────────────────────────────╯
  ╭─ Connection configuration ───────────────────────────────────────────────────╮
  │ --connection,--environment  -c      TEXT  Name of the connection, as defined │
  │                                           in your `config.toml`. Default:    │
  │                                           `default`.                         │
  │ --account,--accountname             TEXT  Name assigned to your Snowflake    │
  │                                           account. Overrides the value       │
  │                                           specified for the connection.      │
  │ --user,--username                   TEXT  Username to connect to Snowflake.  │
  │                                           Overrides the value specified for  │
  │                                           the connection.                    │
  │ --password                          TEXT  Snowflake password. Overrides the  │
  │                                           value specified for the            │
  │                                           connection.                        │
  │ --authenticator                     TEXT  Snowflake authenticator. Overrides │
  │                                           the value specified for the        │
  │                                           connection.                        │
  │ --private-key-path                  TEXT  Snowflake private key path.        │
  │                                           Overrides the value specified for  │
  │                                           the connection.                    │
  │ --database,--dbname                 TEXT  Database to use. Overrides the     │
  │                                           value specified for the            │
  │                                           connection.                        │
  │ --schema,--schemaname               TEXT  Database schema to use. Overrides  │
  │                                           the value specified for the        │
  │                                           connection.                        │
  │ --role,--rolename                   TEXT  Role to use. Overrides the value   │
  │                                           specified for the connection.      │
  │ --warehouse                         TEXT  Warehouse to use. Overrides the    │
  │                                           value specified for the            │
  │                                           connection.                        │
  │ --temporary-connection      -x            Uses connection defined with       │
  │                                           command line parameters, instead   │
  │                                           of one defined in config           │
  │ --mfa-passcode                      TEXT  Token to use for multi-factor      │
  │                                           authentication (MFA)               │
  ╰──────────────────────────────────────────────────────────────────────────────╯
  ╭─ Global configuration ───────────────────────────────────────────────────────╮
  │ --format           [TABLE|JSON]  Specifies the output format.                │
  │                                  [default: TABLE]                            │
  │ --verbose  -v                    Displays log entries for log levels `info`  │
  │                                  and higher.                                 │
  │ --debug                          Displays log entries for log levels `debug` │
  │                                  and higher; debug logs contains additional  │
  │                                  information.                                │
  │ --silent                         Turns off intermediate output to console.   │
  ╰──────────────────────────────────────────────────────────────────────────────╯
  
  
  '''
# ---
# name: test_help_messages[app.teardown]
  '''
                                                                                  
   Usage: default app teardown [OPTIONS]                                          
                                                                                  
   Attempts to drop both the application and package as defined in the project    
   definition file.                                                               
                                                                                  
  ╭─ Options ────────────────────────────────────────────────────────────────────╮
  │ --force                  When enabled, this option causes the command to     │
  │                          implicitly approve any prompts that arise. You      │
  │                          should enable this option if interactive mode is    │
  │                          not specified and if you want perform potentially   │
  │                          destructive actions. Defaults to unset.             │
  │ --project  -p      TEXT  Path where the Native app project resides. Defaults │
  │                          to current working directory.                       │
  │ --help     -h            Show this message and exit.                         │
  ╰──────────────────────────────────────────────────────────────────────────────╯
  ╭─ Connection configuration ───────────────────────────────────────────────────╮
  │ --connection,--environment  -c      TEXT  Name of the connection, as defined │
  │                                           in your `config.toml`. Default:    │
  │                                           `default`.                         │
  │ --account,--accountname             TEXT  Name assigned to your Snowflake    │
  │                                           account. Overrides the value       │
  │                                           specified for the connection.      │
  │ --user,--username                   TEXT  Username to connect to Snowflake.  │
  │                                           Overrides the value specified for  │
  │                                           the connection.                    │
  │ --password                          TEXT  Snowflake password. Overrides the  │
  │                                           value specified for the            │
  │                                           connection.                        │
  │ --authenticator                     TEXT  Snowflake authenticator. Overrides │
  │                                           the value specified for the        │
  │                                           connection.                        │
  │ --private-key-path                  TEXT  Snowflake private key path.        │
  │                                           Overrides the value specified for  │
  │                                           the connection.                    │
  │ --database,--dbname                 TEXT  Database to use. Overrides the     │
  │                                           value specified for the            │
  │                                           connection.                        │
  │ --schema,--schemaname               TEXT  Database schema to use. Overrides  │
  │                                           the value specified for the        │
  │                                           connection.                        │
  │ --role,--rolename                   TEXT  Role to use. Overrides the value   │
  │                                           specified for the connection.      │
  │ --warehouse                         TEXT  Warehouse to use. Overrides the    │
  │                                           value specified for the            │
  │                                           connection.                        │
  │ --temporary-connection      -x            Uses connection defined with       │
  │                                           command line parameters, instead   │
  │                                           of one defined in config           │
  │ --mfa-passcode                      TEXT  Token to use for multi-factor      │
  │                                           authentication (MFA)               │
  ╰──────────────────────────────────────────────────────────────────────────────╯
  ╭─ Global configuration ───────────────────────────────────────────────────────╮
  │ --format           [TABLE|JSON]  Specifies the output format.                │
  │                                  [default: TABLE]                            │
  │ --verbose  -v                    Displays log entries for log levels `info`  │
  │                                  and higher.                                 │
  │ --debug                          Displays log entries for log levels `debug` │
  │                                  and higher; debug logs contains additional  │
  │                                  information.                                │
  │ --silent                         Turns off intermediate output to console.   │
  ╰──────────────────────────────────────────────────────────────────────────────╯
  
  
  '''
# ---
# name: test_help_messages[app.version.create]
  '''
                                                                                  
   Usage: default app version create [OPTIONS] [VERSION]                          
                                                                                  
   Adds a new patch to the provided version for your application package. If the  
   version does not exist, creates a version with patch 0.                        
                                                                                  
  ╭─ Arguments ──────────────────────────────────────────────────────────────────╮
  │   version      [VERSION]  Version of the app package for which you want to a │
  │                           version or patch. Defaults to the version          │
  │                           specified in the `manifest.yml` file.              │
  │                           [default: None]                                    │
  ╰──────────────────────────────────────────────────────────────────────────────╯
  ╭─ Options ────────────────────────────────────────────────────────────────────╮
  │ --patch                   TEXT  The patch number you want to create for an   │
  │                                 existing version. Defaults to undefined if   │
  │                                 it is not set, which means the CLI either    │
  │                                 uses the patch specified in the              │
  │                                 `manifest.yml` file or automatically         │
  │                                 generates a new patch number.                │
  │                                 [default: None]                              │
  │ --skip-git-check                When enabled, the CLI skips checking if your │
  │                                 project has any untracked or stages files in │
  │                                 git. Default: unset.                         │
  │ --interactive     -i            When enabled, this option displays prompts   │
  │                                 even if the standard input and output are    │
  │                                 not terminal devices. Defaults to unset.     │
  │ --force                         When enabled, this option causes the command │
  │                                 to implicitly approve any prompts that       │
  │                                 arise. You should enable this option if      │
  │                                 interactive mode is not specified and if you │
  │                                 want perform potentially destructive         │
  │                                 actions. Defaults to unset.                  │
  │ --project         -p      TEXT  Path where the Native app project resides.   │
  │                                 Defaults to current working directory.       │
  │ --help            -h            Show this message and exit.                  │
  ╰──────────────────────────────────────────────────────────────────────────────╯
  ╭─ Connection configuration ───────────────────────────────────────────────────╮
  │ --connection,--environment  -c      TEXT  Name of the connection, as defined │
  │                                           in your `config.toml`. Default:    │
  │                                           `default`.                         │
  │ --account,--accountname             TEXT  Name assigned to your Snowflake    │
  │                                           account. Overrides the value       │
  │                                           specified for the connection.      │
  │ --user,--username                   TEXT  Username to connect to Snowflake.  │
  │                                           Overrides the value specified for  │
  │                                           the connection.                    │
  │ --password                          TEXT  Snowflake password. Overrides the  │
  │                                           value specified for the            │
  │                                           connection.                        │
  │ --authenticator                     TEXT  Snowflake authenticator. Overrides │
  │                                           the value specified for the        │
  │                                           connection.                        │
  │ --private-key-path                  TEXT  Snowflake private key path.        │
  │                                           Overrides the value specified for  │
  │                                           the connection.                    │
  │ --database,--dbname                 TEXT  Database to use. Overrides the     │
  │                                           value specified for the            │
  │                                           connection.                        │
  │ --schema,--schemaname               TEXT  Database schema to use. Overrides  │
  │                                           the value specified for the        │
  │                                           connection.                        │
  │ --role,--rolename                   TEXT  Role to use. Overrides the value   │
  │                                           specified for the connection.      │
  │ --warehouse                         TEXT  Warehouse to use. Overrides the    │
  │                                           value specified for the            │
  │                                           connection.                        │
  │ --temporary-connection      -x            Uses connection defined with       │
  │                                           command line parameters, instead   │
  │                                           of one defined in config           │
  │ --mfa-passcode                      TEXT  Token to use for multi-factor      │
  │                                           authentication (MFA)               │
  ╰──────────────────────────────────────────────────────────────────────────────╯
  ╭─ Global configuration ───────────────────────────────────────────────────────╮
  │ --format           [TABLE|JSON]  Specifies the output format.                │
  │                                  [default: TABLE]                            │
  │ --verbose  -v                    Displays log entries for log levels `info`  │
  │                                  and higher.                                 │
  │ --debug                          Displays log entries for log levels `debug` │
  │                                  and higher; debug logs contains additional  │
  │                                  information.                                │
  │ --silent                         Turns off intermediate output to console.   │
  ╰──────────────────────────────────────────────────────────────────────────────╯
  
  
  '''
# ---
# name: test_help_messages[app.version.drop]
  '''
                                                                                  
   Usage: default app version drop [OPTIONS] [VERSION]                            
                                                                                  
   Drops a version associated with your application package. Version can either   
   be passed in as an argument to the command or read from the `manifest.yml`     
   file. Dropping patches is not allowed.                                         
                                                                                  
  ╭─ Arguments ──────────────────────────────────────────────────────────────────╮
  │   version      [VERSION]  Version of the app package that you want to drop.  │
  │                           Defaults to the version specified in the           │
  │                           `manifest.yml` file.                               │
  │                           [default: None]                                    │
  ╰──────────────────────────────────────────────────────────────────────────────╯
  ╭─ Options ────────────────────────────────────────────────────────────────────╮
  │ --interactive  -i            When enabled, this option displays prompts even │
  │                              if the standard input and output are not        │
  │                              terminal devices. Defaults to unset.            │
  │ --force                      When enabled, this option causes the command to │
  │                              implicitly approve any prompts that arise. You  │
  │                              should enable this option if interactive mode   │
  │                              is not specified and if you want perform        │
  │                              potentially destructive actions. Defaults to    │
  │                              unset.                                          │
  │ --project      -p      TEXT  Path where the Native app project resides.      │
  │                              Defaults to current working directory.          │
  │ --help         -h            Show this message and exit.                     │
  ╰──────────────────────────────────────────────────────────────────────────────╯
  ╭─ Connection configuration ───────────────────────────────────────────────────╮
  │ --connection,--environment  -c      TEXT  Name of the connection, as defined │
  │                                           in your `config.toml`. Default:    │
  │                                           `default`.                         │
  │ --account,--accountname             TEXT  Name assigned to your Snowflake    │
  │                                           account. Overrides the value       │
  │                                           specified for the connection.      │
  │ --user,--username                   TEXT  Username to connect to Snowflake.  │
  │                                           Overrides the value specified for  │
  │                                           the connection.                    │
  │ --password                          TEXT  Snowflake password. Overrides the  │
  │                                           value specified for the            │
  │                                           connection.                        │
  │ --authenticator                     TEXT  Snowflake authenticator. Overrides │
  │                                           the value specified for the        │
  │                                           connection.                        │
  │ --private-key-path                  TEXT  Snowflake private key path.        │
  │                                           Overrides the value specified for  │
  │                                           the connection.                    │
  │ --database,--dbname                 TEXT  Database to use. Overrides the     │
  │                                           value specified for the            │
  │                                           connection.                        │
  │ --schema,--schemaname               TEXT  Database schema to use. Overrides  │
  │                                           the value specified for the        │
  │                                           connection.                        │
  │ --role,--rolename                   TEXT  Role to use. Overrides the value   │
  │                                           specified for the connection.      │
  │ --warehouse                         TEXT  Warehouse to use. Overrides the    │
  │                                           value specified for the            │
  │                                           connection.                        │
  │ --temporary-connection      -x            Uses connection defined with       │
  │                                           command line parameters, instead   │
  │                                           of one defined in config           │
  │ --mfa-passcode                      TEXT  Token to use for multi-factor      │
  │                                           authentication (MFA)               │
  ╰──────────────────────────────────────────────────────────────────────────────╯
  ╭─ Global configuration ───────────────────────────────────────────────────────╮
  │ --format           [TABLE|JSON]  Specifies the output format.                │
  │                                  [default: TABLE]                            │
  │ --verbose  -v                    Displays log entries for log levels `info`  │
  │                                  and higher.                                 │
  │ --debug                          Displays log entries for log levels `debug` │
  │                                  and higher; debug logs contains additional  │
  │                                  information.                                │
  │ --silent                         Turns off intermediate output to console.   │
  ╰──────────────────────────────────────────────────────────────────────────────╯
  
  
  '''
# ---
# name: test_help_messages[app.version.list]
  '''
                                                                                  
   Usage: default app version list [OPTIONS]                                      
                                                                                  
   Lists all versions available in an application package.                        
                                                                                  
  ╭─ Options ────────────────────────────────────────────────────────────────────╮
  │ --project  -p      TEXT  Path where the Native app project resides. Defaults │
  │                          to current working directory.                       │
  │ --help     -h            Show this message and exit.                         │
  ╰──────────────────────────────────────────────────────────────────────────────╯
  ╭─ Connection configuration ───────────────────────────────────────────────────╮
  │ --connection,--environment  -c      TEXT  Name of the connection, as defined │
  │                                           in your `config.toml`. Default:    │
  │                                           `default`.                         │
  │ --account,--accountname             TEXT  Name assigned to your Snowflake    │
  │                                           account. Overrides the value       │
  │                                           specified for the connection.      │
  │ --user,--username                   TEXT  Username to connect to Snowflake.  │
  │                                           Overrides the value specified for  │
  │                                           the connection.                    │
  │ --password                          TEXT  Snowflake password. Overrides the  │
  │                                           value specified for the            │
  │                                           connection.                        │
  │ --authenticator                     TEXT  Snowflake authenticator. Overrides │
  │                                           the value specified for the        │
  │                                           connection.                        │
  │ --private-key-path                  TEXT  Snowflake private key path.        │
  │                                           Overrides the value specified for  │
  │                                           the connection.                    │
  │ --database,--dbname                 TEXT  Database to use. Overrides the     │
  │                                           value specified for the            │
  │                                           connection.                        │
  │ --schema,--schemaname               TEXT  Database schema to use. Overrides  │
  │                                           the value specified for the        │
  │                                           connection.                        │
  │ --role,--rolename                   TEXT  Role to use. Overrides the value   │
  │                                           specified for the connection.      │
  │ --warehouse                         TEXT  Warehouse to use. Overrides the    │
  │                                           value specified for the            │
  │                                           connection.                        │
  │ --temporary-connection      -x            Uses connection defined with       │
  │                                           command line parameters, instead   │
  │                                           of one defined in config           │
  │ --mfa-passcode                      TEXT  Token to use for multi-factor      │
  │                                           authentication (MFA)               │
  ╰──────────────────────────────────────────────────────────────────────────────╯
  ╭─ Global configuration ───────────────────────────────────────────────────────╮
  │ --format           [TABLE|JSON]  Specifies the output format.                │
  │                                  [default: TABLE]                            │
  │ --verbose  -v                    Displays log entries for log levels `info`  │
  │                                  and higher.                                 │
  │ --debug                          Displays log entries for log levels `debug` │
  │                                  and higher; debug logs contains additional  │
  │                                  information.                                │
  │ --silent                         Turns off intermediate output to console.   │
  ╰──────────────────────────────────────────────────────────────────────────────╯
  
  
  '''
# ---
# name: test_help_messages[app.version]
  '''
                                                                                  
   Usage: default app version [OPTIONS] COMMAND [ARGS]...                         
                                                                                  
   Manages Native Application Package versions in Snowflake                       
                                                                                  
  ╭─ Options ────────────────────────────────────────────────────────────────────╮
  │ --help  -h        Show this message and exit.                                │
  ╰──────────────────────────────────────────────────────────────────────────────╯
  ╭─ Commands ───────────────────────────────────────────────────────────────────╮
  │ create  Adds a new patch to the provided version for your application        │
  │         package. If the version does not exist, creates a version with patch │
  │         0.                                                                   │
  │ drop    Drops a version associated with your application package. Version    │
  │         can either be passed in as an argument to the command or read from   │
  │         the `manifest.yml` file. Dropping patches is not allowed.            │
  │ list    Lists all versions available in an application package.              │
  ╰──────────────────────────────────────────────────────────────────────────────╯
  
  
  '''
# ---
# name: test_help_messages[app]
  '''
                                                                                  
   Usage: default app [OPTIONS] COMMAND [ARGS]...                                 
                                                                                  
   Manages Native Apps in Snowflake                                               
                                                                                  
  ╭─ Options ────────────────────────────────────────────────────────────────────╮
  │ --help  -h        Show this message and exit.                                │
  ╰──────────────────────────────────────────────────────────────────────────────╯
  ╭─ Commands ───────────────────────────────────────────────────────────────────╮
  │ init      Initializes a Native Apps project.                                 │
  │ open      Opens the application inside of your browser, once it has been     │
  │           installed in your account.                                         │
  │ run       Creates an application package in your Snowflake account, uploads  │
  │           code files to its stage, then creates (or upgrades) a              │
  │           development-mode instance of that application.                     │
  │ teardown  Attempts to drop both the application and package as defined in    │
  │           the project definition file.                                       │
  │ version   Manages Native Application Package versions in Snowflake           │
  ╰──────────────────────────────────────────────────────────────────────────────╯
  
  
  '''
# ---
# name: test_help_messages[connection.add]
  '''
                                                                                  
   Usage: default connection add [OPTIONS]                                        
                                                                                  
   Adds a connection to configuration file.                                       
                                                                                  
  ╭─ Options ────────────────────────────────────────────────────────────────────╮
  │ --connection-name        -n      TEXT  Name of the new connection.           │
  │ --account,--accountname  -a      TEXT  Account name to use when              │
  │                                        authenticating with Snowflake.        │
  │ --user,--username        -u      TEXT  Username to connect to Snowflake.     │
  │ --password               -p      TEXT  Snowflake password.                   │
  │                                        [default: optional]                   │
  │ --role                   -r      TEXT  Role to use on Snowflake.             │
  │                                        [default: optional]                   │
  │ --warehouse              -w      TEXT  Warehouse to use on Snowflake.        │
  │                                        [default: optional]                   │
  │ --database               -d      TEXT  Database to use on Snowflake.         │
  │                                        [default: optional]                   │
  │ --schema                 -s      TEXT  Schema to use on Snowflake.           │
  │                                        [default: optional]                   │
  │ --host                   -h      TEXT  Host name the connection attempts to  │
  │                                        connect to Snowflake.                 │
  │                                        [default: optional]                   │
  │ --port                   -P      TEXT  Port to communicate with on the host. │
  │                                        [default: optional]                   │
  │ --region                 -R      TEXT  Region name if not the default        │
  │                                        Snowflake deployment.                 │
  │                                        [default: optional]                   │
  │ --authenticator          -A      TEXT  Chosen authenticator, if other than   │
  │                                        password-based                        │
  │                                        [default: optional]                   │
  │ --private-key            -k      TEXT  Path to file containing private key   │
  │                                        [default: optional]                   │
  │ --help                                 Show this message and exit.           │
  ╰──────────────────────────────────────────────────────────────────────────────╯
  ╭─ Global configuration ───────────────────────────────────────────────────────╮
  │ --format           [TABLE|JSON]  Specifies the output format.                │
  │                                  [default: TABLE]                            │
  │ --verbose  -v                    Displays log entries for log levels `info`  │
  │                                  and higher.                                 │
  │ --debug                          Displays log entries for log levels `debug` │
  │                                  and higher; debug logs contains additional  │
  │                                  information.                                │
  │ --silent                         Turns off intermediate output to console.   │
  ╰──────────────────────────────────────────────────────────────────────────────╯
  
  
  '''
# ---
# name: test_help_messages[connection.list]
  '''
                                                                                  
   Usage: default connection list [OPTIONS]                                       
                                                                                  
   Lists configured connections.                                                  
                                                                                  
  ╭─ Options ────────────────────────────────────────────────────────────────────╮
  │ --help  -h        Show this message and exit.                                │
  ╰──────────────────────────────────────────────────────────────────────────────╯
  ╭─ Global configuration ───────────────────────────────────────────────────────╮
  │ --format           [TABLE|JSON]  Specifies the output format.                │
  │                                  [default: TABLE]                            │
  │ --verbose  -v                    Displays log entries for log levels `info`  │
  │                                  and higher.                                 │
  │ --debug                          Displays log entries for log levels `debug` │
  │                                  and higher; debug logs contains additional  │
  │                                  information.                                │
  │ --silent                         Turns off intermediate output to console.   │
  ╰──────────────────────────────────────────────────────────────────────────────╯
  
  
  '''
# ---
# name: test_help_messages[connection.set-default]
  '''
                                                                                  
   Usage: default connection set-default [OPTIONS] NAME                           
                                                                                  
   Changes default connection to provided value.                                  
                                                                                  
  ╭─ Arguments ──────────────────────────────────────────────────────────────────╮
  │ *    name      TEXT  Name of the connection, as defined in your              │
  │                      `config.toml`                                           │
  │                      [default: None]                                         │
  │                      [required]                                              │
  ╰──────────────────────────────────────────────────────────────────────────────╯
  ╭─ Options ────────────────────────────────────────────────────────────────────╮
  │ --help  -h        Show this message and exit.                                │
  ╰──────────────────────────────────────────────────────────────────────────────╯
  ╭─ Global configuration ───────────────────────────────────────────────────────╮
  │ --format           [TABLE|JSON]  Specifies the output format.                │
  │                                  [default: TABLE]                            │
  │ --verbose  -v                    Displays log entries for log levels `info`  │
  │                                  and higher.                                 │
  │ --debug                          Displays log entries for log levels `debug` │
  │                                  and higher; debug logs contains additional  │
  │                                  information.                                │
  │ --silent                         Turns off intermediate output to console.   │
  ╰──────────────────────────────────────────────────────────────────────────────╯
  
  
  '''
# ---
# name: test_help_messages[connection.test]
  '''
                                                                                  
   Usage: default connection test [OPTIONS]                                       
                                                                                  
   Tests the connection to Snowflake.                                             
                                                                                  
  ╭─ Options ────────────────────────────────────────────────────────────────────╮
  │ --help  -h        Show this message and exit.                                │
  ╰──────────────────────────────────────────────────────────────────────────────╯
  ╭─ Connection configuration ───────────────────────────────────────────────────╮
  │ --connection,--environment  -c      TEXT  Name of the connection, as defined │
  │                                           in your `config.toml`. Default:    │
  │                                           `default`.                         │
  │ --mfa-passcode                      TEXT  Token to use for multi-factor      │
  │                                           authentication (MFA)               │
  ╰──────────────────────────────────────────────────────────────────────────────╯
  ╭─ Global configuration ───────────────────────────────────────────────────────╮
  │ --format           [TABLE|JSON]  Specifies the output format.                │
  │                                  [default: TABLE]                            │
  │ --verbose  -v                    Displays log entries for log levels `info`  │
  │                                  and higher.                                 │
  │ --debug                          Displays log entries for log levels `debug` │
  │                                  and higher; debug logs contains additional  │
  │                                  information.                                │
  │ --silent                         Turns off intermediate output to console.   │
  ╰──────────────────────────────────────────────────────────────────────────────╯
  
  
  '''
# ---
# name: test_help_messages[connection]
  '''
                                                                                  
   Usage: default connection [OPTIONS] COMMAND [ARGS]...                          
                                                                                  
   Manages connections to Snowflake.                                              
                                                                                  
  ╭─ Options ────────────────────────────────────────────────────────────────────╮
  │ --help  -h        Show this message and exit.                                │
  ╰──────────────────────────────────────────────────────────────────────────────╯
  ╭─ Commands ───────────────────────────────────────────────────────────────────╮
  │ add              Adds a connection to configuration file.                    │
  │ list             Lists configured connections.                               │
  │ set-default      Changes default connection to provided value.               │
  │ test             Tests the connection to Snowflake.                          │
  ╰──────────────────────────────────────────────────────────────────────────────╯
  
  
  '''
# ---
# name: test_help_messages[object.describe]
  '''
                                                                                  
   Usage: default object describe [OPTIONS] OBJECT_TYPE OBJECT_NAME               
                                                                                  
   Provides description of an object of given type.                               
   Supported types: compute-pool, database, function, integration, network-rule,  
   procedure, role, schema, secret, service, stage, stream, streamlit, table,     
   task, user, view, warehouse                                                    
                                                                                  
  ╭─ Arguments ──────────────────────────────────────────────────────────────────╮
  │ *    object_type      TEXT  Type of object. For example table, procedure,    │
  │                             streamlit.                                       │
  │                             [default: None]                                  │
  │                             [required]                                       │
  │ *    object_name      TEXT  Name of the object [default: None] [required]    │
  ╰──────────────────────────────────────────────────────────────────────────────╯
  ╭─ Options ────────────────────────────────────────────────────────────────────╮
  │ --help  -h        Show this message and exit.                                │
  ╰──────────────────────────────────────────────────────────────────────────────╯
  ╭─ Connection configuration ───────────────────────────────────────────────────╮
  │ --connection,--environment  -c      TEXT  Name of the connection, as defined │
  │                                           in your `config.toml`. Default:    │
  │                                           `default`.                         │
  │ --account,--accountname             TEXT  Name assigned to your Snowflake    │
  │                                           account. Overrides the value       │
  │                                           specified for the connection.      │
  │ --user,--username                   TEXT  Username to connect to Snowflake.  │
  │                                           Overrides the value specified for  │
  │                                           the connection.                    │
  │ --password                          TEXT  Snowflake password. Overrides the  │
  │                                           value specified for the            │
  │                                           connection.                        │
  │ --authenticator                     TEXT  Snowflake authenticator. Overrides │
  │                                           the value specified for the        │
  │                                           connection.                        │
  │ --private-key-path                  TEXT  Snowflake private key path.        │
  │                                           Overrides the value specified for  │
  │                                           the connection.                    │
  │ --database,--dbname                 TEXT  Database to use. Overrides the     │
  │                                           value specified for the            │
  │                                           connection.                        │
  │ --schema,--schemaname               TEXT  Database schema to use. Overrides  │
  │                                           the value specified for the        │
  │                                           connection.                        │
  │ --role,--rolename                   TEXT  Role to use. Overrides the value   │
  │                                           specified for the connection.      │
  │ --warehouse                         TEXT  Warehouse to use. Overrides the    │
  │                                           value specified for the            │
  │                                           connection.                        │
  │ --temporary-connection      -x            Uses connection defined with       │
  │                                           command line parameters, instead   │
  │                                           of one defined in config           │
  │ --mfa-passcode                      TEXT  Token to use for multi-factor      │
  │                                           authentication (MFA)               │
  ╰──────────────────────────────────────────────────────────────────────────────╯
  ╭─ Global configuration ───────────────────────────────────────────────────────╮
  │ --format           [TABLE|JSON]  Specifies the output format.                │
  │                                  [default: TABLE]                            │
  │ --verbose  -v                    Displays log entries for log levels `info`  │
  │                                  and higher.                                 │
  │ --debug                          Displays log entries for log levels `debug` │
  │                                  and higher; debug logs contains additional  │
  │                                  information.                                │
  │ --silent                         Turns off intermediate output to console.   │
  ╰──────────────────────────────────────────────────────────────────────────────╯
  
  
  '''
# ---
# name: test_help_messages[object.drop]
  '''
                                                                                  
   Usage: default object drop [OPTIONS] OBJECT_TYPE OBJECT_NAME                   
                                                                                  
   Drops Snowflake object of given name and type.                                 
   Supported types: compute-pool, database, function, image-repository,           
   integration, network-rule, procedure, role, schema, secret, service, stage,    
   stream, streamlit, table, task, user, view, warehouse                          
                                                                                  
  ╭─ Arguments ──────────────────────────────────────────────────────────────────╮
  │ *    object_type      TEXT  Type of object. For example table, procedure,    │
  │                             streamlit.                                       │
  │                             [default: None]                                  │
  │                             [required]                                       │
  │ *    object_name      TEXT  Name of the object [default: None] [required]    │
  ╰──────────────────────────────────────────────────────────────────────────────╯
  ╭─ Options ────────────────────────────────────────────────────────────────────╮
  │ --help  -h        Show this message and exit.                                │
  ╰──────────────────────────────────────────────────────────────────────────────╯
  ╭─ Connection configuration ───────────────────────────────────────────────────╮
  │ --connection,--environment  -c      TEXT  Name of the connection, as defined │
  │                                           in your `config.toml`. Default:    │
  │                                           `default`.                         │
  │ --account,--accountname             TEXT  Name assigned to your Snowflake    │
  │                                           account. Overrides the value       │
  │                                           specified for the connection.      │
  │ --user,--username                   TEXT  Username to connect to Snowflake.  │
  │                                           Overrides the value specified for  │
  │                                           the connection.                    │
  │ --password                          TEXT  Snowflake password. Overrides the  │
  │                                           value specified for the            │
  │                                           connection.                        │
  │ --authenticator                     TEXT  Snowflake authenticator. Overrides │
  │                                           the value specified for the        │
  │                                           connection.                        │
  │ --private-key-path                  TEXT  Snowflake private key path.        │
  │                                           Overrides the value specified for  │
  │                                           the connection.                    │
  │ --database,--dbname                 TEXT  Database to use. Overrides the     │
  │                                           value specified for the            │
  │                                           connection.                        │
  │ --schema,--schemaname               TEXT  Database schema to use. Overrides  │
  │                                           the value specified for the        │
  │                                           connection.                        │
  │ --role,--rolename                   TEXT  Role to use. Overrides the value   │
  │                                           specified for the connection.      │
  │ --warehouse                         TEXT  Warehouse to use. Overrides the    │
  │                                           value specified for the            │
  │                                           connection.                        │
  │ --temporary-connection      -x            Uses connection defined with       │
  │                                           command line parameters, instead   │
  │                                           of one defined in config           │
  │ --mfa-passcode                      TEXT  Token to use for multi-factor      │
  │                                           authentication (MFA)               │
  ╰──────────────────────────────────────────────────────────────────────────────╯
  ╭─ Global configuration ───────────────────────────────────────────────────────╮
  │ --format           [TABLE|JSON]  Specifies the output format.                │
  │                                  [default: TABLE]                            │
  │ --verbose  -v                    Displays log entries for log levels `info`  │
  │                                  and higher.                                 │
  │ --debug                          Displays log entries for log levels `debug` │
  │                                  and higher; debug logs contains additional  │
  │                                  information.                                │
  │ --silent                         Turns off intermediate output to console.   │
  ╰──────────────────────────────────────────────────────────────────────────────╯
  
  
  '''
# ---
# name: test_help_messages[object.list]
  '''
                                                                                  
   Usage: default object list [OPTIONS] OBJECT_TYPE                               
                                                                                  
   Lists all available Snowflake objects of given type.                           
   Supported types: compute-pool, database, function, image-repository,           
   integration, network-rule, procedure, role, schema, secret, service, stage,    
   stream, streamlit, table, task, user, view, warehouse                          
                                                                                  
  ╭─ Arguments ──────────────────────────────────────────────────────────────────╮
  │ *    object_type      TEXT  Type of object. For example table, procedure,    │
  │                             streamlit.                                       │
  │                             [default: None]                                  │
  │                             [required]                                       │
  ╰──────────────────────────────────────────────────────────────────────────────╯
  ╭─ Options ────────────────────────────────────────────────────────────────────╮
  │ --like  -l      TEXT            SQL LIKE pattern for filtering objects by    │
  │                                 name. For example, `list function --like     │
  │                                 "my%"` lists all functions that begin with   │
  │                                 “my”.                                        │
  │                                 [default: %%]                                │
  │ --in            <TEXT TEXT>...  Specifies the scope of this command using    │
  │                                 '--in <scope> <name>' (e.g. list tables --in │
  │                                 database my_db). Some object types have      │
  │                                 specialized scopes (e.g. list service --in   │
  │                                 compute-pool my_pool)                        │
  │                                 [default: None, None]                        │
  │ --help  -h                      Show this message and exit.                  │
  ╰──────────────────────────────────────────────────────────────────────────────╯
  ╭─ Connection configuration ───────────────────────────────────────────────────╮
  │ --connection,--environment  -c      TEXT  Name of the connection, as defined │
  │                                           in your `config.toml`. Default:    │
  │                                           `default`.                         │
  │ --account,--accountname             TEXT  Name assigned to your Snowflake    │
  │                                           account. Overrides the value       │
  │                                           specified for the connection.      │
  │ --user,--username                   TEXT  Username to connect to Snowflake.  │
  │                                           Overrides the value specified for  │
  │                                           the connection.                    │
  │ --password                          TEXT  Snowflake password. Overrides the  │
  │                                           value specified for the            │
  │                                           connection.                        │
  │ --authenticator                     TEXT  Snowflake authenticator. Overrides │
  │                                           the value specified for the        │
  │                                           connection.                        │
  │ --private-key-path                  TEXT  Snowflake private key path.        │
  │                                           Overrides the value specified for  │
  │                                           the connection.                    │
  │ --database,--dbname                 TEXT  Database to use. Overrides the     │
  │                                           value specified for the            │
  │                                           connection.                        │
  │ --schema,--schemaname               TEXT  Database schema to use. Overrides  │
  │                                           the value specified for the        │
  │                                           connection.                        │
  │ --role,--rolename                   TEXT  Role to use. Overrides the value   │
  │                                           specified for the connection.      │
  │ --warehouse                         TEXT  Warehouse to use. Overrides the    │
  │                                           value specified for the            │
  │                                           connection.                        │
  │ --temporary-connection      -x            Uses connection defined with       │
  │                                           command line parameters, instead   │
  │                                           of one defined in config           │
  │ --mfa-passcode                      TEXT  Token to use for multi-factor      │
  │                                           authentication (MFA)               │
  ╰──────────────────────────────────────────────────────────────────────────────╯
  ╭─ Global configuration ───────────────────────────────────────────────────────╮
  │ --format           [TABLE|JSON]  Specifies the output format.                │
  │                                  [default: TABLE]                            │
  │ --verbose  -v                    Displays log entries for log levels `info`  │
  │                                  and higher.                                 │
  │ --debug                          Displays log entries for log levels `debug` │
  │                                  and higher; debug logs contains additional  │
  │                                  information.                                │
  │ --silent                         Turns off intermediate output to console.   │
  ╰──────────────────────────────────────────────────────────────────────────────╯
  
  
  '''
# ---
# name: test_help_messages[object.stage.copy]
  '''
                                                                                  
   Usage: default object stage copy [OPTIONS] SOURCE_PATH DESTINATION_PATH        
                                                                                  
   Copies all files from target path to target directory. This works for both     
   uploading to and downloading files from the stage.                             
                                                                                  
  ╭─ Arguments ──────────────────────────────────────────────────────────────────╮
  │ *    source_path           TEXT  Source path for copy operation. Can be      │
  │                                  either stage path or local.                 │
  │                                  [default: None]                             │
  │                                  [required]                                  │
  │ *    destination_path      TEXT  Target path for copy operation. Should be   │
  │                                  stage if source is local or local if source │
  │                                  is stage.                                   │
  │                                  [default: None]                             │
  │                                  [required]                                  │
  ╰──────────────────────────────────────────────────────────────────────────────╯
  ╭─ Options ────────────────────────────────────────────────────────────────────╮
  │ --overwrite      --no-overwrite             Overwrites existing files in the │
  │                                             target path.                     │
  │                                             [default: no-overwrite]          │
  │ --parallel                         INTEGER  Number of parallel threads to    │
  │                                             use when uploading files.        │
  │                                             [default: 4]                     │
  │ --help       -h                             Show this message and exit.      │
  ╰──────────────────────────────────────────────────────────────────────────────╯
  ╭─ Connection configuration ───────────────────────────────────────────────────╮
  │ --connection,--environment  -c      TEXT  Name of the connection, as defined │
  │                                           in your `config.toml`. Default:    │
  │                                           `default`.                         │
  │ --account,--accountname             TEXT  Name assigned to your Snowflake    │
  │                                           account. Overrides the value       │
  │                                           specified for the connection.      │
  │ --user,--username                   TEXT  Username to connect to Snowflake.  │
  │                                           Overrides the value specified for  │
  │                                           the connection.                    │
  │ --password                          TEXT  Snowflake password. Overrides the  │
  │                                           value specified for the            │
  │                                           connection.                        │
  │ --authenticator                     TEXT  Snowflake authenticator. Overrides │
  │                                           the value specified for the        │
  │                                           connection.                        │
  │ --private-key-path                  TEXT  Snowflake private key path.        │
  │                                           Overrides the value specified for  │
  │                                           the connection.                    │
  │ --database,--dbname                 TEXT  Database to use. Overrides the     │
  │                                           value specified for the            │
  │                                           connection.                        │
  │ --schema,--schemaname               TEXT  Database schema to use. Overrides  │
  │                                           the value specified for the        │
  │                                           connection.                        │
  │ --role,--rolename                   TEXT  Role to use. Overrides the value   │
  │                                           specified for the connection.      │
  │ --warehouse                         TEXT  Warehouse to use. Overrides the    │
  │                                           value specified for the            │
  │                                           connection.                        │
  │ --temporary-connection      -x            Uses connection defined with       │
  │                                           command line parameters, instead   │
  │                                           of one defined in config           │
  │ --mfa-passcode                      TEXT  Token to use for multi-factor      │
  │                                           authentication (MFA)               │
  ╰──────────────────────────────────────────────────────────────────────────────╯
  ╭─ Global configuration ───────────────────────────────────────────────────────╮
  │ --format           [TABLE|JSON]  Specifies the output format.                │
  │                                  [default: TABLE]                            │
  │ --verbose  -v                    Displays log entries for log levels `info`  │
  │                                  and higher.                                 │
  │ --debug                          Displays log entries for log levels `debug` │
  │                                  and higher; debug logs contains additional  │
  │                                  information.                                │
  │ --silent                         Turns off intermediate output to console.   │
  ╰──────────────────────────────────────────────────────────────────────────────╯
  
  
  '''
# ---
# name: test_help_messages[object.stage.create]
  '''
                                                                                  
   Usage: default object stage create [OPTIONS] STAGE_NAME                        
                                                                                  
   Creates a named stage if it does not already exist.                            
                                                                                  
  ╭─ Arguments ──────────────────────────────────────────────────────────────────╮
  │ *    stage_name      TEXT  Name of the stage. [default: None] [required]     │
  ╰──────────────────────────────────────────────────────────────────────────────╯
  ╭─ Options ────────────────────────────────────────────────────────────────────╮
  │ --help  -h        Show this message and exit.                                │
  ╰──────────────────────────────────────────────────────────────────────────────╯
  ╭─ Connection configuration ───────────────────────────────────────────────────╮
  │ --connection,--environment  -c      TEXT  Name of the connection, as defined │
  │                                           in your `config.toml`. Default:    │
  │                                           `default`.                         │
  │ --account,--accountname             TEXT  Name assigned to your Snowflake    │
  │                                           account. Overrides the value       │
  │                                           specified for the connection.      │
  │ --user,--username                   TEXT  Username to connect to Snowflake.  │
  │                                           Overrides the value specified for  │
  │                                           the connection.                    │
  │ --password                          TEXT  Snowflake password. Overrides the  │
  │                                           value specified for the            │
  │                                           connection.                        │
  │ --authenticator                     TEXT  Snowflake authenticator. Overrides │
  │                                           the value specified for the        │
  │                                           connection.                        │
  │ --private-key-path                  TEXT  Snowflake private key path.        │
  │                                           Overrides the value specified for  │
  │                                           the connection.                    │
  │ --database,--dbname                 TEXT  Database to use. Overrides the     │
  │                                           value specified for the            │
  │                                           connection.                        │
  │ --schema,--schemaname               TEXT  Database schema to use. Overrides  │
  │                                           the value specified for the        │
  │                                           connection.                        │
  │ --role,--rolename                   TEXT  Role to use. Overrides the value   │
  │                                           specified for the connection.      │
  │ --warehouse                         TEXT  Warehouse to use. Overrides the    │
  │                                           value specified for the            │
  │                                           connection.                        │
  │ --temporary-connection      -x            Uses connection defined with       │
  │                                           command line parameters, instead   │
  │                                           of one defined in config           │
  │ --mfa-passcode                      TEXT  Token to use for multi-factor      │
  │                                           authentication (MFA)               │
  ╰──────────────────────────────────────────────────────────────────────────────╯
  ╭─ Global configuration ───────────────────────────────────────────────────────╮
  │ --format           [TABLE|JSON]  Specifies the output format.                │
  │                                  [default: TABLE]                            │
  │ --verbose  -v                    Displays log entries for log levels `info`  │
  │                                  and higher.                                 │
  │ --debug                          Displays log entries for log levels `debug` │
  │                                  and higher; debug logs contains additional  │
  │                                  information.                                │
  │ --silent                         Turns off intermediate output to console.   │
  ╰──────────────────────────────────────────────────────────────────────────────╯
  
  
  '''
# ---
# name: test_help_messages[object.stage.diff]
  '''
                                                                                  
   Usage: default object stage diff [OPTIONS] [STAGE_NAME] [FOLDER_NAME]          
                                                                                  
   Diffs a stage with a local folder.                                             
                                                                                  
  ╭─ Arguments ──────────────────────────────────────────────────────────────────╮
  │   stage_name       [STAGE_NAME]   Fully qualified name of a stage            │
  │                                   [default: None]                            │
  │   folder_name      [FOLDER_NAME]  Path to local folder [default: None]       │
  ╰──────────────────────────────────────────────────────────────────────────────╯
  ╭─ Options ────────────────────────────────────────────────────────────────────╮
  │ --help  -h        Show this message and exit.                                │
  ╰──────────────────────────────────────────────────────────────────────────────╯
  ╭─ Connection configuration ───────────────────────────────────────────────────╮
  │ --connection,--environment  -c      TEXT  Name of the connection, as defined │
  │                                           in your `config.toml`. Default:    │
  │                                           `default`.                         │
  │ --account,--accountname             TEXT  Name assigned to your Snowflake    │
  │                                           account. Overrides the value       │
  │                                           specified for the connection.      │
  │ --user,--username                   TEXT  Username to connect to Snowflake.  │
  │                                           Overrides the value specified for  │
  │                                           the connection.                    │
  │ --password                          TEXT  Snowflake password. Overrides the  │
  │                                           value specified for the            │
  │                                           connection.                        │
  │ --authenticator                     TEXT  Snowflake authenticator. Overrides │
  │                                           the value specified for the        │
  │                                           connection.                        │
  │ --private-key-path                  TEXT  Snowflake private key path.        │
  │                                           Overrides the value specified for  │
  │                                           the connection.                    │
  │ --database,--dbname                 TEXT  Database to use. Overrides the     │
  │                                           value specified for the            │
  │                                           connection.                        │
  │ --schema,--schemaname               TEXT  Database schema to use. Overrides  │
  │                                           the value specified for the        │
  │                                           connection.                        │
  │ --role,--rolename                   TEXT  Role to use. Overrides the value   │
  │                                           specified for the connection.      │
  │ --warehouse                         TEXT  Warehouse to use. Overrides the    │
  │                                           value specified for the            │
  │                                           connection.                        │
  │ --temporary-connection      -x            Uses connection defined with       │
  │                                           command line parameters, instead   │
  │                                           of one defined in config           │
  │ --mfa-passcode                      TEXT  Token to use for multi-factor      │
  │                                           authentication (MFA)               │
  ╰──────────────────────────────────────────────────────────────────────────────╯
  ╭─ Global configuration ───────────────────────────────────────────────────────╮
  │ --format           [TABLE|JSON]  Specifies the output format.                │
  │                                  [default: TABLE]                            │
  │ --verbose  -v                    Displays log entries for log levels `info`  │
  │                                  and higher.                                 │
  │ --debug                          Displays log entries for log levels `debug` │
  │                                  and higher; debug logs contains additional  │
  │                                  information.                                │
  │ --silent                         Turns off intermediate output to console.   │
  ╰──────────────────────────────────────────────────────────────────────────────╯
  
  
  '''
# ---
# name: test_help_messages[object.stage.list]
  '''
                                                                                  
   Usage: default object stage list [OPTIONS] STAGE_NAME                          
                                                                                  
   Lists the stage contents.                                                      
                                                                                  
  ╭─ Arguments ──────────────────────────────────────────────────────────────────╮
  │ *    stage_name      TEXT  Name of the stage. [default: None] [required]     │
  ╰──────────────────────────────────────────────────────────────────────────────╯
  ╭─ Options ────────────────────────────────────────────────────────────────────╮
  │ --help  -h        Show this message and exit.                                │
  ╰──────────────────────────────────────────────────────────────────────────────╯
  ╭─ Connection configuration ───────────────────────────────────────────────────╮
  │ --connection,--environment  -c      TEXT  Name of the connection, as defined │
  │                                           in your `config.toml`. Default:    │
  │                                           `default`.                         │
  │ --account,--accountname             TEXT  Name assigned to your Snowflake    │
  │                                           account. Overrides the value       │
  │                                           specified for the connection.      │
  │ --user,--username                   TEXT  Username to connect to Snowflake.  │
  │                                           Overrides the value specified for  │
  │                                           the connection.                    │
  │ --password                          TEXT  Snowflake password. Overrides the  │
  │                                           value specified for the            │
  │                                           connection.                        │
  │ --authenticator                     TEXT  Snowflake authenticator. Overrides │
  │                                           the value specified for the        │
  │                                           connection.                        │
  │ --private-key-path                  TEXT  Snowflake private key path.        │
  │                                           Overrides the value specified for  │
  │                                           the connection.                    │
  │ --database,--dbname                 TEXT  Database to use. Overrides the     │
  │                                           value specified for the            │
  │                                           connection.                        │
  │ --schema,--schemaname               TEXT  Database schema to use. Overrides  │
  │                                           the value specified for the        │
  │                                           connection.                        │
  │ --role,--rolename                   TEXT  Role to use. Overrides the value   │
  │                                           specified for the connection.      │
  │ --warehouse                         TEXT  Warehouse to use. Overrides the    │
  │                                           value specified for the            │
  │                                           connection.                        │
  │ --temporary-connection      -x            Uses connection defined with       │
  │                                           command line parameters, instead   │
  │                                           of one defined in config           │
  │ --mfa-passcode                      TEXT  Token to use for multi-factor      │
  │                                           authentication (MFA)               │
  ╰──────────────────────────────────────────────────────────────────────────────╯
  ╭─ Global configuration ───────────────────────────────────────────────────────╮
  │ --format           [TABLE|JSON]  Specifies the output format.                │
  │                                  [default: TABLE]                            │
  │ --verbose  -v                    Displays log entries for log levels `info`  │
  │                                  and higher.                                 │
  │ --debug                          Displays log entries for log levels `debug` │
  │                                  and higher; debug logs contains additional  │
  │                                  information.                                │
  │ --silent                         Turns off intermediate output to console.   │
  ╰──────────────────────────────────────────────────────────────────────────────╯
  
  
  '''
# ---
# name: test_help_messages[object.stage.remove]
  '''
                                                                                  
   Usage: default object stage remove [OPTIONS] STAGE_NAME FILE_NAME              
                                                                                  
   Removes a file from a stage.                                                   
                                                                                  
  ╭─ Arguments ──────────────────────────────────────────────────────────────────╮
  │ *    stage_name      TEXT  Name of the stage. [default: None] [required]     │
  │ *    file_name       TEXT  Name of the file to remove. [default: None]       │
  │                            [required]                                        │
  ╰──────────────────────────────────────────────────────────────────────────────╯
  ╭─ Options ────────────────────────────────────────────────────────────────────╮
  │ --help  -h        Show this message and exit.                                │
  ╰──────────────────────────────────────────────────────────────────────────────╯
  ╭─ Connection configuration ───────────────────────────────────────────────────╮
  │ --connection,--environment  -c      TEXT  Name of the connection, as defined │
  │                                           in your `config.toml`. Default:    │
  │                                           `default`.                         │
  │ --account,--accountname             TEXT  Name assigned to your Snowflake    │
  │                                           account. Overrides the value       │
  │                                           specified for the connection.      │
  │ --user,--username                   TEXT  Username to connect to Snowflake.  │
  │                                           Overrides the value specified for  │
  │                                           the connection.                    │
  │ --password                          TEXT  Snowflake password. Overrides the  │
  │                                           value specified for the            │
  │                                           connection.                        │
  │ --authenticator                     TEXT  Snowflake authenticator. Overrides │
  │                                           the value specified for the        │
  │                                           connection.                        │
  │ --private-key-path                  TEXT  Snowflake private key path.        │
  │                                           Overrides the value specified for  │
  │                                           the connection.                    │
  │ --database,--dbname                 TEXT  Database to use. Overrides the     │
  │                                           value specified for the            │
  │                                           connection.                        │
  │ --schema,--schemaname               TEXT  Database schema to use. Overrides  │
  │                                           the value specified for the        │
  │                                           connection.                        │
  │ --role,--rolename                   TEXT  Role to use. Overrides the value   │
  │                                           specified for the connection.      │
  │ --warehouse                         TEXT  Warehouse to use. Overrides the    │
  │                                           value specified for the            │
  │                                           connection.                        │
  │ --temporary-connection      -x            Uses connection defined with       │
  │                                           command line parameters, instead   │
  │                                           of one defined in config           │
  │ --mfa-passcode                      TEXT  Token to use for multi-factor      │
  │                                           authentication (MFA)               │
  ╰──────────────────────────────────────────────────────────────────────────────╯
  ╭─ Global configuration ───────────────────────────────────────────────────────╮
  │ --format           [TABLE|JSON]  Specifies the output format.                │
  │                                  [default: TABLE]                            │
  │ --verbose  -v                    Displays log entries for log levels `info`  │
  │                                  and higher.                                 │
  │ --debug                          Displays log entries for log levels `debug` │
  │                                  and higher; debug logs contains additional  │
  │                                  information.                                │
  │ --silent                         Turns off intermediate output to console.   │
  ╰──────────────────────────────────────────────────────────────────────────────╯
  
  
  '''
# ---
# name: test_help_messages[object.stage]
  '''
                                                                                  
   Usage: default object stage [OPTIONS] COMMAND [ARGS]...                        
                                                                                  
   Manages stages.                                                                
                                                                                  
  ╭─ Options ────────────────────────────────────────────────────────────────────╮
  │ --help  -h        Show this message and exit.                                │
  ╰──────────────────────────────────────────────────────────────────────────────╯
  ╭─ Commands ───────────────────────────────────────────────────────────────────╮
  │ copy    Copies all files from target path to target directory. This works    │
  │         for both uploading to and downloading files from the stage.          │
  │ create  Creates a named stage if it does not already exist.                  │
  │ list    Lists the stage contents.                                            │
  │ remove  Removes a file from a stage.                                         │
  ╰──────────────────────────────────────────────────────────────────────────────╯
  
  
  '''
# ---
# name: test_help_messages[object]
  '''
                                                                                  
   Usage: default object [OPTIONS] COMMAND [ARGS]...                              
                                                                                  
   Manages Snowflake objects like warehouses and stages                           
                                                                                  
  ╭─ Options ────────────────────────────────────────────────────────────────────╮
  │ --help  -h        Show this message and exit.                                │
  ╰──────────────────────────────────────────────────────────────────────────────╯
  ╭─ Commands ───────────────────────────────────────────────────────────────────╮
  │ describe     Provides description of an object of given type.                │
  │ drop         Drops Snowflake object of given name and type.                  │
  │ list         Lists all available Snowflake objects of given type.            │
  │ stage        Manages stages.                                                 │
  ╰──────────────────────────────────────────────────────────────────────────────╯
  
  
  '''
# ---
# name: test_help_messages[snowpark.build]
  '''
                                                                                  
   Usage: default snowpark build [OPTIONS]                                        
                                                                                  
   Builds the Snowpark project as a `.zip` archive that can be used by `deploy`   
   command. The archive is built using only the `src` directory specified in the  
   project file.                                                                  
                                                                                  
  ╭─ Options ────────────────────────────────────────────────────────────────────╮
  │ --pypi-download                              [yes|no|ask]  Whether to        │
  │                                                            download          │
  │                                                            non-Anaconda      │
  │                                                            packages from     │
  │                                                            PyPi.             │
  │                                                            [default: ask]    │
  │ --check-anaconda-…  -a  --no-check-anaco…                  Checks if any of  │
  │                                                            missing Anaconda  │
  │                                                            packages          │
  │                                                            dependencies can  │
  │                                                            be imported       │
  │                                                            directly from     │
  │                                                            Anaconda. Valid   │
  │                                                            values include:   │
  │                                                            `true`, `false`,  │
  │                                                            Default: `true`.  │
  │                                                            [default:         │
  │                                                            check-anaconda-f… │
  │ --package-native-…                           [yes|no|ask]  Allows native     │
  │                                                            libraries, when   │
  │                                                            using packages    │
  │                                                            installed through │
  │                                                            PIP               │
  │                                                            [default: no]     │
  │ --project           -p                       TEXT          Path where the    │
  │                                                            Snowpark project  │
  │                                                            resides. Defaults │
  │                                                            to current        │
  │                                                            working           │
  │                                                            directory.        │
  │ --help              -h                                     Show this message │
  │                                                            and exit.         │
  ╰──────────────────────────────────────────────────────────────────────────────╯
  ╭─ Global configuration ───────────────────────────────────────────────────────╮
  │ --format           [TABLE|JSON]  Specifies the output format.                │
  │                                  [default: TABLE]                            │
  │ --verbose  -v                    Displays log entries for log levels `info`  │
  │                                  and higher.                                 │
  │ --debug                          Displays log entries for log levels `debug` │
  │                                  and higher; debug logs contains additional  │
  │                                  information.                                │
  │ --silent                         Turns off intermediate output to console.   │
  ╰──────────────────────────────────────────────────────────────────────────────╯
  
  
  '''
# ---
# name: test_help_messages[snowpark.deploy]
  '''
                                                                                  
   Usage: default snowpark deploy [OPTIONS]                                       
                                                                                  
   Deploys procedures and functions defined in project. Deploying the project     
   alters all objects defined in it. By default, if any of the objects exist      
   already the commands will fail unless `--replace` flag is provided. All        
   deployed objects use the same artifact which is deployed only once.            
                                                                                  
  ╭─ Options ────────────────────────────────────────────────────────────────────╮
  │ --replace                Replaces procedure or function, even if no detected │
  │                          changes to metadata                                 │
  │ --project  -p      TEXT  Path where the Snowpark project resides. Defaults   │
  │                          to current working directory.                       │
  │ --help     -h            Show this message and exit.                         │
  ╰──────────────────────────────────────────────────────────────────────────────╯
  ╭─ Connection configuration ───────────────────────────────────────────────────╮
  │ --connection,--environment  -c      TEXT  Name of the connection, as defined │
  │                                           in your `config.toml`. Default:    │
  │                                           `default`.                         │
  │ --account,--accountname             TEXT  Name assigned to your Snowflake    │
  │                                           account. Overrides the value       │
  │                                           specified for the connection.      │
  │ --user,--username                   TEXT  Username to connect to Snowflake.  │
  │                                           Overrides the value specified for  │
  │                                           the connection.                    │
  │ --password                          TEXT  Snowflake password. Overrides the  │
  │                                           value specified for the            │
  │                                           connection.                        │
  │ --authenticator                     TEXT  Snowflake authenticator. Overrides │
  │                                           the value specified for the        │
  │                                           connection.                        │
  │ --private-key-path                  TEXT  Snowflake private key path.        │
  │                                           Overrides the value specified for  │
  │                                           the connection.                    │
  │ --database,--dbname                 TEXT  Database to use. Overrides the     │
  │                                           value specified for the            │
  │                                           connection.                        │
  │ --schema,--schemaname               TEXT  Database schema to use. Overrides  │
  │                                           the value specified for the        │
  │                                           connection.                        │
  │ --role,--rolename                   TEXT  Role to use. Overrides the value   │
  │                                           specified for the connection.      │
  │ --warehouse                         TEXT  Warehouse to use. Overrides the    │
  │                                           value specified for the            │
  │                                           connection.                        │
  │ --temporary-connection      -x            Uses connection defined with       │
  │                                           command line parameters, instead   │
  │                                           of one defined in config           │
  │ --mfa-passcode                      TEXT  Token to use for multi-factor      │
  │                                           authentication (MFA)               │
  ╰──────────────────────────────────────────────────────────────────────────────╯
  ╭─ Global configuration ───────────────────────────────────────────────────────╮
  │ --format           [TABLE|JSON]  Specifies the output format.                │
  │                                  [default: TABLE]                            │
  │ --verbose  -v                    Displays log entries for log levels `info`  │
  │                                  and higher.                                 │
  │ --debug                          Displays log entries for log levels `debug` │
  │                                  and higher; debug logs contains additional  │
  │                                  information.                                │
  │ --silent                         Turns off intermediate output to console.   │
  ╰──────────────────────────────────────────────────────────────────────────────╯
  
  
  '''
# ---
# name: test_help_messages[snowpark.execute]
  '''
                                                                                  
   Usage: default snowpark execute [OPTIONS] OBJECT_TYPE:{procedure|function}     
                                   EXECUTION_IDENTIFIER                           
                                                                                  
   Executes a procedure or function in a specified environment.                   
                                                                                  
  ╭─ Arguments ──────────────────────────────────────────────────────────────────╮
  │ *    object_type               OBJECT_TYPE:{procedur  Type of snowpark       │
  │                                e|function}            object                 │
  │                                                       [default: None]        │
  │                                                       [required]             │
  │ *    execution_identifier      TEXT                   Execution identifier   │
  │                                                       of the                 │
  │                                                       procedure/function.    │
  │                                                       For example: hello(1,  │
  │                                                       'world')               │
  │                                                       [default: None]        │
  │                                                       [required]             │
  ╰──────────────────────────────────────────────────────────────────────────────╯
  ╭─ Options ────────────────────────────────────────────────────────────────────╮
  │ --help  -h        Show this message and exit.                                │
  ╰──────────────────────────────────────────────────────────────────────────────╯
  ╭─ Connection configuration ───────────────────────────────────────────────────╮
  │ --connection,--environment  -c      TEXT  Name of the connection, as defined │
  │                                           in your `config.toml`. Default:    │
  │                                           `default`.                         │
  │ --account,--accountname             TEXT  Name assigned to your Snowflake    │
  │                                           account. Overrides the value       │
  │                                           specified for the connection.      │
  │ --user,--username                   TEXT  Username to connect to Snowflake.  │
  │                                           Overrides the value specified for  │
  │                                           the connection.                    │
  │ --password                          TEXT  Snowflake password. Overrides the  │
  │                                           value specified for the            │
  │                                           connection.                        │
  │ --authenticator                     TEXT  Snowflake authenticator. Overrides │
  │                                           the value specified for the        │
  │                                           connection.                        │
  │ --private-key-path                  TEXT  Snowflake private key path.        │
  │                                           Overrides the value specified for  │
  │                                           the connection.                    │
  │ --database,--dbname                 TEXT  Database to use. Overrides the     │
  │                                           value specified for the            │
  │                                           connection.                        │
  │ --schema,--schemaname               TEXT  Database schema to use. Overrides  │
  │                                           the value specified for the        │
  │                                           connection.                        │
  │ --role,--rolename                   TEXT  Role to use. Overrides the value   │
  │                                           specified for the connection.      │
  │ --warehouse                         TEXT  Warehouse to use. Overrides the    │
  │                                           value specified for the            │
  │                                           connection.                        │
  │ --temporary-connection      -x            Uses connection defined with       │
  │                                           command line parameters, instead   │
  │                                           of one defined in config           │
  │ --mfa-passcode                      TEXT  Token to use for multi-factor      │
  │                                           authentication (MFA)               │
  ╰──────────────────────────────────────────────────────────────────────────────╯
  ╭─ Global configuration ───────────────────────────────────────────────────────╮
  │ --format           [TABLE|JSON]  Specifies the output format.                │
  │                                  [default: TABLE]                            │
  │ --verbose  -v                    Displays log entries for log levels `info`  │
  │                                  and higher.                                 │
  │ --debug                          Displays log entries for log levels `debug` │
  │                                  and higher; debug logs contains additional  │
  │                                  information.                                │
  │ --silent                         Turns off intermediate output to console.   │
  ╰──────────────────────────────────────────────────────────────────────────────╯
  
  
  '''
# ---
# name: test_help_messages[snowpark.init]
  '''
                                                                                  
   Usage: default snowpark init [OPTIONS] [PROJECT_NAME]                          
                                                                                  
   Initializes this directory with a sample set of files for creating a snowpark  
   project.                                                                       
                                                                                  
  ╭─ Arguments ──────────────────────────────────────────────────────────────────╮
  │   project_name      [PROJECT_NAME]  Name of the snowpark project you want to │
  │                                     create.                                  │
  │                                     [default: example_snowpark]              │
  ╰──────────────────────────────────────────────────────────────────────────────╯
  ╭─ Options ────────────────────────────────────────────────────────────────────╮
  │ --help  -h        Show this message and exit.                                │
  ╰──────────────────────────────────────────────────────────────────────────────╯
  ╭─ Global configuration ───────────────────────────────────────────────────────╮
  │ --format           [TABLE|JSON]  Specifies the output format.                │
  │                                  [default: TABLE]                            │
  │ --verbose  -v                    Displays log entries for log levels `info`  │
  │                                  and higher.                                 │
  │ --debug                          Displays log entries for log levels `debug` │
  │                                  and higher; debug logs contains additional  │
  │                                  information.                                │
  │ --silent                         Turns off intermediate output to console.   │
  ╰──────────────────────────────────────────────────────────────────────────────╯
  
  
  '''
# ---
# name: test_help_messages[snowpark.package.create]
  '''
                                                                                  
   Usage: default snowpark package create [OPTIONS] NAME                          
                                                                                  
   Creates a python package as a zip file that can be uploaded to a stage and     
   imported for a Snowpark python app.                                            
                                                                                  
  ╭─ Arguments ──────────────────────────────────────────────────────────────────╮
  │ *    name      TEXT  Name of the package to create. [default: None]          │
  │                      [required]                                              │
  ╰──────────────────────────────────────────────────────────────────────────────╯
  ╭─ Options ────────────────────────────────────────────────────────────────────╮
  │ --pypi-download            Installs packages that are not available on the   │
  │                            Snowflake anaconda channel.                       │
  │ --help           -h        Show this message and exit.                       │
  ╰──────────────────────────────────────────────────────────────────────────────╯
  ╭─ Connection configuration ───────────────────────────────────────────────────╮
  │ --connection,--environment  -c      TEXT  Name of the connection, as defined │
  │                                           in your `config.toml`. Default:    │
  │                                           `default`.                         │
  │ --account,--accountname             TEXT  Name assigned to your Snowflake    │
  │                                           account. Overrides the value       │
  │                                           specified for the connection.      │
  │ --user,--username                   TEXT  Username to connect to Snowflake.  │
  │                                           Overrides the value specified for  │
  │                                           the connection.                    │
  │ --password                          TEXT  Snowflake password. Overrides the  │
  │                                           value specified for the            │
  │                                           connection.                        │
  │ --authenticator                     TEXT  Snowflake authenticator. Overrides │
  │                                           the value specified for the        │
  │                                           connection.                        │
  │ --private-key-path                  TEXT  Snowflake private key path.        │
  │                                           Overrides the value specified for  │
  │                                           the connection.                    │
  │ --database,--dbname                 TEXT  Database to use. Overrides the     │
  │                                           value specified for the            │
  │                                           connection.                        │
  │ --schema,--schemaname               TEXT  Database schema to use. Overrides  │
  │                                           the value specified for the        │
  │                                           connection.                        │
  │ --role,--rolename                   TEXT  Role to use. Overrides the value   │
  │                                           specified for the connection.      │
  │ --warehouse                         TEXT  Warehouse to use. Overrides the    │
  │                                           value specified for the            │
  │                                           connection.                        │
  │ --temporary-connection      -x            Uses connection defined with       │
  │                                           command line parameters, instead   │
  │                                           of one defined in config           │
  │ --mfa-passcode                      TEXT  Token to use for multi-factor      │
  │                                           authentication (MFA)               │
  ╰──────────────────────────────────────────────────────────────────────────────╯
  ╭─ Global configuration ───────────────────────────────────────────────────────╮
  │ --format           [TABLE|JSON]  Specifies the output format.                │
  │                                  [default: TABLE]                            │
  │ --verbose  -v                    Displays log entries for log levels `info`  │
  │                                  and higher.                                 │
  │ --debug                          Displays log entries for log levels `debug` │
  │                                  and higher; debug logs contains additional  │
  │                                  information.                                │
  │ --silent                         Turns off intermediate output to console.   │
  ╰──────────────────────────────────────────────────────────────────────────────╯
  
  
  '''
# ---
# name: test_help_messages[snowpark.package.lookup]
  '''
                                                                                  
   Usage: default snowpark package lookup [OPTIONS] NAME                          
                                                                                  
   Checks if a package is available on the Snowflake anaconda channel. If the     
   `--pypi-download` flag is provided, this command checks all dependencies of    
   the packages outside Snowflake channel.                                        
                                                                                  
  ╭─ Arguments ──────────────────────────────────────────────────────────────────╮
  │ *    name      TEXT  Name of the package. [default: None] [required]         │
  ╰──────────────────────────────────────────────────────────────────────────────╯
  ╭─ Options ────────────────────────────────────────────────────────────────────╮
  │ --pypi-download            Installs packages that are not available on the   │
  │                            Snowflake anaconda channel.                       │
  │ --help           -h        Show this message and exit.                       │
  ╰──────────────────────────────────────────────────────────────────────────────╯
  ╭─ Connection configuration ───────────────────────────────────────────────────╮
  │ --connection,--environment  -c      TEXT  Name of the connection, as defined │
  │                                           in your `config.toml`. Default:    │
  │                                           `default`.                         │
  │ --account,--accountname             TEXT  Name assigned to your Snowflake    │
  │                                           account. Overrides the value       │
  │                                           specified for the connection.      │
  │ --user,--username                   TEXT  Username to connect to Snowflake.  │
  │                                           Overrides the value specified for  │
  │                                           the connection.                    │
  │ --password                          TEXT  Snowflake password. Overrides the  │
  │                                           value specified for the            │
  │                                           connection.                        │
  │ --authenticator                     TEXT  Snowflake authenticator. Overrides │
  │                                           the value specified for the        │
  │                                           connection.                        │
  │ --private-key-path                  TEXT  Snowflake private key path.        │
  │                                           Overrides the value specified for  │
  │                                           the connection.                    │
  │ --database,--dbname                 TEXT  Database to use. Overrides the     │
  │                                           value specified for the            │
  │                                           connection.                        │
  │ --schema,--schemaname               TEXT  Database schema to use. Overrides  │
  │                                           the value specified for the        │
  │                                           connection.                        │
  │ --role,--rolename                   TEXT  Role to use. Overrides the value   │
  │                                           specified for the connection.      │
  │ --warehouse                         TEXT  Warehouse to use. Overrides the    │
  │                                           value specified for the            │
  │                                           connection.                        │
  │ --temporary-connection      -x            Uses connection defined with       │
  │                                           command line parameters, instead   │
  │                                           of one defined in config           │
  │ --mfa-passcode                      TEXT  Token to use for multi-factor      │
  │                                           authentication (MFA)               │
  ╰──────────────────────────────────────────────────────────────────────────────╯
  ╭─ Global configuration ───────────────────────────────────────────────────────╮
  │ --format           [TABLE|JSON]  Specifies the output format.                │
  │                                  [default: TABLE]                            │
  │ --verbose  -v                    Displays log entries for log levels `info`  │
  │                                  and higher.                                 │
  │ --debug                          Displays log entries for log levels `debug` │
  │                                  and higher; debug logs contains additional  │
  │                                  information.                                │
  │ --silent                         Turns off intermediate output to console.   │
  ╰──────────────────────────────────────────────────────────────────────────────╯
  
  
  '''
# ---
# name: test_help_messages[snowpark.package.upload]
  '''
                                                                                  
   Usage: default snowpark package upload [OPTIONS]                               
                                                                                  
   Uploads a python package zip file to a Snowflake stage so it can be referenced 
   in the imports of a procedure or function.                                     
                                                                                  
  ╭─ Options ────────────────────────────────────────────────────────────────────╮
  │ *  --file       -f      PATH  Path to the file to upload. [default: None]    │
  │                               [required]                                     │
  │ *  --stage      -s      TEXT  Name of the stage in which to upload the file, │
  │                               not including the @ symbol.                    │
  │                               [default: None]                                │
  │                               [required]                                     │
  │    --overwrite  -o            Overwrites the file if it already exists.      │
  │    --help       -h            Show this message and exit.                    │
  ╰──────────────────────────────────────────────────────────────────────────────╯
  ╭─ Connection configuration ───────────────────────────────────────────────────╮
  │ --connection,--environment  -c      TEXT  Name of the connection, as defined │
  │                                           in your `config.toml`. Default:    │
  │                                           `default`.                         │
  │ --account,--accountname             TEXT  Name assigned to your Snowflake    │
  │                                           account. Overrides the value       │
  │                                           specified for the connection.      │
  │ --user,--username                   TEXT  Username to connect to Snowflake.  │
  │                                           Overrides the value specified for  │
  │                                           the connection.                    │
  │ --password                          TEXT  Snowflake password. Overrides the  │
  │                                           value specified for the            │
  │                                           connection.                        │
  │ --authenticator                     TEXT  Snowflake authenticator. Overrides │
  │                                           the value specified for the        │
  │                                           connection.                        │
  │ --private-key-path                  TEXT  Snowflake private key path.        │
  │                                           Overrides the value specified for  │
  │                                           the connection.                    │
  │ --database,--dbname                 TEXT  Database to use. Overrides the     │
  │                                           value specified for the            │
  │                                           connection.                        │
  │ --schema,--schemaname               TEXT  Database schema to use. Overrides  │
  │                                           the value specified for the        │
  │                                           connection.                        │
  │ --role,--rolename                   TEXT  Role to use. Overrides the value   │
  │                                           specified for the connection.      │
  │ --warehouse                         TEXT  Warehouse to use. Overrides the    │
  │                                           value specified for the            │
  │                                           connection.                        │
  │ --temporary-connection      -x            Uses connection defined with       │
  │                                           command line parameters, instead   │
  │                                           of one defined in config           │
  │ --mfa-passcode                      TEXT  Token to use for multi-factor      │
  │                                           authentication (MFA)               │
  ╰──────────────────────────────────────────────────────────────────────────────╯
  ╭─ Global configuration ───────────────────────────────────────────────────────╮
  │ --format           [TABLE|JSON]  Specifies the output format.                │
  │                                  [default: TABLE]                            │
  │ --verbose  -v                    Displays log entries for log levels `info`  │
  │                                  and higher.                                 │
  │ --debug                          Displays log entries for log levels `debug` │
  │                                  and higher; debug logs contains additional  │
  │                                  information.                                │
  │ --silent                         Turns off intermediate output to console.   │
  ╰──────────────────────────────────────────────────────────────────────────────╯
  
  
  '''
# ---
# name: test_help_messages[snowpark.package]
  '''
                                                                                  
   Usage: default snowpark package [OPTIONS] COMMAND [ARGS]...                    
                                                                                  
   Manages custom Python packages for Snowpark                                    
                                                                                  
  ╭─ Options ────────────────────────────────────────────────────────────────────╮
  │ --help  -h        Show this message and exit.                                │
  ╰──────────────────────────────────────────────────────────────────────────────╯
  ╭─ Commands ───────────────────────────────────────────────────────────────────╮
  │ create  Creates a python package as a zip file that can be uploaded to a     │
  │         stage and imported for a Snowpark python app.                        │
  │ lookup  Checks if a package is available on the Snowflake anaconda channel.  │
  │         If the `--pypi-download` flag is provided, this command checks all   │
  │         dependencies of the packages outside Snowflake channel.              │
  │ upload  Uploads a python package zip file to a Snowflake stage so it can be  │
  │         referenced in the imports of a procedure or function.                │
  ╰──────────────────────────────────────────────────────────────────────────────╯
  
  
  '''
# ---
# name: test_help_messages[snowpark]
  '''
                                                                                  
   Usage: default snowpark [OPTIONS] COMMAND [ARGS]...                            
                                                                                  
   Manages procedures and functions.                                              
                                                                                  
  ╭─ Options ────────────────────────────────────────────────────────────────────╮
  │ --help  -h        Show this message and exit.                                │
  ╰──────────────────────────────────────────────────────────────────────────────╯
  ╭─ Commands ───────────────────────────────────────────────────────────────────╮
  │ build    Builds the Snowpark project as a `.zip` archive that can be used by │
  │          `deploy` command. The archive is built using only the `src`         │
  │          directory specified in the project file.                            │
  │ deploy   Deploys procedures and functions defined in project. Deploying the  │
  │          project alters all objects defined in it. By default, if any of the │
  │          objects exist already the commands will fail unless `--replace`     │
  │          flag is provided. All deployed objects use the same artifact which  │
  │          is deployed only once.                                              │
  │ execute  Executes a procedure or function in a specified environment.        │
  │ init     Initializes this directory with a sample set of files for creating  │
  │          a snowpark project.                                                 │
  │ package  Manages custom Python packages for Snowpark                         │
  ╰──────────────────────────────────────────────────────────────────────────────╯
  
  
  '''
# ---
# name: test_help_messages[spcs.compute-pool.create]
  '''
                                                                                  
   Usage: default spcs compute-pool create [OPTIONS] NAME                         
                                                                                  
   Creates a new compute pool.                                                    
                                                                                  
  ╭─ Arguments ──────────────────────────────────────────────────────────────────╮
  │ *    name      TEXT  Name of the compute pool. [required]                    │
  ╰──────────────────────────────────────────────────────────────────────────────╯
  ╭─ Options ────────────────────────────────────────────────────────────────────╮
  │ *  --family                                TEXT             Name of the      │
  │                                                             instance family. │
  │                                                             For more         │
  │                                                             information      │
  │                                                             about instance   │
  │                                                             families, refer  │
  │                                                             to the SQL       │
  │                                                             CREATE COMPUTE   │
  │                                                             POOL command.    │
  │                                                             [default: None]  │
  │                                                             [required]       │
  │    --min-nodes                             INTEGER RANGE    Minimum number   │
  │                                            [x>=1]           of nodes for the │
  │                                                             compute pool.    │
  │                                                             [default: 1]     │
  │    --max-nodes                             INTEGER RANGE    Maximum number   │
  │                                            [x>=1]           of nodes for the │
  │                                                             compute pool.    │
  │                                                             [default: None]  │
  │    --auto-resume        --no-auto-resu…                     The compute pool │
  │                                                             will             │
  │                                                             automatically    │
  │                                                             resume when a    │
  │                                                             service or job   │
  │                                                             is submitted to  │
  │                                                             it.              │
  │                                                             [default:        │
  │                                                             auto-resume]     │
<<<<<<< HEAD
  │    --init-suspend                                           Starts the       │
  │                                                             compute pool in  │
  │                                                             a suspended      │
  │                                                             state.           │
=======
  │    --init-suspend       --no-init-susp…                     The compute pool │
  │                                                             will start in a  │
  │                                                             suspended state. │
  │                                                             [default:        │
  │                                                             no-init-suspend] │
>>>>>>> b9d131cf
  │    --auto-suspend…                         INTEGER RANGE    Number of        │
  │                                            [x>=1]           seconds of       │
  │                                                             inactivity after │
  │                                                             which you want   │
  │                                                             Snowflake to     │
  │                                                             automatically    │
  │                                                             suspend the      │
  │                                                             compute pool.    │
  │                                                             [default: 3600]  │
  │    --comment                               TEXT             Comment for the  │
  │                                                             compute pool.    │
  │                                                             [default: None]  │
  │    --help           -h                                      Show this        │
  │                                                             message and      │
  │                                                             exit.            │
  ╰──────────────────────────────────────────────────────────────────────────────╯
  ╭─ Connection configuration ───────────────────────────────────────────────────╮
  │ --connection,--environment  -c      TEXT  Name of the connection, as defined │
  │                                           in your `config.toml`. Default:    │
  │                                           `default`.                         │
  │ --account,--accountname             TEXT  Name assigned to your Snowflake    │
  │                                           account. Overrides the value       │
  │                                           specified for the connection.      │
  │ --user,--username                   TEXT  Username to connect to Snowflake.  │
  │                                           Overrides the value specified for  │
  │                                           the connection.                    │
  │ --password                          TEXT  Snowflake password. Overrides the  │
  │                                           value specified for the            │
  │                                           connection.                        │
  │ --authenticator                     TEXT  Snowflake authenticator. Overrides │
  │                                           the value specified for the        │
  │                                           connection.                        │
  │ --private-key-path                  TEXT  Snowflake private key path.        │
  │                                           Overrides the value specified for  │
  │                                           the connection.                    │
  │ --database,--dbname                 TEXT  Database to use. Overrides the     │
  │                                           value specified for the            │
  │                                           connection.                        │
  │ --schema,--schemaname               TEXT  Database schema to use. Overrides  │
  │                                           the value specified for the        │
  │                                           connection.                        │
  │ --role,--rolename                   TEXT  Role to use. Overrides the value   │
  │                                           specified for the connection.      │
  │ --warehouse                         TEXT  Warehouse to use. Overrides the    │
  │                                           value specified for the            │
  │                                           connection.                        │
  │ --temporary-connection      -x            Uses connection defined with       │
  │                                           command line parameters, instead   │
  │                                           of one defined in config           │
  │ --mfa-passcode                      TEXT  Token to use for multi-factor      │
  │                                           authentication (MFA)               │
  ╰──────────────────────────────────────────────────────────────────────────────╯
  ╭─ Global configuration ───────────────────────────────────────────────────────╮
  │ --format           [TABLE|JSON]  Specifies the output format.                │
  │                                  [default: TABLE]                            │
  │ --verbose  -v                    Displays log entries for log levels `info`  │
  │                                  and higher.                                 │
  │ --debug                          Displays log entries for log levels `debug` │
  │                                  and higher; debug logs contains additional  │
  │                                  information.                                │
  │ --silent                         Turns off intermediate output to console.   │
  ╰──────────────────────────────────────────────────────────────────────────────╯
  
  
  '''
# ---
# name: test_help_messages[spcs.compute-pool.resume]
  '''
                                                                                  
   Usage: default spcs compute-pool resume [OPTIONS] NAME                         
                                                                                  
   Resumes the compute pool from a SUSPENDED state.                               
                                                                                  
  ╭─ Arguments ──────────────────────────────────────────────────────────────────╮
  │ *    name      TEXT  Name of the compute pool. [required]                    │
  ╰──────────────────────────────────────────────────────────────────────────────╯
  ╭─ Options ────────────────────────────────────────────────────────────────────╮
  │ --help  -h        Show this message and exit.                                │
  ╰──────────────────────────────────────────────────────────────────────────────╯
  ╭─ Connection configuration ───────────────────────────────────────────────────╮
  │ --connection,--environment  -c      TEXT  Name of the connection, as defined │
  │                                           in your `config.toml`. Default:    │
  │                                           `default`.                         │
  │ --account,--accountname             TEXT  Name assigned to your Snowflake    │
  │                                           account. Overrides the value       │
  │                                           specified for the connection.      │
  │ --user,--username                   TEXT  Username to connect to Snowflake.  │
  │                                           Overrides the value specified for  │
  │                                           the connection.                    │
  │ --password                          TEXT  Snowflake password. Overrides the  │
  │                                           value specified for the            │
  │                                           connection.                        │
  │ --authenticator                     TEXT  Snowflake authenticator. Overrides │
  │                                           the value specified for the        │
  │                                           connection.                        │
  │ --private-key-path                  TEXT  Snowflake private key path.        │
  │                                           Overrides the value specified for  │
  │                                           the connection.                    │
  │ --database,--dbname                 TEXT  Database to use. Overrides the     │
  │                                           value specified for the            │
  │                                           connection.                        │
  │ --schema,--schemaname               TEXT  Database schema to use. Overrides  │
  │                                           the value specified for the        │
  │                                           connection.                        │
  │ --role,--rolename                   TEXT  Role to use. Overrides the value   │
  │                                           specified for the connection.      │
  │ --warehouse                         TEXT  Warehouse to use. Overrides the    │
  │                                           value specified for the            │
  │                                           connection.                        │
  │ --temporary-connection      -x            Uses connection defined with       │
  │                                           command line parameters, instead   │
  │                                           of one defined in config           │
  │ --mfa-passcode                      TEXT  Token to use for multi-factor      │
  │                                           authentication (MFA)               │
  ╰──────────────────────────────────────────────────────────────────────────────╯
  ╭─ Global configuration ───────────────────────────────────────────────────────╮
  │ --format           [TABLE|JSON]  Specifies the output format.                │
  │                                  [default: TABLE]                            │
  │ --verbose  -v                    Displays log entries for log levels `info`  │
  │                                  and higher.                                 │
  │ --debug                          Displays log entries for log levels `debug` │
  │                                  and higher; debug logs contains additional  │
  │                                  information.                                │
  │ --silent                         Turns off intermediate output to console.   │
  ╰──────────────────────────────────────────────────────────────────────────────╯
  
  
  '''
# ---
# name: test_help_messages[spcs.compute-pool.set]
  '''
                                                                                  
   Usage: default spcs compute-pool set [OPTIONS] NAME                            
                                                                                  
   Sets one or more properties for the compute pool.                              
                                                                                  
  ╭─ Arguments ──────────────────────────────────────────────────────────────────╮
  │ *    name      TEXT  Name of the compute pool. [required]                    │
  ╰──────────────────────────────────────────────────────────────────────────────╯
  ╭─ Options ────────────────────────────────────────────────────────────────────╮
  │ --min-nodes                               INTEGER RANGE     Minimum number   │
  │                                           [x>=1]            of nodes for the │
  │                                                             compute pool.    │
  │ --max-nodes                               INTEGER RANGE     Maximum number   │
  │                                           [x>=1]            of nodes for the │
  │                                                             compute pool.    │
  │ --auto-resume          --no-auto-resu…                      The compute pool │
  │                                                             will             │
  │                                                             automatically    │
  │                                                             resume when a    │
  │                                                             service or job   │
  │                                                             is submitted to  │
  │                                                             it.              │
  │ --auto-suspend-s…                         INTEGER RANGE     Number of        │
  │                                           [x>=1]            seconds of       │
  │                                                             inactivity after │
  │                                                             which you want   │
  │                                                             Snowflake to     │
  │                                                             automatically    │
  │                                                             suspend the      │
  │                                                             compute pool.    │
  │ --comment                                 TEXT              Comment for the  │
  │                                                             compute pool.    │
  │ --help             -h                                       Show this        │
  │                                                             message and      │
  │                                                             exit.            │
  ╰──────────────────────────────────────────────────────────────────────────────╯
  ╭─ Connection configuration ───────────────────────────────────────────────────╮
  │ --connection,--environment  -c      TEXT  Name of the connection, as defined │
  │                                           in your `config.toml`. Default:    │
  │                                           `default`.                         │
  │ --account,--accountname             TEXT  Name assigned to your Snowflake    │
  │                                           account. Overrides the value       │
  │                                           specified for the connection.      │
  │ --user,--username                   TEXT  Username to connect to Snowflake.  │
  │                                           Overrides the value specified for  │
  │                                           the connection.                    │
  │ --password                          TEXT  Snowflake password. Overrides the  │
  │                                           value specified for the            │
  │                                           connection.                        │
  │ --authenticator                     TEXT  Snowflake authenticator. Overrides │
  │                                           the value specified for the        │
  │                                           connection.                        │
  │ --private-key-path                  TEXT  Snowflake private key path.        │
  │                                           Overrides the value specified for  │
  │                                           the connection.                    │
  │ --database,--dbname                 TEXT  Database to use. Overrides the     │
  │                                           value specified for the            │
  │                                           connection.                        │
  │ --schema,--schemaname               TEXT  Database schema to use. Overrides  │
  │                                           the value specified for the        │
  │                                           connection.                        │
  │ --role,--rolename                   TEXT  Role to use. Overrides the value   │
  │                                           specified for the connection.      │
  │ --warehouse                         TEXT  Warehouse to use. Overrides the    │
  │                                           value specified for the            │
  │                                           connection.                        │
  │ --temporary-connection      -x            Uses connection defined with       │
  │                                           command line parameters, instead   │
  │                                           of one defined in config           │
  │ --mfa-passcode                      TEXT  Token to use for multi-factor      │
  │                                           authentication (MFA)               │
  ╰──────────────────────────────────────────────────────────────────────────────╯
  ╭─ Global configuration ───────────────────────────────────────────────────────╮
  │ --format           [TABLE|JSON]  Specifies the output format.                │
  │                                  [default: TABLE]                            │
  │ --verbose  -v                    Displays log entries for log levels `info`  │
  │                                  and higher.                                 │
  │ --debug                          Displays log entries for log levels `debug` │
  │                                  and higher; debug logs contains additional  │
  │                                  information.                                │
  │ --silent                         Turns off intermediate output to console.   │
  ╰──────────────────────────────────────────────────────────────────────────────╯
  
  
  '''
# ---
# name: test_help_messages[spcs.compute-pool.status]
  '''
                                                                                  
   Usage: default spcs compute-pool status [OPTIONS] POOL_NAME                    
                                                                                  
   Retrieves the status of a compute pool along with a relevant message, if one   
   exists.                                                                        
                                                                                  
  ╭─ Arguments ──────────────────────────────────────────────────────────────────╮
  │ *    pool_name      TEXT  Name of the compute pool. [required]               │
  ╰──────────────────────────────────────────────────────────────────────────────╯
  ╭─ Options ────────────────────────────────────────────────────────────────────╮
  │ --help  -h        Show this message and exit.                                │
  ╰──────────────────────────────────────────────────────────────────────────────╯
  ╭─ Connection configuration ───────────────────────────────────────────────────╮
  │ --connection,--environment  -c      TEXT  Name of the connection, as defined │
  │                                           in your `config.toml`. Default:    │
  │                                           `default`.                         │
  │ --account,--accountname             TEXT  Name assigned to your Snowflake    │
  │                                           account. Overrides the value       │
  │                                           specified for the connection.      │
  │ --user,--username                   TEXT  Username to connect to Snowflake.  │
  │                                           Overrides the value specified for  │
  │                                           the connection.                    │
  │ --password                          TEXT  Snowflake password. Overrides the  │
  │                                           value specified for the            │
  │                                           connection.                        │
  │ --authenticator                     TEXT  Snowflake authenticator. Overrides │
  │                                           the value specified for the        │
  │                                           connection.                        │
  │ --private-key-path                  TEXT  Snowflake private key path.        │
  │                                           Overrides the value specified for  │
  │                                           the connection.                    │
  │ --database,--dbname                 TEXT  Database to use. Overrides the     │
  │                                           value specified for the            │
  │                                           connection.                        │
  │ --schema,--schemaname               TEXT  Database schema to use. Overrides  │
  │                                           the value specified for the        │
  │                                           connection.                        │
  │ --role,--rolename                   TEXT  Role to use. Overrides the value   │
  │                                           specified for the connection.      │
  │ --warehouse                         TEXT  Warehouse to use. Overrides the    │
  │                                           value specified for the            │
  │                                           connection.                        │
  │ --temporary-connection      -x            Uses connection defined with       │
  │                                           command line parameters, instead   │
  │                                           of one defined in config           │
  │ --mfa-passcode                      TEXT  Token to use for multi-factor      │
  │                                           authentication (MFA)               │
  ╰──────────────────────────────────────────────────────────────────────────────╯
  ╭─ Global configuration ───────────────────────────────────────────────────────╮
  │ --format           [TABLE|JSON]  Specifies the output format.                │
  │                                  [default: TABLE]                            │
  │ --verbose  -v                    Displays log entries for log levels `info`  │
  │                                  and higher.                                 │
  │ --debug                          Displays log entries for log levels `debug` │
  │                                  and higher; debug logs contains additional  │
  │                                  information.                                │
  │ --silent                         Turns off intermediate output to console.   │
  ╰──────────────────────────────────────────────────────────────────────────────╯
  
  
  '''
# ---
# name: test_help_messages[spcs.compute-pool.stop-all]
  '''
                                                                                  
   Usage: default spcs compute-pool stop-all [OPTIONS] NAME                       
                                                                                  
   Deletes all services running on the compute pool.                              
                                                                                  
  ╭─ Arguments ──────────────────────────────────────────────────────────────────╮
  │ *    name      TEXT  Name of the compute pool. [required]                    │
  ╰──────────────────────────────────────────────────────────────────────────────╯
  ╭─ Options ────────────────────────────────────────────────────────────────────╮
  │ --help  -h        Show this message and exit.                                │
  ╰──────────────────────────────────────────────────────────────────────────────╯
  ╭─ Connection configuration ───────────────────────────────────────────────────╮
  │ --connection,--environment  -c      TEXT  Name of the connection, as defined │
  │                                           in your `config.toml`. Default:    │
  │                                           `default`.                         │
  │ --account,--accountname             TEXT  Name assigned to your Snowflake    │
  │                                           account. Overrides the value       │
  │                                           specified for the connection.      │
  │ --user,--username                   TEXT  Username to connect to Snowflake.  │
  │                                           Overrides the value specified for  │
  │                                           the connection.                    │
  │ --password                          TEXT  Snowflake password. Overrides the  │
  │                                           value specified for the            │
  │                                           connection.                        │
  │ --authenticator                     TEXT  Snowflake authenticator. Overrides │
  │                                           the value specified for the        │
  │                                           connection.                        │
  │ --private-key-path                  TEXT  Snowflake private key path.        │
  │                                           Overrides the value specified for  │
  │                                           the connection.                    │
  │ --database,--dbname                 TEXT  Database to use. Overrides the     │
  │                                           value specified for the            │
  │                                           connection.                        │
  │ --schema,--schemaname               TEXT  Database schema to use. Overrides  │
  │                                           the value specified for the        │
  │                                           connection.                        │
  │ --role,--rolename                   TEXT  Role to use. Overrides the value   │
  │                                           specified for the connection.      │
  │ --warehouse                         TEXT  Warehouse to use. Overrides the    │
  │                                           value specified for the            │
  │                                           connection.                        │
  │ --temporary-connection      -x            Uses connection defined with       │
  │                                           command line parameters, instead   │
  │                                           of one defined in config           │
  │ --mfa-passcode                      TEXT  Token to use for multi-factor      │
  │                                           authentication (MFA)               │
  ╰──────────────────────────────────────────────────────────────────────────────╯
  ╭─ Global configuration ───────────────────────────────────────────────────────╮
  │ --format           [TABLE|JSON]  Specifies the output format.                │
  │                                  [default: TABLE]                            │
  │ --verbose  -v                    Displays log entries for log levels `info`  │
  │                                  and higher.                                 │
  │ --debug                          Displays log entries for log levels `debug` │
  │                                  and higher; debug logs contains additional  │
  │                                  information.                                │
  │ --silent                         Turns off intermediate output to console.   │
  ╰──────────────────────────────────────────────────────────────────────────────╯
  
  
  '''
# ---
# name: test_help_messages[spcs.compute-pool.suspend]
  '''
                                                                                  
   Usage: default spcs compute-pool suspend [OPTIONS] NAME                        
                                                                                  
   Suspends the compute pool by suspending all currently running services and     
   then releasing compute pool nodes.                                             
                                                                                  
  ╭─ Arguments ──────────────────────────────────────────────────────────────────╮
  │ *    name      TEXT  Name of the compute pool. [required]                    │
  ╰──────────────────────────────────────────────────────────────────────────────╯
  ╭─ Options ────────────────────────────────────────────────────────────────────╮
  │ --help  -h        Show this message and exit.                                │
  ╰──────────────────────────────────────────────────────────────────────────────╯
  ╭─ Connection configuration ───────────────────────────────────────────────────╮
  │ --connection,--environment  -c      TEXT  Name of the connection, as defined │
  │                                           in your `config.toml`. Default:    │
  │                                           `default`.                         │
  │ --account,--accountname             TEXT  Name assigned to your Snowflake    │
  │                                           account. Overrides the value       │
  │                                           specified for the connection.      │
  │ --user,--username                   TEXT  Username to connect to Snowflake.  │
  │                                           Overrides the value specified for  │
  │                                           the connection.                    │
  │ --password                          TEXT  Snowflake password. Overrides the  │
  │                                           value specified for the            │
  │                                           connection.                        │
  │ --authenticator                     TEXT  Snowflake authenticator. Overrides │
  │                                           the value specified for the        │
  │                                           connection.                        │
  │ --private-key-path                  TEXT  Snowflake private key path.        │
  │                                           Overrides the value specified for  │
  │                                           the connection.                    │
  │ --database,--dbname                 TEXT  Database to use. Overrides the     │
  │                                           value specified for the            │
  │                                           connection.                        │
  │ --schema,--schemaname               TEXT  Database schema to use. Overrides  │
  │                                           the value specified for the        │
  │                                           connection.                        │
  │ --role,--rolename                   TEXT  Role to use. Overrides the value   │
  │                                           specified for the connection.      │
  │ --warehouse                         TEXT  Warehouse to use. Overrides the    │
  │                                           value specified for the            │
  │                                           connection.                        │
  │ --temporary-connection      -x            Uses connection defined with       │
  │                                           command line parameters, instead   │
  │                                           of one defined in config           │
  │ --mfa-passcode                      TEXT  Token to use for multi-factor      │
  │                                           authentication (MFA)               │
  ╰──────────────────────────────────────────────────────────────────────────────╯
  ╭─ Global configuration ───────────────────────────────────────────────────────╮
  │ --format           [TABLE|JSON]  Specifies the output format.                │
  │                                  [default: TABLE]                            │
  │ --verbose  -v                    Displays log entries for log levels `info`  │
  │                                  and higher.                                 │
  │ --debug                          Displays log entries for log levels `debug` │
  │                                  and higher; debug logs contains additional  │
  │                                  information.                                │
  │ --silent                         Turns off intermediate output to console.   │
  ╰──────────────────────────────────────────────────────────────────────────────╯
  
  
  '''
# ---
# name: test_help_messages[spcs.compute-pool.unset]
  '''
                                                                                  
   Usage: default spcs compute-pool unset [OPTIONS] NAME                          
                                                                                  
   Resets one or more properties for the compute pool to their default value(s).  
                                                                                  
  ╭─ Arguments ──────────────────────────────────────────────────────────────────╮
  │ *    name      TEXT  Name of the compute pool. [required]                    │
  ╰──────────────────────────────────────────────────────────────────────────────╯
  ╭─ Options ────────────────────────────────────────────────────────────────────╮
  │ --auto-resume                  Reset the AUTO_RESUME property - The compute  │
  │                                pool will automatically resume when a service │
  │                                or job is submitted to it.                    │
  │ --auto-suspend-secs            Reset the AUTO_SUSPEND_SECS property - Number │
  │                                of seconds of inactivity after which you want │
  │                                Snowflake to automatically suspend the        │
  │                                compute pool.                                 │
  │ --comment                      Reset the COMMENT property - Comment for the  │
  │                                compute pool.                                 │
  │ --help               -h        Show this message and exit.                   │
  ╰──────────────────────────────────────────────────────────────────────────────╯
  ╭─ Connection configuration ───────────────────────────────────────────────────╮
  │ --connection,--environment  -c      TEXT  Name of the connection, as defined │
  │                                           in your `config.toml`. Default:    │
  │                                           `default`.                         │
  │ --account,--accountname             TEXT  Name assigned to your Snowflake    │
  │                                           account. Overrides the value       │
  │                                           specified for the connection.      │
  │ --user,--username                   TEXT  Username to connect to Snowflake.  │
  │                                           Overrides the value specified for  │
  │                                           the connection.                    │
  │ --password                          TEXT  Snowflake password. Overrides the  │
  │                                           value specified for the            │
  │                                           connection.                        │
  │ --authenticator                     TEXT  Snowflake authenticator. Overrides │
  │                                           the value specified for the        │
  │                                           connection.                        │
  │ --private-key-path                  TEXT  Snowflake private key path.        │
  │                                           Overrides the value specified for  │
  │                                           the connection.                    │
  │ --database,--dbname                 TEXT  Database to use. Overrides the     │
  │                                           value specified for the            │
  │                                           connection.                        │
  │ --schema,--schemaname               TEXT  Database schema to use. Overrides  │
  │                                           the value specified for the        │
  │                                           connection.                        │
  │ --role,--rolename                   TEXT  Role to use. Overrides the value   │
  │                                           specified for the connection.      │
  │ --warehouse                         TEXT  Warehouse to use. Overrides the    │
  │                                           value specified for the            │
  │                                           connection.                        │
  │ --temporary-connection      -x            Uses connection defined with       │
  │                                           command line parameters, instead   │
  │                                           of one defined in config           │
  │ --mfa-passcode                      TEXT  Token to use for multi-factor      │
  │                                           authentication (MFA)               │
  ╰──────────────────────────────────────────────────────────────────────────────╯
  ╭─ Global configuration ───────────────────────────────────────────────────────╮
  │ --format           [TABLE|JSON]  Specifies the output format.                │
  │                                  [default: TABLE]                            │
  │ --verbose  -v                    Displays log entries for log levels `info`  │
  │                                  and higher.                                 │
  │ --debug                          Displays log entries for log levels `debug` │
  │                                  and higher; debug logs contains additional  │
  │                                  information.                                │
  │ --silent                         Turns off intermediate output to console.   │
  ╰──────────────────────────────────────────────────────────────────────────────╯
  
  
  '''
# ---
# name: test_help_messages[spcs.compute-pool]
  '''
                                                                                  
   Usage: default spcs compute-pool [OPTIONS] COMMAND [ARGS]...                   
                                                                                  
   Manages Snowpark Container Services compute pools.                             
                                                                                  
  ╭─ Options ────────────────────────────────────────────────────────────────────╮
  │ --help  -h        Show this message and exit.                                │
  ╰──────────────────────────────────────────────────────────────────────────────╯
  ╭─ Commands ───────────────────────────────────────────────────────────────────╮
  │ create    Creates a new compute pool.                                        │
  │ resume    Resumes the compute pool from a SUSPENDED state.                   │
  │ set       Sets one or more properties for the compute pool.                  │
  │ status    Retrieves the status of a compute pool along with a relevant       │
  │           message, if one exists.                                            │
  │ stop-all  Deletes all services running on the compute pool.                  │
  │ suspend   Suspends the compute pool by suspending all currently running      │
  │           services and then releasing compute pool nodes.                    │
  │ unset     Resets one or more properties for the compute pool to their        │
  │           default value(s).                                                  │
  ╰──────────────────────────────────────────────────────────────────────────────╯
  
  
  '''
# ---
# name: test_help_messages[spcs.image-registry.login]
  '''
                                                                                  
   Usage: default spcs image-registry login [OPTIONS]                             
                                                                                  
   Logs in to the account image registry with the current user's credentials      
   through Docker.                                                                
   Must be called from a role that can view at least one image repository in the  
   image registry.                                                                
                                                                                  
  ╭─ Options ────────────────────────────────────────────────────────────────────╮
  │ --help  -h        Show this message and exit.                                │
  ╰──────────────────────────────────────────────────────────────────────────────╯
  ╭─ Connection configuration ───────────────────────────────────────────────────╮
  │ --connection,--environment  -c      TEXT  Name of the connection, as defined │
  │                                           in your `config.toml`. Default:    │
  │                                           `default`.                         │
  │ --account,--accountname             TEXT  Name assigned to your Snowflake    │
  │                                           account. Overrides the value       │
  │                                           specified for the connection.      │
  │ --user,--username                   TEXT  Username to connect to Snowflake.  │
  │                                           Overrides the value specified for  │
  │                                           the connection.                    │
  │ --password                          TEXT  Snowflake password. Overrides the  │
  │                                           value specified for the            │
  │                                           connection.                        │
  │ --authenticator                     TEXT  Snowflake authenticator. Overrides │
  │                                           the value specified for the        │
  │                                           connection.                        │
  │ --private-key-path                  TEXT  Snowflake private key path.        │
  │                                           Overrides the value specified for  │
  │                                           the connection.                    │
  │ --database,--dbname                 TEXT  Database to use. Overrides the     │
  │                                           value specified for the            │
  │                                           connection.                        │
  │ --schema,--schemaname               TEXT  Database schema to use. Overrides  │
  │                                           the value specified for the        │
  │                                           connection.                        │
  │ --role,--rolename                   TEXT  Role to use. Overrides the value   │
  │                                           specified for the connection.      │
  │ --warehouse                         TEXT  Warehouse to use. Overrides the    │
  │                                           value specified for the            │
  │                                           connection.                        │
  │ --temporary-connection      -x            Uses connection defined with       │
  │                                           command line parameters, instead   │
  │                                           of one defined in config           │
  │ --mfa-passcode                      TEXT  Token to use for multi-factor      │
  │                                           authentication (MFA)               │
  ╰──────────────────────────────────────────────────────────────────────────────╯
  ╭─ Global configuration ───────────────────────────────────────────────────────╮
  │ --format           [TABLE|JSON]  Specifies the output format.                │
  │                                  [default: TABLE]                            │
  │ --verbose  -v                    Displays log entries for log levels `info`  │
  │                                  and higher.                                 │
  │ --debug                          Displays log entries for log levels `debug` │
  │                                  and higher; debug logs contains additional  │
  │                                  information.                                │
  │ --silent                         Turns off intermediate output to console.   │
  ╰──────────────────────────────────────────────────────────────────────────────╯
  
  
  '''
# ---
# name: test_help_messages[spcs.image-registry.token]
  '''
                                                                                  
   Usage: default spcs image-registry token [OPTIONS]                             
                                                                                  
   Retrieves a registry authentication token based on your current connection.    
   Note that this token is specific to your current user and will not grant       
   access to any repositories that your current user cannot access.               
                                                                                  
  ╭─ Options ────────────────────────────────────────────────────────────────────╮
  │ --help  -h        Show this message and exit.                                │
  ╰──────────────────────────────────────────────────────────────────────────────╯
  ╭─ Connection configuration ───────────────────────────────────────────────────╮
  │ --connection,--environment  -c      TEXT  Name of the connection, as defined │
  │                                           in your `config.toml`. Default:    │
  │                                           `default`.                         │
  │ --account,--accountname             TEXT  Name assigned to your Snowflake    │
  │                                           account. Overrides the value       │
  │                                           specified for the connection.      │
  │ --user,--username                   TEXT  Username to connect to Snowflake.  │
  │                                           Overrides the value specified for  │
  │                                           the connection.                    │
  │ --password                          TEXT  Snowflake password. Overrides the  │
  │                                           value specified for the            │
  │                                           connection.                        │
  │ --authenticator                     TEXT  Snowflake authenticator. Overrides │
  │                                           the value specified for the        │
  │                                           connection.                        │
  │ --private-key-path                  TEXT  Snowflake private key path.        │
  │                                           Overrides the value specified for  │
  │                                           the connection.                    │
  │ --database,--dbname                 TEXT  Database to use. Overrides the     │
  │                                           value specified for the            │
  │                                           connection.                        │
  │ --schema,--schemaname               TEXT  Database schema to use. Overrides  │
  │                                           the value specified for the        │
  │                                           connection.                        │
  │ --role,--rolename                   TEXT  Role to use. Overrides the value   │
  │                                           specified for the connection.      │
  │ --warehouse                         TEXT  Warehouse to use. Overrides the    │
  │                                           value specified for the            │
  │                                           connection.                        │
  │ --temporary-connection      -x            Uses connection defined with       │
  │                                           command line parameters, instead   │
  │                                           of one defined in config           │
  │ --mfa-passcode                      TEXT  Token to use for multi-factor      │
  │                                           authentication (MFA)               │
  ╰──────────────────────────────────────────────────────────────────────────────╯
  ╭─ Global configuration ───────────────────────────────────────────────────────╮
  │ --format           [TABLE|JSON]  Specifies the output format.                │
  │                                  [default: TABLE]                            │
  │ --verbose  -v                    Displays log entries for log levels `info`  │
  │                                  and higher.                                 │
  │ --debug                          Displays log entries for log levels `debug` │
  │                                  and higher; debug logs contains additional  │
  │                                  information.                                │
  │ --silent                         Turns off intermediate output to console.   │
  ╰──────────────────────────────────────────────────────────────────────────────╯
                                                                                  
   Usage Example: snow spcs image-registry token --format JSON | docker login     
   $(snow spcs image-registry url) -u 0sessiontoken --password-stdin              
   See the following for how to use this command to authenticate with SSO:        
   https://community.snowflake.com/s/article/Authenticating-with-Snowpark-Contain 
   er-Services-Image-Repository-via-SSO-and-Token-with-Snow-CLI                   
                                                                                  
  
  
  '''
# ---
# name: test_help_messages[spcs.image-registry.url]
  '''
                                                                                  
   Usage: default spcs image-registry url [OPTIONS]                               
                                                                                  
   Gets the image registry URL for the current account.                           
   Must be called from a role that can view at least one image repository in the  
   image registry.                                                                
                                                                                  
  ╭─ Options ────────────────────────────────────────────────────────────────────╮
  │ --help  -h        Show this message and exit.                                │
  ╰──────────────────────────────────────────────────────────────────────────────╯
  ╭─ Connection configuration ───────────────────────────────────────────────────╮
  │ --connection,--environment  -c      TEXT  Name of the connection, as defined │
  │                                           in your `config.toml`. Default:    │
  │                                           `default`.                         │
  │ --account,--accountname             TEXT  Name assigned to your Snowflake    │
  │                                           account. Overrides the value       │
  │                                           specified for the connection.      │
  │ --user,--username                   TEXT  Username to connect to Snowflake.  │
  │                                           Overrides the value specified for  │
  │                                           the connection.                    │
  │ --password                          TEXT  Snowflake password. Overrides the  │
  │                                           value specified for the            │
  │                                           connection.                        │
  │ --authenticator                     TEXT  Snowflake authenticator. Overrides │
  │                                           the value specified for the        │
  │                                           connection.                        │
  │ --private-key-path                  TEXT  Snowflake private key path.        │
  │                                           Overrides the value specified for  │
  │                                           the connection.                    │
  │ --database,--dbname                 TEXT  Database to use. Overrides the     │
  │                                           value specified for the            │
  │                                           connection.                        │
  │ --schema,--schemaname               TEXT  Database schema to use. Overrides  │
  │                                           the value specified for the        │
  │                                           connection.                        │
  │ --role,--rolename                   TEXT  Role to use. Overrides the value   │
  │                                           specified for the connection.      │
  │ --warehouse                         TEXT  Warehouse to use. Overrides the    │
  │                                           value specified for the            │
  │                                           connection.                        │
  │ --temporary-connection      -x            Uses connection defined with       │
  │                                           command line parameters, instead   │
  │                                           of one defined in config           │
  │ --mfa-passcode                      TEXT  Token to use for multi-factor      │
  │                                           authentication (MFA)               │
  ╰──────────────────────────────────────────────────────────────────────────────╯
  ╭─ Global configuration ───────────────────────────────────────────────────────╮
  │ --format           [TABLE|JSON]  Specifies the output format.                │
  │                                  [default: TABLE]                            │
  │ --verbose  -v                    Displays log entries for log levels `info`  │
  │                                  and higher.                                 │
  │ --debug                          Displays log entries for log levels `debug` │
  │                                  and higher; debug logs contains additional  │
  │                                  information.                                │
  │ --silent                         Turns off intermediate output to console.   │
  ╰──────────────────────────────────────────────────────────────────────────────╯
  
  
  '''
# ---
# name: test_help_messages[spcs.image-registry]
  '''
                                                                                  
   Usage: default spcs image-registry [OPTIONS] COMMAND [ARGS]...                 
                                                                                  
   Manages Snowpark Container Services image registries.                          
                                                                                  
  ╭─ Options ────────────────────────────────────────────────────────────────────╮
  │ --help  -h        Show this message and exit.                                │
  ╰──────────────────────────────────────────────────────────────────────────────╯
  ╭─ Commands ───────────────────────────────────────────────────────────────────╮
  │ login  Logs in to the account image registry with the current user's         │
  │        credentials through Docker.                                           │
  │ token  Retrieves a registry authentication token based on your current       │
  │        connection.                                                           │
  │ url    Gets the image registry URL for the current account.                  │
  ╰──────────────────────────────────────────────────────────────────────────────╯
  
  
  '''
# ---
# name: test_help_messages[spcs.image-repository.create]
  '''
                                                                                  
   Usage: default spcs image-repository create [OPTIONS] NAME                     
                                                                                  
   Creates a new image repository in the current schema.                          
                                                                                  
  ╭─ Arguments ──────────────────────────────────────────────────────────────────╮
  │ *    name      TEXT  Name of the image repository. [default: None]           │
  │                      [required]                                              │
  ╰──────────────────────────────────────────────────────────────────────────────╯
  ╭─ Options ────────────────────────────────────────────────────────────────────╮
  │ --help  -h        Show this message and exit.                                │
  ╰──────────────────────────────────────────────────────────────────────────────╯
  ╭─ Connection configuration ───────────────────────────────────────────────────╮
  │ --connection,--environment  -c      TEXT  Name of the connection, as defined │
  │                                           in your `config.toml`. Default:    │
  │                                           `default`.                         │
  │ --account,--accountname             TEXT  Name assigned to your Snowflake    │
  │                                           account. Overrides the value       │
  │                                           specified for the connection.      │
  │ --user,--username                   TEXT  Username to connect to Snowflake.  │
  │                                           Overrides the value specified for  │
  │                                           the connection.                    │
  │ --password                          TEXT  Snowflake password. Overrides the  │
  │                                           value specified for the            │
  │                                           connection.                        │
  │ --authenticator                     TEXT  Snowflake authenticator. Overrides │
  │                                           the value specified for the        │
  │                                           connection.                        │
  │ --private-key-path                  TEXT  Snowflake private key path.        │
  │                                           Overrides the value specified for  │
  │                                           the connection.                    │
  │ --database,--dbname                 TEXT  Database to use. Overrides the     │
  │                                           value specified for the            │
  │                                           connection.                        │
  │ --schema,--schemaname               TEXT  Database schema to use. Overrides  │
  │                                           the value specified for the        │
  │                                           connection.                        │
  │ --role,--rolename                   TEXT  Role to use. Overrides the value   │
  │                                           specified for the connection.      │
  │ --warehouse                         TEXT  Warehouse to use. Overrides the    │
  │                                           value specified for the            │
  │                                           connection.                        │
  │ --temporary-connection      -x            Uses connection defined with       │
  │                                           command line parameters, instead   │
  │                                           of one defined in config           │
  │ --mfa-passcode                      TEXT  Token to use for multi-factor      │
  │                                           authentication (MFA)               │
  ╰──────────────────────────────────────────────────────────────────────────────╯
  ╭─ Global configuration ───────────────────────────────────────────────────────╮
  │ --format           [TABLE|JSON]  Specifies the output format.                │
  │                                  [default: TABLE]                            │
  │ --verbose  -v                    Displays log entries for log levels `info`  │
  │                                  and higher.                                 │
  │ --debug                          Displays log entries for log levels `debug` │
  │                                  and higher; debug logs contains additional  │
  │                                  information.                                │
  │ --silent                         Turns off intermediate output to console.   │
  ╰──────────────────────────────────────────────────────────────────────────────╯
  
  
  '''
# ---
# name: test_help_messages[spcs.image-repository.list-images]
  '''
                                                                                  
   Usage: default spcs image-repository list-images [OPTIONS] NAME                
                                                                                  
   Lists images in the given repository.                                          
                                                                                  
  ╭─ Arguments ──────────────────────────────────────────────────────────────────╮
  │ *    name      TEXT  Name of the image repository. [default: None]           │
  │                      [required]                                              │
  ╰──────────────────────────────────────────────────────────────────────────────╯
  ╭─ Options ────────────────────────────────────────────────────────────────────╮
  │ --help  -h        Show this message and exit.                                │
  ╰──────────────────────────────────────────────────────────────────────────────╯
  ╭─ Connection configuration ───────────────────────────────────────────────────╮
  │ --connection,--environment  -c      TEXT  Name of the connection, as defined │
  │                                           in your `config.toml`. Default:    │
  │                                           `default`.                         │
  │ --account,--accountname             TEXT  Name assigned to your Snowflake    │
  │                                           account. Overrides the value       │
  │                                           specified for the connection.      │
  │ --user,--username                   TEXT  Username to connect to Snowflake.  │
  │                                           Overrides the value specified for  │
  │                                           the connection.                    │
  │ --password                          TEXT  Snowflake password. Overrides the  │
  │                                           value specified for the            │
  │                                           connection.                        │
  │ --authenticator                     TEXT  Snowflake authenticator. Overrides │
  │                                           the value specified for the        │
  │                                           connection.                        │
  │ --private-key-path                  TEXT  Snowflake private key path.        │
  │                                           Overrides the value specified for  │
  │                                           the connection.                    │
  │ --database,--dbname                 TEXT  Database to use. Overrides the     │
  │                                           value specified for the            │
  │                                           connection.                        │
  │ --schema,--schemaname               TEXT  Database schema to use. Overrides  │
  │                                           the value specified for the        │
  │                                           connection.                        │
  │ --role,--rolename                   TEXT  Role to use. Overrides the value   │
  │                                           specified for the connection.      │
  │ --warehouse                         TEXT  Warehouse to use. Overrides the    │
  │                                           value specified for the            │
  │                                           connection.                        │
  │ --temporary-connection      -x            Uses connection defined with       │
  │                                           command line parameters, instead   │
  │                                           of one defined in config           │
  │ --mfa-passcode                      TEXT  Token to use for multi-factor      │
  │                                           authentication (MFA)               │
  ╰──────────────────────────────────────────────────────────────────────────────╯
  ╭─ Global configuration ───────────────────────────────────────────────────────╮
  │ --format           [TABLE|JSON]  Specifies the output format.                │
  │                                  [default: TABLE]                            │
  │ --verbose  -v                    Displays log entries for log levels `info`  │
  │                                  and higher.                                 │
  │ --debug                          Displays log entries for log levels `debug` │
  │                                  and higher; debug logs contains additional  │
  │                                  information.                                │
  │ --silent                         Turns off intermediate output to console.   │
  ╰──────────────────────────────────────────────────────────────────────────────╯
  
  
  '''
# ---
# name: test_help_messages[spcs.image-repository.list-tags]
  '''
                                                                                  
   Usage: default spcs image-repository list-tags [OPTIONS] NAME                  
                                                                                  
   Lists tags for the given image in a repository.                                
                                                                                  
  ╭─ Arguments ──────────────────────────────────────────────────────────────────╮
  │ *    name      TEXT  Name of the image repository. [default: None]           │
  │                      [required]                                              │
  ╰──────────────────────────────────────────────────────────────────────────────╯
  ╭─ Options ────────────────────────────────────────────────────────────────────╮
  │ *  --image_name  -i      TEXT  Fully qualified name of the image as shown in │
  │                                the output of list-images                     │
  │                                [default: None]                               │
  │                                [required]                                    │
  │    --help        -h            Show this message and exit.                   │
  ╰──────────────────────────────────────────────────────────────────────────────╯
  ╭─ Connection configuration ───────────────────────────────────────────────────╮
  │ --connection,--environment  -c      TEXT  Name of the connection, as defined │
  │                                           in your `config.toml`. Default:    │
  │                                           `default`.                         │
  │ --account,--accountname             TEXT  Name assigned to your Snowflake    │
  │                                           account. Overrides the value       │
  │                                           specified for the connection.      │
  │ --user,--username                   TEXT  Username to connect to Snowflake.  │
  │                                           Overrides the value specified for  │
  │                                           the connection.                    │
  │ --password                          TEXT  Snowflake password. Overrides the  │
  │                                           value specified for the            │
  │                                           connection.                        │
  │ --authenticator                     TEXT  Snowflake authenticator. Overrides │
  │                                           the value specified for the        │
  │                                           connection.                        │
  │ --private-key-path                  TEXT  Snowflake private key path.        │
  │                                           Overrides the value specified for  │
  │                                           the connection.                    │
  │ --database,--dbname                 TEXT  Database to use. Overrides the     │
  │                                           value specified for the            │
  │                                           connection.                        │
  │ --schema,--schemaname               TEXT  Database schema to use. Overrides  │
  │                                           the value specified for the        │
  │                                           connection.                        │
  │ --role,--rolename                   TEXT  Role to use. Overrides the value   │
  │                                           specified for the connection.      │
  │ --warehouse                         TEXT  Warehouse to use. Overrides the    │
  │                                           value specified for the            │
  │                                           connection.                        │
  │ --temporary-connection      -x            Uses connection defined with       │
  │                                           command line parameters, instead   │
  │                                           of one defined in config           │
  │ --mfa-passcode                      TEXT  Token to use for multi-factor      │
  │                                           authentication (MFA)               │
  ╰──────────────────────────────────────────────────────────────────────────────╯
  ╭─ Global configuration ───────────────────────────────────────────────────────╮
  │ --format           [TABLE|JSON]  Specifies the output format.                │
  │                                  [default: TABLE]                            │
  │ --verbose  -v                    Displays log entries for log levels `info`  │
  │                                  and higher.                                 │
  │ --debug                          Displays log entries for log levels `debug` │
  │                                  and higher; debug logs contains additional  │
  │                                  information.                                │
  │ --silent                         Turns off intermediate output to console.   │
  ╰──────────────────────────────────────────────────────────────────────────────╯
  
  
  '''
# ---
# name: test_help_messages[spcs.image-repository.url]
  '''
                                                                                  
   Usage: default spcs image-repository url [OPTIONS] NAME                        
                                                                                  
   Returns the URL for the given repository.                                      
                                                                                  
  ╭─ Arguments ──────────────────────────────────────────────────────────────────╮
  │ *    name      TEXT  Name of the image repository. [default: None]           │
  │                      [required]                                              │
  ╰──────────────────────────────────────────────────────────────────────────────╯
  ╭─ Options ────────────────────────────────────────────────────────────────────╮
  │ --help  -h        Show this message and exit.                                │
  ╰──────────────────────────────────────────────────────────────────────────────╯
  ╭─ Connection configuration ───────────────────────────────────────────────────╮
  │ --connection,--environment  -c      TEXT  Name of the connection, as defined │
  │                                           in your `config.toml`. Default:    │
  │                                           `default`.                         │
  │ --account,--accountname             TEXT  Name assigned to your Snowflake    │
  │                                           account. Overrides the value       │
  │                                           specified for the connection.      │
  │ --user,--username                   TEXT  Username to connect to Snowflake.  │
  │                                           Overrides the value specified for  │
  │                                           the connection.                    │
  │ --password                          TEXT  Snowflake password. Overrides the  │
  │                                           value specified for the            │
  │                                           connection.                        │
  │ --authenticator                     TEXT  Snowflake authenticator. Overrides │
  │                                           the value specified for the        │
  │                                           connection.                        │
  │ --private-key-path                  TEXT  Snowflake private key path.        │
  │                                           Overrides the value specified for  │
  │                                           the connection.                    │
  │ --database,--dbname                 TEXT  Database to use. Overrides the     │
  │                                           value specified for the            │
  │                                           connection.                        │
  │ --schema,--schemaname               TEXT  Database schema to use. Overrides  │
  │                                           the value specified for the        │
  │                                           connection.                        │
  │ --role,--rolename                   TEXT  Role to use. Overrides the value   │
  │                                           specified for the connection.      │
  │ --warehouse                         TEXT  Warehouse to use. Overrides the    │
  │                                           value specified for the            │
  │                                           connection.                        │
  │ --temporary-connection      -x            Uses connection defined with       │
  │                                           command line parameters, instead   │
  │                                           of one defined in config           │
  │ --mfa-passcode                      TEXT  Token to use for multi-factor      │
  │                                           authentication (MFA)               │
  ╰──────────────────────────────────────────────────────────────────────────────╯
  ╭─ Global configuration ───────────────────────────────────────────────────────╮
  │ --format           [TABLE|JSON]  Specifies the output format.                │
  │                                  [default: TABLE]                            │
  │ --verbose  -v                    Displays log entries for log levels `info`  │
  │                                  and higher.                                 │
  │ --debug                          Displays log entries for log levels `debug` │
  │                                  and higher; debug logs contains additional  │
  │                                  information.                                │
  │ --silent                         Turns off intermediate output to console.   │
  ╰──────────────────────────────────────────────────────────────────────────────╯
  
  
  '''
# ---
# name: test_help_messages[spcs.image-repository]
  '''
                                                                                  
   Usage: default spcs image-repository [OPTIONS] COMMAND [ARGS]...               
                                                                                  
   Manages Snowpark Container Services image repositories.                        
                                                                                  
  ╭─ Options ────────────────────────────────────────────────────────────────────╮
  │ --help  -h        Show this message and exit.                                │
  ╰──────────────────────────────────────────────────────────────────────────────╯
  ╭─ Commands ───────────────────────────────────────────────────────────────────╮
  │ create         Creates a new image repository in the current schema.         │
  │ list-images    Lists images in the given repository.                         │
  │ list-tags      Lists tags for the given image in a repository.               │
  │ url            Returns the URL for the given repository.                     │
  ╰──────────────────────────────────────────────────────────────────────────────╯
  
  
  '''
# ---
# name: test_help_messages[spcs.job.create]
  '''
                                                                                  
   Usage: default spcs job create [OPTIONS]                                       
                                                                                  
   Creates a job to run in a compute pool.                                        
                                                                                  
  ╭─ Options ────────────────────────────────────────────────────────────────────╮
  │ *  --compute-pool          TEXT  Name of the pool in which to run the job.   │
  │                                  [default: None]                             │
  │                                  [required]                                  │
  │ *  --spec-path             FILE  Path to the `spec.yaml` file containing the │
  │                                  job details.                                │
  │                                  [default: None]                             │
  │                                  [required]                                  │
  │    --help          -h            Show this message and exit.                 │
  ╰──────────────────────────────────────────────────────────────────────────────╯
  ╭─ Connection configuration ───────────────────────────────────────────────────╮
  │ --connection,--environment  -c      TEXT  Name of the connection, as defined │
  │                                           in your `config.toml`. Default:    │
  │                                           `default`.                         │
  │ --account,--accountname             TEXT  Name assigned to your Snowflake    │
  │                                           account. Overrides the value       │
  │                                           specified for the connection.      │
  │ --user,--username                   TEXT  Username to connect to Snowflake.  │
  │                                           Overrides the value specified for  │
  │                                           the connection.                    │
  │ --password                          TEXT  Snowflake password. Overrides the  │
  │                                           value specified for the            │
  │                                           connection.                        │
  │ --authenticator                     TEXT  Snowflake authenticator. Overrides │
  │                                           the value specified for the        │
  │                                           connection.                        │
  │ --private-key-path                  TEXT  Snowflake private key path.        │
  │                                           Overrides the value specified for  │
  │                                           the connection.                    │
  │ --database,--dbname                 TEXT  Database to use. Overrides the     │
  │                                           value specified for the            │
  │                                           connection.                        │
  │ --schema,--schemaname               TEXT  Database schema to use. Overrides  │
  │                                           the value specified for the        │
  │                                           connection.                        │
  │ --role,--rolename                   TEXT  Role to use. Overrides the value   │
  │                                           specified for the connection.      │
  │ --warehouse                         TEXT  Warehouse to use. Overrides the    │
  │                                           value specified for the            │
  │                                           connection.                        │
  │ --temporary-connection      -x            Uses connection defined with       │
  │                                           command line parameters, instead   │
  │                                           of one defined in config           │
  │ --mfa-passcode                      TEXT  Token to use for multi-factor      │
  │                                           authentication (MFA)               │
  ╰──────────────────────────────────────────────────────────────────────────────╯
  ╭─ Global configuration ───────────────────────────────────────────────────────╮
  │ --format           [TABLE|JSON]  Specifies the output format.                │
  │                                  [default: TABLE]                            │
  │ --verbose  -v                    Displays log entries for log levels `info`  │
  │                                  and higher.                                 │
  │ --debug                          Displays log entries for log levels `debug` │
  │                                  and higher; debug logs contains additional  │
  │                                  information.                                │
  │ --silent                         Turns off intermediate output to console.   │
  ╰──────────────────────────────────────────────────────────────────────────────╯
  
  
  '''
# ---
# name: test_help_messages[spcs.job.logs]
  '''
                                                                                  
   Usage: default spcs job logs [OPTIONS] IDENTIFIER                              
                                                                                  
   Retrieves local logs from a job container.                                     
                                                                                  
  ╭─ Arguments ──────────────────────────────────────────────────────────────────╮
  │ *    identifier      TEXT  Job id [default: None] [required]                 │
  ╰──────────────────────────────────────────────────────────────────────────────╯
  ╭─ Options ────────────────────────────────────────────────────────────────────╮
  │ *  --container-name          TEXT  Name of the container. [default: None]    │
  │                                    [required]                                │
  │    --help            -h            Show this message and exit.               │
  ╰──────────────────────────────────────────────────────────────────────────────╯
  ╭─ Connection configuration ───────────────────────────────────────────────────╮
  │ --connection,--environment  -c      TEXT  Name of the connection, as defined │
  │                                           in your `config.toml`. Default:    │
  │                                           `default`.                         │
  │ --account,--accountname             TEXT  Name assigned to your Snowflake    │
  │                                           account. Overrides the value       │
  │                                           specified for the connection.      │
  │ --user,--username                   TEXT  Username to connect to Snowflake.  │
  │                                           Overrides the value specified for  │
  │                                           the connection.                    │
  │ --password                          TEXT  Snowflake password. Overrides the  │
  │                                           value specified for the            │
  │                                           connection.                        │
  │ --authenticator                     TEXT  Snowflake authenticator. Overrides │
  │                                           the value specified for the        │
  │                                           connection.                        │
  │ --private-key-path                  TEXT  Snowflake private key path.        │
  │                                           Overrides the value specified for  │
  │                                           the connection.                    │
  │ --database,--dbname                 TEXT  Database to use. Overrides the     │
  │                                           value specified for the            │
  │                                           connection.                        │
  │ --schema,--schemaname               TEXT  Database schema to use. Overrides  │
  │                                           the value specified for the        │
  │                                           connection.                        │
  │ --role,--rolename                   TEXT  Role to use. Overrides the value   │
  │                                           specified for the connection.      │
  │ --warehouse                         TEXT  Warehouse to use. Overrides the    │
  │                                           value specified for the            │
  │                                           connection.                        │
  │ --temporary-connection      -x            Uses connection defined with       │
  │                                           command line parameters, instead   │
  │                                           of one defined in config           │
  │ --mfa-passcode                      TEXT  Token to use for multi-factor      │
  │                                           authentication (MFA)               │
  ╰──────────────────────────────────────────────────────────────────────────────╯
  ╭─ Global configuration ───────────────────────────────────────────────────────╮
  │ --format           [TABLE|JSON]  Specifies the output format.                │
  │                                  [default: TABLE]                            │
  │ --verbose  -v                    Displays log entries for log levels `info`  │
  │                                  and higher.                                 │
  │ --debug                          Displays log entries for log levels `debug` │
  │                                  and higher; debug logs contains additional  │
  │                                  information.                                │
  │ --silent                         Turns off intermediate output to console.   │
  ╰──────────────────────────────────────────────────────────────────────────────╯
  
  
  '''
# ---
# name: test_help_messages[spcs.job.status]
  '''
                                                                                  
   Usage: default spcs job status [OPTIONS] IDENTIFIER                            
                                                                                  
   Returns the status of a named Snowpark Container Services job.                 
                                                                                  
  ╭─ Arguments ──────────────────────────────────────────────────────────────────╮
  │ *    identifier      TEXT  ID of the job. [default: None] [required]         │
  ╰──────────────────────────────────────────────────────────────────────────────╯
  ╭─ Options ────────────────────────────────────────────────────────────────────╮
  │ --help  -h        Show this message and exit.                                │
  ╰──────────────────────────────────────────────────────────────────────────────╯
  ╭─ Connection configuration ───────────────────────────────────────────────────╮
  │ --connection,--environment  -c      TEXT  Name of the connection, as defined │
  │                                           in your `config.toml`. Default:    │
  │                                           `default`.                         │
  │ --account,--accountname             TEXT  Name assigned to your Snowflake    │
  │                                           account. Overrides the value       │
  │                                           specified for the connection.      │
  │ --user,--username                   TEXT  Username to connect to Snowflake.  │
  │                                           Overrides the value specified for  │
  │                                           the connection.                    │
  │ --password                          TEXT  Snowflake password. Overrides the  │
  │                                           value specified for the            │
  │                                           connection.                        │
  │ --authenticator                     TEXT  Snowflake authenticator. Overrides │
  │                                           the value specified for the        │
  │                                           connection.                        │
  │ --private-key-path                  TEXT  Snowflake private key path.        │
  │                                           Overrides the value specified for  │
  │                                           the connection.                    │
  │ --database,--dbname                 TEXT  Database to use. Overrides the     │
  │                                           value specified for the            │
  │                                           connection.                        │
  │ --schema,--schemaname               TEXT  Database schema to use. Overrides  │
  │                                           the value specified for the        │
  │                                           connection.                        │
  │ --role,--rolename                   TEXT  Role to use. Overrides the value   │
  │                                           specified for the connection.      │
  │ --warehouse                         TEXT  Warehouse to use. Overrides the    │
  │                                           value specified for the            │
  │                                           connection.                        │
  │ --temporary-connection      -x            Uses connection defined with       │
  │                                           command line parameters, instead   │
  │                                           of one defined in config           │
  │ --mfa-passcode                      TEXT  Token to use for multi-factor      │
  │                                           authentication (MFA)               │
  ╰──────────────────────────────────────────────────────────────────────────────╯
  ╭─ Global configuration ───────────────────────────────────────────────────────╮
  │ --format           [TABLE|JSON]  Specifies the output format.                │
  │                                  [default: TABLE]                            │
  │ --verbose  -v                    Displays log entries for log levels `info`  │
  │                                  and higher.                                 │
  │ --debug                          Displays log entries for log levels `debug` │
  │                                  and higher; debug logs contains additional  │
  │                                  information.                                │
  │ --silent                         Turns off intermediate output to console.   │
  ╰──────────────────────────────────────────────────────────────────────────────╯
  
  
  '''
# ---
# name: test_help_messages[spcs.job]
  '''
                                                                                  
   Usage: default spcs job [OPTIONS] COMMAND [ARGS]...                            
                                                                                  
   Manages Snowpark jobs.                                                         
                                                                                  
  ╭─ Options ────────────────────────────────────────────────────────────────────╮
  │ --help  -h        Show this message and exit.                                │
  ╰──────────────────────────────────────────────────────────────────────────────╯
  ╭─ Commands ───────────────────────────────────────────────────────────────────╮
  │ create   Creates a job to run in a compute pool.                             │
  │ logs     Retrieves local logs from a job container.                          │
  │ status   Returns the status of a named Snowpark Container Services job.      │
  ╰──────────────────────────────────────────────────────────────────────────────╯
  
  
  '''
# ---
# name: test_help_messages[spcs.service.create]
  '''
                                                                                  
   Usage: default spcs service create [OPTIONS] NAME                              
                                                                                  
   Creates a new service in the current schema.                                   
                                                                                  
  ╭─ Arguments ──────────────────────────────────────────────────────────────────╮
  │ *    name      TEXT  Name of the service. [default: None] [required]         │
  ╰──────────────────────────────────────────────────────────────────────────────╯
  ╭─ Options ────────────────────────────────────────────────────────────────────╮
  │ *  --compute-pool                          TEXT             Compute pool to  │
  │                                                             run the service  │
  │                                                             on.              │
  │                                                             [default: None]  │
  │                                                             [required]       │
  │ *  --spec-path                             FILE             Path to service  │
  │                                                             specification    │
  │                                                             file.            │
  │                                                             [default: None]  │
  │                                                             [required]       │
  │    --min-instances                         INTEGER RANGE    Minimum number   │
  │                                            [x>=1]           of service       │
  │                                                             instances to     │
  │                                                             run.             │
  │                                                             [default: 1]     │
  │    --max-instances                         INTEGER RANGE    Maximum number   │
  │                                            [x>=1]           of service       │
  │                                                             instances to     │
  │                                                             run.             │
  │                                                             [default: None]  │
  │    --auto-resume        --no-auto-resu…                     The service will │
  │                                                             automatically    │
  │                                                             resume when a    │
  │                                                             service function │
  │                                                             or ingress is    │
  │                                                             called.          │
  │                                                             [default:        │
  │                                                             auto-resume]     │
  │    --eai-name                              TEXT             Identifies       │
  │                                                             External Access  │
  │                                                             Integrations(EA… │
  │                                                             that the service │
  │                                                             can access. This │
  │                                                             option may be    │
  │                                                             specified        │
  │                                                             multiple times   │
  │                                                             for multiple     │
  │                                                             EAIs.            │
  │                                                             [default: None]  │
  │    --query-wareho…                         TEXT             Warehouse to use │
  │                                                             if a service     │
  │                                                             container        │
  │                                                             connects to      │
  │                                                             Snowflake to     │
  │                                                             execute a query  │
  │                                                             without          │
  │                                                             explicitly       │
  │                                                             specifying a     │
  │                                                             warehouse to     │
  │                                                             use.             │
  │                                                             [default: None]  │
  │    --tag                                   NAME=VALUE       Tag for the      │
  │                                                             service.         │
  │                                                             [default: None]  │
  │    --comment                               TEXT             Comment for the  │
  │                                                             service.         │
  │                                                             [default: None]  │
  │    --help           -h                                      Show this        │
  │                                                             message and      │
  │                                                             exit.            │
  ╰──────────────────────────────────────────────────────────────────────────────╯
  ╭─ Connection configuration ───────────────────────────────────────────────────╮
  │ --connection,--environment  -c      TEXT  Name of the connection, as defined │
  │                                           in your `config.toml`. Default:    │
  │                                           `default`.                         │
  │ --account,--accountname             TEXT  Name assigned to your Snowflake    │
  │                                           account. Overrides the value       │
  │                                           specified for the connection.      │
  │ --user,--username                   TEXT  Username to connect to Snowflake.  │
  │                                           Overrides the value specified for  │
  │                                           the connection.                    │
  │ --password                          TEXT  Snowflake password. Overrides the  │
  │                                           value specified for the            │
  │                                           connection.                        │
  │ --authenticator                     TEXT  Snowflake authenticator. Overrides │
  │                                           the value specified for the        │
  │                                           connection.                        │
  │ --private-key-path                  TEXT  Snowflake private key path.        │
  │                                           Overrides the value specified for  │
  │                                           the connection.                    │
  │ --database,--dbname                 TEXT  Database to use. Overrides the     │
  │                                           value specified for the            │
  │                                           connection.                        │
  │ --schema,--schemaname               TEXT  Database schema to use. Overrides  │
  │                                           the value specified for the        │
  │                                           connection.                        │
  │ --role,--rolename                   TEXT  Role to use. Overrides the value   │
  │                                           specified for the connection.      │
  │ --warehouse                         TEXT  Warehouse to use. Overrides the    │
  │                                           value specified for the            │
  │                                           connection.                        │
  │ --temporary-connection      -x            Uses connection defined with       │
  │                                           command line parameters, instead   │
  │                                           of one defined in config           │
  │ --mfa-passcode                      TEXT  Token to use for multi-factor      │
  │                                           authentication (MFA)               │
  ╰──────────────────────────────────────────────────────────────────────────────╯
  ╭─ Global configuration ───────────────────────────────────────────────────────╮
  │ --format           [TABLE|JSON]  Specifies the output format.                │
  │                                  [default: TABLE]                            │
  │ --verbose  -v                    Displays log entries for log levels `info`  │
  │                                  and higher.                                 │
  │ --debug                          Displays log entries for log levels `debug` │
  │                                  and higher; debug logs contains additional  │
  │                                  information.                                │
  │ --silent                         Turns off intermediate output to console.   │
  ╰──────────────────────────────────────────────────────────────────────────────╯
  
  
  '''
# ---
# name: test_help_messages[spcs.service.list-endpoints]
  '''
                                                                                  
   Usage: default spcs service list-endpoints [OPTIONS] NAME                      
                                                                                  
   Lists the endpoints in a service.                                              
                                                                                  
  ╭─ Arguments ──────────────────────────────────────────────────────────────────╮
  │ *    name      TEXT  Name of the service. [default: None] [required]         │
  ╰──────────────────────────────────────────────────────────────────────────────╯
  ╭─ Options ────────────────────────────────────────────────────────────────────╮
  │ --help  -h        Show this message and exit.                                │
  ╰──────────────────────────────────────────────────────────────────────────────╯
  ╭─ Connection configuration ───────────────────────────────────────────────────╮
  │ --connection,--environment  -c      TEXT  Name of the connection, as defined │
  │                                           in your `config.toml`. Default:    │
  │                                           `default`.                         │
  │ --account,--accountname             TEXT  Name assigned to your Snowflake    │
  │                                           account. Overrides the value       │
  │                                           specified for the connection.      │
  │ --user,--username                   TEXT  Username to connect to Snowflake.  │
  │                                           Overrides the value specified for  │
  │                                           the connection.                    │
  │ --password                          TEXT  Snowflake password. Overrides the  │
  │                                           value specified for the            │
  │                                           connection.                        │
  │ --authenticator                     TEXT  Snowflake authenticator. Overrides │
  │                                           the value specified for the        │
  │                                           connection.                        │
  │ --private-key-path                  TEXT  Snowflake private key path.        │
  │                                           Overrides the value specified for  │
  │                                           the connection.                    │
  │ --database,--dbname                 TEXT  Database to use. Overrides the     │
  │                                           value specified for the            │
  │                                           connection.                        │
  │ --schema,--schemaname               TEXT  Database schema to use. Overrides  │
  │                                           the value specified for the        │
  │                                           connection.                        │
  │ --role,--rolename                   TEXT  Role to use. Overrides the value   │
  │                                           specified for the connection.      │
  │ --warehouse                         TEXT  Warehouse to use. Overrides the    │
  │                                           value specified for the            │
  │                                           connection.                        │
  │ --temporary-connection      -x            Uses connection defined with       │
  │                                           command line parameters, instead   │
  │                                           of one defined in config           │
  │ --mfa-passcode                      TEXT  Token to use for multi-factor      │
  │                                           authentication (MFA)               │
  ╰──────────────────────────────────────────────────────────────────────────────╯
  ╭─ Global configuration ───────────────────────────────────────────────────────╮
  │ --format           [TABLE|JSON]  Specifies the output format.                │
  │                                  [default: TABLE]                            │
  │ --verbose  -v                    Displays log entries for log levels `info`  │
  │                                  and higher.                                 │
  │ --debug                          Displays log entries for log levels `debug` │
  │                                  and higher; debug logs contains additional  │
  │                                  information.                                │
  │ --silent                         Turns off intermediate output to console.   │
  ╰──────────────────────────────────────────────────────────────────────────────╯
  
  
  '''
# ---
# name: test_help_messages[spcs.service.logs]
  '''
                                                                                  
   Usage: default spcs service logs [OPTIONS] NAME                                
                                                                                  
   Retrieves local logs from a service container.                                 
                                                                                  
  ╭─ Arguments ──────────────────────────────────────────────────────────────────╮
  │ *    name      TEXT  Name of the service. [default: None] [required]         │
  ╰──────────────────────────────────────────────────────────────────────────────╯
  ╭─ Options ────────────────────────────────────────────────────────────────────╮
  │ *  --container-name          TEXT     Name of the container. [default: None] │
  │                                       [required]                             │
  │ *  --instance-id             TEXT     ID of the service instance, starting   │
  │                                       with 0.                                │
  │                                       [default: None]                        │
  │                                       [required]                             │
  │    --num-lines               INTEGER  Number of lines to retrieve.           │
  │                                       [default: 500]                         │
  │    --help            -h               Show this message and exit.            │
  ╰──────────────────────────────────────────────────────────────────────────────╯
  ╭─ Connection configuration ───────────────────────────────────────────────────╮
  │ --connection,--environment  -c      TEXT  Name of the connection, as defined │
  │                                           in your `config.toml`. Default:    │
  │                                           `default`.                         │
  │ --account,--accountname             TEXT  Name assigned to your Snowflake    │
  │                                           account. Overrides the value       │
  │                                           specified for the connection.      │
  │ --user,--username                   TEXT  Username to connect to Snowflake.  │
  │                                           Overrides the value specified for  │
  │                                           the connection.                    │
  │ --password                          TEXT  Snowflake password. Overrides the  │
  │                                           value specified for the            │
  │                                           connection.                        │
  │ --authenticator                     TEXT  Snowflake authenticator. Overrides │
  │                                           the value specified for the        │
  │                                           connection.                        │
  │ --private-key-path                  TEXT  Snowflake private key path.        │
  │                                           Overrides the value specified for  │
  │                                           the connection.                    │
  │ --database,--dbname                 TEXT  Database to use. Overrides the     │
  │                                           value specified for the            │
  │                                           connection.                        │
  │ --schema,--schemaname               TEXT  Database schema to use. Overrides  │
  │                                           the value specified for the        │
  │                                           connection.                        │
  │ --role,--rolename                   TEXT  Role to use. Overrides the value   │
  │                                           specified for the connection.      │
  │ --warehouse                         TEXT  Warehouse to use. Overrides the    │
  │                                           value specified for the            │
  │                                           connection.                        │
  │ --temporary-connection      -x            Uses connection defined with       │
  │                                           command line parameters, instead   │
  │                                           of one defined in config           │
  │ --mfa-passcode                      TEXT  Token to use for multi-factor      │
  │                                           authentication (MFA)               │
  ╰──────────────────────────────────────────────────────────────────────────────╯
  ╭─ Global configuration ───────────────────────────────────────────────────────╮
  │ --format           [TABLE|JSON]  Specifies the output format.                │
  │                                  [default: TABLE]                            │
  │ --verbose  -v                    Displays log entries for log levels `info`  │
  │                                  and higher.                                 │
  │ --debug                          Displays log entries for log levels `debug` │
  │                                  and higher; debug logs contains additional  │
  │                                  information.                                │
  │ --silent                         Turns off intermediate output to console.   │
  ╰──────────────────────────────────────────────────────────────────────────────╯
  
  
  '''
# ---
# name: test_help_messages[spcs.service.resume]
  '''
                                                                                  
   Usage: default spcs service resume [OPTIONS] NAME                              
                                                                                  
   Resumes the service from a SUSPENDED state.                                    
                                                                                  
  ╭─ Arguments ──────────────────────────────────────────────────────────────────╮
  │ *    name      TEXT  Name of the service. [default: None] [required]         │
  ╰──────────────────────────────────────────────────────────────────────────────╯
  ╭─ Options ────────────────────────────────────────────────────────────────────╮
  │ --help  -h        Show this message and exit.                                │
  ╰──────────────────────────────────────────────────────────────────────────────╯
  ╭─ Connection configuration ───────────────────────────────────────────────────╮
  │ --connection,--environment  -c      TEXT  Name of the connection, as defined │
  │                                           in your `config.toml`. Default:    │
  │                                           `default`.                         │
  │ --account,--accountname             TEXT  Name assigned to your Snowflake    │
  │                                           account. Overrides the value       │
  │                                           specified for the connection.      │
  │ --user,--username                   TEXT  Username to connect to Snowflake.  │
  │                                           Overrides the value specified for  │
  │                                           the connection.                    │
  │ --password                          TEXT  Snowflake password. Overrides the  │
  │                                           value specified for the            │
  │                                           connection.                        │
  │ --authenticator                     TEXT  Snowflake authenticator. Overrides │
  │                                           the value specified for the        │
  │                                           connection.                        │
  │ --private-key-path                  TEXT  Snowflake private key path.        │
  │                                           Overrides the value specified for  │
  │                                           the connection.                    │
  │ --database,--dbname                 TEXT  Database to use. Overrides the     │
  │                                           value specified for the            │
  │                                           connection.                        │
  │ --schema,--schemaname               TEXT  Database schema to use. Overrides  │
  │                                           the value specified for the        │
  │                                           connection.                        │
  │ --role,--rolename                   TEXT  Role to use. Overrides the value   │
  │                                           specified for the connection.      │
  │ --warehouse                         TEXT  Warehouse to use. Overrides the    │
  │                                           value specified for the            │
  │                                           connection.                        │
  │ --temporary-connection      -x            Uses connection defined with       │
  │                                           command line parameters, instead   │
  │                                           of one defined in config           │
  │ --mfa-passcode                      TEXT  Token to use for multi-factor      │
  │                                           authentication (MFA)               │
  ╰──────────────────────────────────────────────────────────────────────────────╯
  ╭─ Global configuration ───────────────────────────────────────────────────────╮
  │ --format           [TABLE|JSON]  Specifies the output format.                │
  │                                  [default: TABLE]                            │
  │ --verbose  -v                    Displays log entries for log levels `info`  │
  │                                  and higher.                                 │
  │ --debug                          Displays log entries for log levels `debug` │
  │                                  and higher; debug logs contains additional  │
  │                                  information.                                │
  │ --silent                         Turns off intermediate output to console.   │
  ╰──────────────────────────────────────────────────────────────────────────────╯
  
  
  '''
# ---
# name: test_help_messages[spcs.service.set]
  '''
                                                                                  
   Usage: default spcs service set [OPTIONS] NAME                                 
                                                                                  
   Sets one or more properties for the service.                                   
                                                                                  
  ╭─ Arguments ──────────────────────────────────────────────────────────────────╮
  │ *    name      TEXT  Name of the service. [default: None] [required]         │
  ╰──────────────────────────────────────────────────────────────────────────────╯
  ╭─ Options ────────────────────────────────────────────────────────────────────╮
  │ --min-instances                           INTEGER RANGE     Minimum number   │
  │                                           [x>=1]            of service       │
  │                                                             instances to     │
  │                                                             run.             │
  │ --max-instances                           INTEGER RANGE     Maximum number   │
  │                                           [x>=1]            of service       │
  │                                                             instances to     │
  │                                                             run.             │
  │ --query-warehouse                         TEXT              Warehouse to use │
  │                                                             if a service     │
  │                                                             container        │
  │                                                             connects to      │
  │                                                             Snowflake to     │
  │                                                             execute a query  │
  │                                                             without          │
  │                                                             explicitly       │
  │                                                             specifying a     │
  │                                                             warehouse to     │
  │                                                             use.             │
  │ --auto-resume          --no-auto-resu…                      The service will │
  │                                                             automatically    │
  │                                                             resume when a    │
  │                                                             service function │
  │                                                             or ingress is    │
  │                                                             called.          │
  │ --comment                                 TEXT              Comment for the  │
  │                                                             service.         │
  │ --help             -h                                       Show this        │
  │                                                             message and      │
  │                                                             exit.            │
  ╰──────────────────────────────────────────────────────────────────────────────╯
  ╭─ Connection configuration ───────────────────────────────────────────────────╮
  │ --connection,--environment  -c      TEXT  Name of the connection, as defined │
  │                                           in your `config.toml`. Default:    │
  │                                           `default`.                         │
  │ --account,--accountname             TEXT  Name assigned to your Snowflake    │
  │                                           account. Overrides the value       │
  │                                           specified for the connection.      │
  │ --user,--username                   TEXT  Username to connect to Snowflake.  │
  │                                           Overrides the value specified for  │
  │                                           the connection.                    │
  │ --password                          TEXT  Snowflake password. Overrides the  │
  │                                           value specified for the            │
  │                                           connection.                        │
  │ --authenticator                     TEXT  Snowflake authenticator. Overrides │
  │                                           the value specified for the        │
  │                                           connection.                        │
  │ --private-key-path                  TEXT  Snowflake private key path.        │
  │                                           Overrides the value specified for  │
  │                                           the connection.                    │
  │ --database,--dbname                 TEXT  Database to use. Overrides the     │
  │                                           value specified for the            │
  │                                           connection.                        │
  │ --schema,--schemaname               TEXT  Database schema to use. Overrides  │
  │                                           the value specified for the        │
  │                                           connection.                        │
  │ --role,--rolename                   TEXT  Role to use. Overrides the value   │
  │                                           specified for the connection.      │
  │ --warehouse                         TEXT  Warehouse to use. Overrides the    │
  │                                           value specified for the            │
  │                                           connection.                        │
  │ --temporary-connection      -x            Uses connection defined with       │
  │                                           command line parameters, instead   │
  │                                           of one defined in config           │
  │ --mfa-passcode                      TEXT  Token to use for multi-factor      │
  │                                           authentication (MFA)               │
  ╰──────────────────────────────────────────────────────────────────────────────╯
  ╭─ Global configuration ───────────────────────────────────────────────────────╮
  │ --format           [TABLE|JSON]  Specifies the output format.                │
  │                                  [default: TABLE]                            │
  │ --verbose  -v                    Displays log entries for log levels `info`  │
  │                                  and higher.                                 │
  │ --debug                          Displays log entries for log levels `debug` │
  │                                  and higher; debug logs contains additional  │
  │                                  information.                                │
  │ --silent                         Turns off intermediate output to console.   │
  ╰──────────────────────────────────────────────────────────────────────────────╯
  
  
  '''
# ---
# name: test_help_messages[spcs.service.status]
  '''
                                                                                  
   Usage: default spcs service status [OPTIONS] NAME                              
                                                                                  
   Retrieves the status of a service.                                             
                                                                                  
  ╭─ Arguments ──────────────────────────────────────────────────────────────────╮
  │ *    name      TEXT  Name of the service. [default: None] [required]         │
  ╰──────────────────────────────────────────────────────────────────────────────╯
  ╭─ Options ────────────────────────────────────────────────────────────────────╮
  │ --help  -h        Show this message and exit.                                │
  ╰──────────────────────────────────────────────────────────────────────────────╯
  ╭─ Connection configuration ───────────────────────────────────────────────────╮
  │ --connection,--environment  -c      TEXT  Name of the connection, as defined │
  │                                           in your `config.toml`. Default:    │
  │                                           `default`.                         │
  │ --account,--accountname             TEXT  Name assigned to your Snowflake    │
  │                                           account. Overrides the value       │
  │                                           specified for the connection.      │
  │ --user,--username                   TEXT  Username to connect to Snowflake.  │
  │                                           Overrides the value specified for  │
  │                                           the connection.                    │
  │ --password                          TEXT  Snowflake password. Overrides the  │
  │                                           value specified for the            │
  │                                           connection.                        │
  │ --authenticator                     TEXT  Snowflake authenticator. Overrides │
  │                                           the value specified for the        │
  │                                           connection.                        │
  │ --private-key-path                  TEXT  Snowflake private key path.        │
  │                                           Overrides the value specified for  │
  │                                           the connection.                    │
  │ --database,--dbname                 TEXT  Database to use. Overrides the     │
  │                                           value specified for the            │
  │                                           connection.                        │
  │ --schema,--schemaname               TEXT  Database schema to use. Overrides  │
  │                                           the value specified for the        │
  │                                           connection.                        │
  │ --role,--rolename                   TEXT  Role to use. Overrides the value   │
  │                                           specified for the connection.      │
  │ --warehouse                         TEXT  Warehouse to use. Overrides the    │
  │                                           value specified for the            │
  │                                           connection.                        │
  │ --temporary-connection      -x            Uses connection defined with       │
  │                                           command line parameters, instead   │
  │                                           of one defined in config           │
  │ --mfa-passcode                      TEXT  Token to use for multi-factor      │
  │                                           authentication (MFA)               │
  ╰──────────────────────────────────────────────────────────────────────────────╯
  ╭─ Global configuration ───────────────────────────────────────────────────────╮
  │ --format           [TABLE|JSON]  Specifies the output format.                │
  │                                  [default: TABLE]                            │
  │ --verbose  -v                    Displays log entries for log levels `info`  │
  │                                  and higher.                                 │
  │ --debug                          Displays log entries for log levels `debug` │
  │                                  and higher; debug logs contains additional  │
  │                                  information.                                │
  │ --silent                         Turns off intermediate output to console.   │
  ╰──────────────────────────────────────────────────────────────────────────────╯
  
  
  '''
# ---
# name: test_help_messages[spcs.service.suspend]
  '''
                                                                                  
   Usage: default spcs service suspend [OPTIONS] NAME                             
                                                                                  
   Suspends the service, shutting down and deleting all its containers.           
                                                                                  
  ╭─ Arguments ──────────────────────────────────────────────────────────────────╮
  │ *    name      TEXT  Name of the service. [default: None] [required]         │
  ╰──────────────────────────────────────────────────────────────────────────────╯
  ╭─ Options ────────────────────────────────────────────────────────────────────╮
  │ --help  -h        Show this message and exit.                                │
  ╰──────────────────────────────────────────────────────────────────────────────╯
  ╭─ Connection configuration ───────────────────────────────────────────────────╮
  │ --connection,--environment  -c      TEXT  Name of the connection, as defined │
  │                                           in your `config.toml`. Default:    │
  │                                           `default`.                         │
  │ --account,--accountname             TEXT  Name assigned to your Snowflake    │
  │                                           account. Overrides the value       │
  │                                           specified for the connection.      │
  │ --user,--username                   TEXT  Username to connect to Snowflake.  │
  │                                           Overrides the value specified for  │
  │                                           the connection.                    │
  │ --password                          TEXT  Snowflake password. Overrides the  │
  │                                           value specified for the            │
  │                                           connection.                        │
  │ --authenticator                     TEXT  Snowflake authenticator. Overrides │
  │                                           the value specified for the        │
  │                                           connection.                        │
  │ --private-key-path                  TEXT  Snowflake private key path.        │
  │                                           Overrides the value specified for  │
  │                                           the connection.                    │
  │ --database,--dbname                 TEXT  Database to use. Overrides the     │
  │                                           value specified for the            │
  │                                           connection.                        │
  │ --schema,--schemaname               TEXT  Database schema to use. Overrides  │
  │                                           the value specified for the        │
  │                                           connection.                        │
  │ --role,--rolename                   TEXT  Role to use. Overrides the value   │
  │                                           specified for the connection.      │
  │ --warehouse                         TEXT  Warehouse to use. Overrides the    │
  │                                           value specified for the            │
  │                                           connection.                        │
  │ --temporary-connection      -x            Uses connection defined with       │
  │                                           command line parameters, instead   │
  │                                           of one defined in config           │
  │ --mfa-passcode                      TEXT  Token to use for multi-factor      │
  │                                           authentication (MFA)               │
  ╰──────────────────────────────────────────────────────────────────────────────╯
  ╭─ Global configuration ───────────────────────────────────────────────────────╮
  │ --format           [TABLE|JSON]  Specifies the output format.                │
  │                                  [default: TABLE]                            │
  │ --verbose  -v                    Displays log entries for log levels `info`  │
  │                                  and higher.                                 │
  │ --debug                          Displays log entries for log levels `debug` │
  │                                  and higher; debug logs contains additional  │
  │                                  information.                                │
  │ --silent                         Turns off intermediate output to console.   │
  ╰──────────────────────────────────────────────────────────────────────────────╯
  
  
  '''
# ---
# name: test_help_messages[spcs.service.unset]
  '''
                                                                                  
   Usage: default spcs service unset [OPTIONS] NAME                               
                                                                                  
   Resets one or more properties for the service to their default value(s).       
                                                                                  
  ╭─ Arguments ──────────────────────────────────────────────────────────────────╮
  │ *    name      TEXT  Name of the service. [default: None] [required]         │
  ╰──────────────────────────────────────────────────────────────────────────────╯
  ╭─ Options ────────────────────────────────────────────────────────────────────╮
  │ --min-instances              Reset the MIN_INSTANCES property - Minimum      │
  │                              number of service instances to run.             │
  │ --max-instances              Reset the MAX_INSTANCES property - Maximum      │
  │                              number of service instances to run.             │
  │ --query-warehouse            Reset the QUERY_WAREHOUSE property - Warehouse  │
  │                              to use if a service container connects to       │
  │                              Snowflake to execute a query without explicitly │
  │                              specifying a warehouse to use.                  │
  │ --auto-resume                Reset the AUTO_RESUME property - The service    │
  │                              will automatically resume when a service        │
  │                              function or ingress is called.                  │
  │ --comment                    Reset the COMMENT property - Comment for the    │
  │                              service.                                        │
  │ --help             -h        Show this message and exit.                     │
  ╰──────────────────────────────────────────────────────────────────────────────╯
  ╭─ Connection configuration ───────────────────────────────────────────────────╮
  │ --connection,--environment  -c      TEXT  Name of the connection, as defined │
  │                                           in your `config.toml`. Default:    │
  │                                           `default`.                         │
  │ --account,--accountname             TEXT  Name assigned to your Snowflake    │
  │                                           account. Overrides the value       │
  │                                           specified for the connection.      │
  │ --user,--username                   TEXT  Username to connect to Snowflake.  │
  │                                           Overrides the value specified for  │
  │                                           the connection.                    │
  │ --password                          TEXT  Snowflake password. Overrides the  │
  │                                           value specified for the            │
  │                                           connection.                        │
  │ --authenticator                     TEXT  Snowflake authenticator. Overrides │
  │                                           the value specified for the        │
  │                                           connection.                        │
  │ --private-key-path                  TEXT  Snowflake private key path.        │
  │                                           Overrides the value specified for  │
  │                                           the connection.                    │
  │ --database,--dbname                 TEXT  Database to use. Overrides the     │
  │                                           value specified for the            │
  │                                           connection.                        │
  │ --schema,--schemaname               TEXT  Database schema to use. Overrides  │
  │                                           the value specified for the        │
  │                                           connection.                        │
  │ --role,--rolename                   TEXT  Role to use. Overrides the value   │
  │                                           specified for the connection.      │
  │ --warehouse                         TEXT  Warehouse to use. Overrides the    │
  │                                           value specified for the            │
  │                                           connection.                        │
  │ --temporary-connection      -x            Uses connection defined with       │
  │                                           command line parameters, instead   │
  │                                           of one defined in config           │
  │ --mfa-passcode                      TEXT  Token to use for multi-factor      │
  │                                           authentication (MFA)               │
  ╰──────────────────────────────────────────────────────────────────────────────╯
  ╭─ Global configuration ───────────────────────────────────────────────────────╮
  │ --format           [TABLE|JSON]  Specifies the output format.                │
  │                                  [default: TABLE]                            │
  │ --verbose  -v                    Displays log entries for log levels `info`  │
  │                                  and higher.                                 │
  │ --debug                          Displays log entries for log levels `debug` │
  │                                  and higher; debug logs contains additional  │
  │                                  information.                                │
  │ --silent                         Turns off intermediate output to console.   │
  ╰──────────────────────────────────────────────────────────────────────────────╯
  
  
  '''
# ---
# name: test_help_messages[spcs.service.upgrade]
  '''
                                                                                  
   Usage: default spcs service upgrade [OPTIONS] NAME                             
                                                                                  
   Updates an existing service with a new specification file.                     
                                                                                  
  ╭─ Arguments ──────────────────────────────────────────────────────────────────╮
  │ *    name      TEXT  Name of the service. [default: None] [required]         │
  ╰──────────────────────────────────────────────────────────────────────────────╯
  ╭─ Options ────────────────────────────────────────────────────────────────────╮
  │ *  --spec-path          FILE  Path to service specification file.            │
  │                               [default: None]                                │
  │                               [required]                                     │
  │    --help       -h            Show this message and exit.                    │
  ╰──────────────────────────────────────────────────────────────────────────────╯
  ╭─ Connection configuration ───────────────────────────────────────────────────╮
  │ --connection,--environment  -c      TEXT  Name of the connection, as defined │
  │                                           in your `config.toml`. Default:    │
  │                                           `default`.                         │
  │ --account,--accountname             TEXT  Name assigned to your Snowflake    │
  │                                           account. Overrides the value       │
  │                                           specified for the connection.      │
  │ --user,--username                   TEXT  Username to connect to Snowflake.  │
  │                                           Overrides the value specified for  │
  │                                           the connection.                    │
  │ --password                          TEXT  Snowflake password. Overrides the  │
  │                                           value specified for the            │
  │                                           connection.                        │
  │ --authenticator                     TEXT  Snowflake authenticator. Overrides │
  │                                           the value specified for the        │
  │                                           connection.                        │
  │ --private-key-path                  TEXT  Snowflake private key path.        │
  │                                           Overrides the value specified for  │
  │                                           the connection.                    │
  │ --database,--dbname                 TEXT  Database to use. Overrides the     │
  │                                           value specified for the            │
  │                                           connection.                        │
  │ --schema,--schemaname               TEXT  Database schema to use. Overrides  │
  │                                           the value specified for the        │
  │                                           connection.                        │
  │ --role,--rolename                   TEXT  Role to use. Overrides the value   │
  │                                           specified for the connection.      │
  │ --warehouse                         TEXT  Warehouse to use. Overrides the    │
  │                                           value specified for the            │
  │                                           connection.                        │
  │ --temporary-connection      -x            Uses connection defined with       │
  │                                           command line parameters, instead   │
  │                                           of one defined in config           │
  │ --mfa-passcode                      TEXT  Token to use for multi-factor      │
  │                                           authentication (MFA)               │
  ╰──────────────────────────────────────────────────────────────────────────────╯
  ╭─ Global configuration ───────────────────────────────────────────────────────╮
  │ --format           [TABLE|JSON]  Specifies the output format.                │
  │                                  [default: TABLE]                            │
  │ --verbose  -v                    Displays log entries for log levels `info`  │
  │                                  and higher.                                 │
  │ --debug                          Displays log entries for log levels `debug` │
  │                                  and higher; debug logs contains additional  │
  │                                  information.                                │
  │ --silent                         Turns off intermediate output to console.   │
  ╰──────────────────────────────────────────────────────────────────────────────╯
  
  
  '''
# ---
# name: test_help_messages[spcs.service]
  '''
                                                                                  
   Usage: default spcs service [OPTIONS] COMMAND [ARGS]...                        
                                                                                  
   Manages Snowpark Container Services services.                                  
                                                                                  
  ╭─ Options ────────────────────────────────────────────────────────────────────╮
  │ --help  -h        Show this message and exit.                                │
  ╰──────────────────────────────────────────────────────────────────────────────╯
  ╭─ Commands ───────────────────────────────────────────────────────────────────╮
  │ create          Creates a new service in the current schema.                 │
  │ list-endpoints  Lists the endpoints in a service.                            │
  │ logs            Retrieves local logs from a service container.               │
  │ resume          Resumes the service from a SUSPENDED state.                  │
  │ set             Sets one or more properties for the service.                 │
  │ status          Retrieves the status of a service.                           │
  │ suspend         Suspends the service, shutting down and deleting all its     │
  │                 containers.                                                  │
  │ unset           Resets one or more properties for the service to their       │
  │                 default value(s).                                            │
  │ upgrade         Updates an existing service with a new specification file.   │
  ╰──────────────────────────────────────────────────────────────────────────────╯
  
  
  '''
# ---
# name: test_help_messages[spcs]
  '''
                                                                                  
   Usage: default spcs [OPTIONS] COMMAND [ARGS]...                                
                                                                                  
   Manages Snowpark Container Services compute pools, services, image registries, 
   and image repositories.                                                        
                                                                                  
  ╭─ Options ────────────────────────────────────────────────────────────────────╮
  │ --help  -h        Show this message and exit.                                │
  ╰──────────────────────────────────────────────────────────────────────────────╯
  ╭─ Commands ───────────────────────────────────────────────────────────────────╮
  │ compute-pool                  Manages compute pools.                         │
  │ image-registry                Manages image registries.                      │
  │ image-repository              Manages image repositories.                    │
  │ service                       Manages services.                              │
  ╰──────────────────────────────────────────────────────────────────────────────╯
  
  
  '''
# ---
# name: test_help_messages[sql]
  '''
                                                                                  
   Usage: default sql [OPTIONS]                                                   
                                                                                  
   Executes Snowflake query.                                                      
   Query to execute can be specified using query option, filename option (all     
   queries from file will be executed) or via stdin by piping output from other   
   command. For example `cat my.sql | snow sql -i`.                               
                                                                                  
  ╭─ Options ────────────────────────────────────────────────────────────────────╮
  │ --query     -q      TEXT  Query to execute. [default: None]                  │
  │ --filename  -f      FILE  File to execute. [default: None]                   │
  │ --stdin     -i            Read the query from standard input. Use it when    │
  │                           piping input to this command.                      │
  │ --help      -h            Show this message and exit.                        │
  ╰──────────────────────────────────────────────────────────────────────────────╯
  ╭─ Connection configuration ───────────────────────────────────────────────────╮
  │ --connection,--environment  -c      TEXT  Name of the connection, as defined │
  │                                           in your `config.toml`. Default:    │
  │                                           `default`.                         │
  │ --account,--accountname             TEXT  Name assigned to your Snowflake    │
  │                                           account. Overrides the value       │
  │                                           specified for the connection.      │
  │ --user,--username                   TEXT  Username to connect to Snowflake.  │
  │                                           Overrides the value specified for  │
  │                                           the connection.                    │
  │ --password                          TEXT  Snowflake password. Overrides the  │
  │                                           value specified for the            │
  │                                           connection.                        │
  │ --authenticator                     TEXT  Snowflake authenticator. Overrides │
  │                                           the value specified for the        │
  │                                           connection.                        │
  │ --private-key-path                  TEXT  Snowflake private key path.        │
  │                                           Overrides the value specified for  │
  │                                           the connection.                    │
  │ --database,--dbname                 TEXT  Database to use. Overrides the     │
  │                                           value specified for the            │
  │                                           connection.                        │
  │ --schema,--schemaname               TEXT  Database schema to use. Overrides  │
  │                                           the value specified for the        │
  │                                           connection.                        │
  │ --role,--rolename                   TEXT  Role to use. Overrides the value   │
  │                                           specified for the connection.      │
  │ --warehouse                         TEXT  Warehouse to use. Overrides the    │
  │                                           value specified for the            │
  │                                           connection.                        │
  │ --temporary-connection      -x            Uses connection defined with       │
  │                                           command line parameters, instead   │
  │                                           of one defined in config           │
  │ --mfa-passcode                      TEXT  Token to use for multi-factor      │
  │                                           authentication (MFA)               │
  ╰──────────────────────────────────────────────────────────────────────────────╯
  ╭─ Global configuration ───────────────────────────────────────────────────────╮
  │ --format           [TABLE|JSON]  Specifies the output format.                │
  │                                  [default: TABLE]                            │
  │ --verbose  -v                    Displays log entries for log levels `info`  │
  │                                  and higher.                                 │
  │ --debug                          Displays log entries for log levels `debug` │
  │                                  and higher; debug logs contains additional  │
  │                                  information.                                │
  │ --silent                         Turns off intermediate output to console.   │
  ╰──────────────────────────────────────────────────────────────────────────────╯
  
  
  '''
# ---
# name: test_help_messages[streamlit.deploy]
  '''
                                                                                  
   Usage: default streamlit deploy [OPTIONS]                                      
                                                                                  
   Deploys a Streamlit dashboard defined in project definition file               
   (snowflake.yml). By default, the command will upload environment.yml and       
   pages/ folder if present. If stage name is not specified then 'streamlit'      
   stage will be used. If stage does not exist it will be created by this         
   command.                                                                       
                                                                                  
  ╭─ Options ────────────────────────────────────────────────────────────────────╮
  │ --replace                Replace the Streamlit if it already exists.         │
  │ --open                   Whether to open Streamlit in a browser.             │
  │ --project  -p      TEXT  Path where the Streamlit project resides. Defaults  │
  │                          to current working directory.                       │
  │ --help     -h            Show this message and exit.                         │
  ╰──────────────────────────────────────────────────────────────────────────────╯
  ╭─ Connection configuration ───────────────────────────────────────────────────╮
  │ --connection,--environment  -c      TEXT  Name of the connection, as defined │
  │                                           in your `config.toml`. Default:    │
  │                                           `default`.                         │
  │ --account,--accountname             TEXT  Name assigned to your Snowflake    │
  │                                           account. Overrides the value       │
  │                                           specified for the connection.      │
  │ --user,--username                   TEXT  Username to connect to Snowflake.  │
  │                                           Overrides the value specified for  │
  │                                           the connection.                    │
  │ --password                          TEXT  Snowflake password. Overrides the  │
  │                                           value specified for the            │
  │                                           connection.                        │
  │ --authenticator                     TEXT  Snowflake authenticator. Overrides │
  │                                           the value specified for the        │
  │                                           connection.                        │
  │ --private-key-path                  TEXT  Snowflake private key path.        │
  │                                           Overrides the value specified for  │
  │                                           the connection.                    │
  │ --database,--dbname                 TEXT  Database to use. Overrides the     │
  │                                           value specified for the            │
  │                                           connection.                        │
  │ --schema,--schemaname               TEXT  Database schema to use. Overrides  │
  │                                           the value specified for the        │
  │                                           connection.                        │
  │ --role,--rolename                   TEXT  Role to use. Overrides the value   │
  │                                           specified for the connection.      │
  │ --warehouse                         TEXT  Warehouse to use. Overrides the    │
  │                                           value specified for the            │
  │                                           connection.                        │
  │ --temporary-connection      -x            Uses connection defined with       │
  │                                           command line parameters, instead   │
  │                                           of one defined in config           │
  │ --mfa-passcode                      TEXT  Token to use for multi-factor      │
  │                                           authentication (MFA)               │
  ╰──────────────────────────────────────────────────────────────────────────────╯
  ╭─ Global configuration ───────────────────────────────────────────────────────╮
  │ --format           [TABLE|JSON]  Specifies the output format.                │
  │                                  [default: TABLE]                            │
  │ --verbose  -v                    Displays log entries for log levels `info`  │
  │                                  and higher.                                 │
  │ --debug                          Displays log entries for log levels `debug` │
  │                                  and higher; debug logs contains additional  │
  │                                  information.                                │
  │ --silent                         Turns off intermediate output to console.   │
  ╰──────────────────────────────────────────────────────────────────────────────╯
  
  
  '''
# ---
# name: test_help_messages[streamlit.get-url]
  '''
                                                                                  
   Usage: default streamlit get-url [OPTIONS] NAME                                
                                                                                  
   Returns url to provided streamlit app                                          
                                                                                  
  ╭─ Arguments ──────────────────────────────────────────────────────────────────╮
  │ *    name      TEXT  Name of the Streamlit app. [default: None] [required]   │
  ╰──────────────────────────────────────────────────────────────────────────────╯
  ╭─ Options ────────────────────────────────────────────────────────────────────╮
  │ --open            Whether to open Streamlit in a browser.                    │
  │ --help  -h        Show this message and exit.                                │
  ╰──────────────────────────────────────────────────────────────────────────────╯
  ╭─ Connection configuration ───────────────────────────────────────────────────╮
  │ --connection,--environment  -c      TEXT  Name of the connection, as defined │
  │                                           in your `config.toml`. Default:    │
  │                                           `default`.                         │
  │ --account,--accountname             TEXT  Name assigned to your Snowflake    │
  │                                           account. Overrides the value       │
  │                                           specified for the connection.      │
  │ --user,--username                   TEXT  Username to connect to Snowflake.  │
  │                                           Overrides the value specified for  │
  │                                           the connection.                    │
  │ --password                          TEXT  Snowflake password. Overrides the  │
  │                                           value specified for the            │
  │                                           connection.                        │
  │ --authenticator                     TEXT  Snowflake authenticator. Overrides │
  │                                           the value specified for the        │
  │                                           connection.                        │
  │ --private-key-path                  TEXT  Snowflake private key path.        │
  │                                           Overrides the value specified for  │
  │                                           the connection.                    │
  │ --database,--dbname                 TEXT  Database to use. Overrides the     │
  │                                           value specified for the            │
  │                                           connection.                        │
  │ --schema,--schemaname               TEXT  Database schema to use. Overrides  │
  │                                           the value specified for the        │
  │                                           connection.                        │
  │ --role,--rolename                   TEXT  Role to use. Overrides the value   │
  │                                           specified for the connection.      │
  │ --warehouse                         TEXT  Warehouse to use. Overrides the    │
  │                                           value specified for the            │
  │                                           connection.                        │
  │ --temporary-connection      -x            Uses connection defined with       │
  │                                           command line parameters, instead   │
  │                                           of one defined in config           │
  │ --mfa-passcode                      TEXT  Token to use for multi-factor      │
  │                                           authentication (MFA)               │
  ╰──────────────────────────────────────────────────────────────────────────────╯
  ╭─ Global configuration ───────────────────────────────────────────────────────╮
  │ --format           [TABLE|JSON]  Specifies the output format.                │
  │                                  [default: TABLE]                            │
  │ --verbose  -v                    Displays log entries for log levels `info`  │
  │                                  and higher.                                 │
  │ --debug                          Displays log entries for log levels `debug` │
  │                                  and higher; debug logs contains additional  │
  │                                  information.                                │
  │ --silent                         Turns off intermediate output to console.   │
  ╰──────────────────────────────────────────────────────────────────────────────╯
  
  
  '''
# ---
# name: test_help_messages[streamlit.init]
  '''
                                                                                  
   Usage: default streamlit init [OPTIONS] [PROJECT_NAME]                         
                                                                                  
   Initializes this directory with a sample set of files for creating a Streamlit 
   project.                                                                       
                                                                                  
  ╭─ Arguments ──────────────────────────────────────────────────────────────────╮
  │   project_name      [PROJECT_NAME]  Name of the Streamlit project you want   │
  │                                     to create.                               │
  │                                     [default: example_streamlit]             │
  ╰──────────────────────────────────────────────────────────────────────────────╯
  ╭─ Options ────────────────────────────────────────────────────────────────────╮
  │ --help  -h        Show this message and exit.                                │
  ╰──────────────────────────────────────────────────────────────────────────────╯
  ╭─ Global configuration ───────────────────────────────────────────────────────╮
  │ --format           [TABLE|JSON]  Specifies the output format.                │
  │                                  [default: TABLE]                            │
  │ --verbose  -v                    Displays log entries for log levels `info`  │
  │                                  and higher.                                 │
  │ --debug                          Displays log entries for log levels `debug` │
  │                                  and higher; debug logs contains additional  │
  │                                  information.                                │
  │ --silent                         Turns off intermediate output to console.   │
  ╰──────────────────────────────────────────────────────────────────────────────╯
  
  
  '''
# ---
# name: test_help_messages[streamlit.share]
  '''
                                                                                  
   Usage: default streamlit share [OPTIONS] NAME TO_ROLE                          
                                                                                  
   Shares a Streamlit app with another role.                                      
                                                                                  
  ╭─ Arguments ──────────────────────────────────────────────────────────────────╮
  │ *    name         TEXT  Name of streamlit to share. [default: None]          │
  │                         [required]                                           │
  │ *    to_role      TEXT  Role that streamlit should be shared with.           │
  │                         [default: None]                                      │
  │                         [required]                                           │
  ╰──────────────────────────────────────────────────────────────────────────────╯
  ╭─ Options ────────────────────────────────────────────────────────────────────╮
  │ --help  -h        Show this message and exit.                                │
  ╰──────────────────────────────────────────────────────────────────────────────╯
  ╭─ Connection configuration ───────────────────────────────────────────────────╮
  │ --connection,--environment  -c      TEXT  Name of the connection, as defined │
  │                                           in your `config.toml`. Default:    │
  │                                           `default`.                         │
  │ --account,--accountname             TEXT  Name assigned to your Snowflake    │
  │                                           account. Overrides the value       │
  │                                           specified for the connection.      │
  │ --user,--username                   TEXT  Username to connect to Snowflake.  │
  │                                           Overrides the value specified for  │
  │                                           the connection.                    │
  │ --password                          TEXT  Snowflake password. Overrides the  │
  │                                           value specified for the            │
  │                                           connection.                        │
  │ --authenticator                     TEXT  Snowflake authenticator. Overrides │
  │                                           the value specified for the        │
  │                                           connection.                        │
  │ --private-key-path                  TEXT  Snowflake private key path.        │
  │                                           Overrides the value specified for  │
  │                                           the connection.                    │
  │ --database,--dbname                 TEXT  Database to use. Overrides the     │
  │                                           value specified for the            │
  │                                           connection.                        │
  │ --schema,--schemaname               TEXT  Database schema to use. Overrides  │
  │                                           the value specified for the        │
  │                                           connection.                        │
  │ --role,--rolename                   TEXT  Role to use. Overrides the value   │
  │                                           specified for the connection.      │
  │ --warehouse                         TEXT  Warehouse to use. Overrides the    │
  │                                           value specified for the            │
  │                                           connection.                        │
  │ --temporary-connection      -x            Uses connection defined with       │
  │                                           command line parameters, instead   │
  │                                           of one defined in config           │
  │ --mfa-passcode                      TEXT  Token to use for multi-factor      │
  │                                           authentication (MFA)               │
  ╰──────────────────────────────────────────────────────────────────────────────╯
  ╭─ Global configuration ───────────────────────────────────────────────────────╮
  │ --format           [TABLE|JSON]  Specifies the output format.                │
  │                                  [default: TABLE]                            │
  │ --verbose  -v                    Displays log entries for log levels `info`  │
  │                                  and higher.                                 │
  │ --debug                          Displays log entries for log levels `debug` │
  │                                  and higher; debug logs contains additional  │
  │                                  information.                                │
  │ --silent                         Turns off intermediate output to console.   │
  ╰──────────────────────────────────────────────────────────────────────────────╯
  
  
  '''
# ---
# name: test_help_messages[streamlit]
  '''
                                                                                  
   Usage: default streamlit [OPTIONS] COMMAND [ARGS]...                           
                                                                                  
   Manages Streamlit in Snowflake.                                                
                                                                                  
  ╭─ Options ────────────────────────────────────────────────────────────────────╮
  │ --help  -h        Show this message and exit.                                │
  ╰──────────────────────────────────────────────────────────────────────────────╯
  ╭─ Commands ───────────────────────────────────────────────────────────────────╮
  │ deploy   Deploys a Streamlit dashboard defined in project definition file    │
  │          (snowflake.yml). By default, the command will upload                │
  │          environment.yml and pages/ folder if present. If stage name is not  │
  │          specified then 'streamlit' stage will be used. If stage does not    │
  │          exist it will be created by this command.                           │
  │ get-url  Returns url to provided streamlit app                               │
  │ init     Initializes this directory with a sample set of files for creating  │
  │          a Streamlit project.                                                │
  │ share    Shares a Streamlit app with another role.                           │
  ╰──────────────────────────────────────────────────────────────────────────────╯
  
  
  '''
# ---<|MERGE_RESOLUTION|>--- conflicted
+++ resolved
@@ -554,7 +554,7 @@
                                                                                   
    Usage: default app version [OPTIONS] COMMAND [ARGS]...                         
                                                                                   
-   Manages Native Application Package versions in Snowflake                       
+   Manages Native Application Package versions in Snowflake
                                                                                   
   ╭─ Options ────────────────────────────────────────────────────────────────────╮
   │ --help  -h        Show this message and exit.                                │
@@ -577,7 +577,7 @@
                                                                                   
    Usage: default app [OPTIONS] COMMAND [ARGS]...                                 
                                                                                   
-   Manages Native Apps in Snowflake                                               
+   Manages Native Apps in Snowflake
                                                                                   
   ╭─ Options ────────────────────────────────────────────────────────────────────╮
   │ --help  -h        Show this message and exit.                                │
@@ -1783,7 +1783,7 @@
                                                                                   
    Usage: default snowpark package [OPTIONS] COMMAND [ARGS]...                    
                                                                                   
-   Manages custom Python packages for Snowpark                                    
+   Manages custom Python packages for Snowpark
                                                                                   
   ╭─ Options ────────────────────────────────────────────────────────────────────╮
   │ --help  -h        Show this message and exit.                                │
@@ -1806,7 +1806,7 @@
                                                                                   
    Usage: default snowpark [OPTIONS] COMMAND [ARGS]...                            
                                                                                   
-   Manages procedures and functions.                                              
+   Manages procedures and functions.
                                                                                   
   ╭─ Options ────────────────────────────────────────────────────────────────────╮
   │ --help  -h        Show this message and exit.                                │
@@ -1834,7 +1834,7 @@
                                                                                   
    Usage: default spcs compute-pool create [OPTIONS] NAME                         
                                                                                   
-   Creates a new compute pool.                                                    
+   Creates a new compute pool.
                                                                                   
   ╭─ Arguments ──────────────────────────────────────────────────────────────────╮
   │ *    name      TEXT  Name of the compute pool. [required]                    │
@@ -1868,18 +1868,10 @@
   │                                                             it.              │
   │                                                             [default:        │
   │                                                             auto-resume]     │
-<<<<<<< HEAD
-  │    --init-suspend                                           Starts the       │
+  │    --init-suspend       --no-init-susp…                                    Starts the       │
   │                                                             compute pool in  │
   │                                                             a suspended      │
   │                                                             state.           │
-=======
-  │    --init-suspend       --no-init-susp…                     The compute pool │
-  │                                                             will start in a  │
-  │                                                             suspended state. │
-  │                                                             [default:        │
-  │                                                             no-init-suspend] │
->>>>>>> b9d131cf
   │    --auto-suspend…                         INTEGER RANGE    Number of        │
   │                                            [x>=1]           seconds of       │
   │                                                             inactivity after │
@@ -1951,7 +1943,7 @@
                                                                                   
    Usage: default spcs compute-pool resume [OPTIONS] NAME                         
                                                                                   
-   Resumes the compute pool from a SUSPENDED state.                               
+   Resumes the compute pool from a SUSPENDED state.
                                                                                   
   ╭─ Arguments ──────────────────────────────────────────────────────────────────╮
   │ *    name      TEXT  Name of the compute pool. [required]                    │
@@ -2014,7 +2006,7 @@
                                                                                   
    Usage: default spcs compute-pool set [OPTIONS] NAME                            
                                                                                   
-   Sets one or more properties for the compute pool.                              
+   Sets one or more properties for the compute pool.
                                                                                   
   ╭─ Arguments ──────────────────────────────────────────────────────────────────╮
   │ *    name      TEXT  Name of the compute pool. [required]                    │
@@ -2102,7 +2094,7 @@
                                                                                   
    Usage: default spcs compute-pool status [OPTIONS] POOL_NAME                    
                                                                                   
-   Retrieves the status of a compute pool along with a relevant message, if one   
+   Retrieves the status of a compute pool along with a relevant message, if one
    exists.                                                                        
                                                                                   
   ╭─ Arguments ──────────────────────────────────────────────────────────────────╮
@@ -2293,7 +2285,7 @@
                                                                                   
    Usage: default spcs compute-pool unset [OPTIONS] NAME                          
                                                                                   
-   Resets one or more properties for the compute pool to their default value(s).  
+   Resets one or more properties for the compute pool to their default value(s).
                                                                                   
   ╭─ Arguments ──────────────────────────────────────────────────────────────────╮
   │ *    name      TEXT  Name of the compute pool. [required]                    │
@@ -2365,7 +2357,7 @@
                                                                                   
    Usage: default spcs compute-pool [OPTIONS] COMMAND [ARGS]...                   
                                                                                   
-   Manages Snowpark Container Services compute pools.                             
+   Manages Snowpark Container Services compute pools.
                                                                                   
   ╭─ Options ────────────────────────────────────────────────────────────────────╮
   │ --help  -h        Show this message and exit.                                │
@@ -2391,8 +2383,8 @@
                                                                                   
    Usage: default spcs image-registry login [OPTIONS]                             
                                                                                   
-   Logs in to the account image registry with the current user's credentials      
-   through Docker.                                                                
+   Logs in to the account image registry with the current user's credentials
+   through Docker.
    Must be called from a role that can view at least one image repository in the  
    image registry.                                                                
                                                                                   
@@ -2454,7 +2446,7 @@
                                                                                   
    Usage: default spcs image-registry token [OPTIONS]                             
                                                                                   
-   Retrieves a registry authentication token based on your current connection.    
+   Retrieves a registry authentication token based on your current connection.
    Note that this token is specific to your current user and will not grant       
    access to any repositories that your current user cannot access.               
                                                                                   
@@ -2507,14 +2499,14 @@
   │                                  information.                                │
   │ --silent                         Turns off intermediate output to console.   │
   ╰──────────────────────────────────────────────────────────────────────────────╯
-                                                                                  
-   Usage Example: snow spcs image-registry token --format JSON | docker login     
-   $(snow spcs image-registry url) -u 0sessiontoken --password-stdin              
-   See the following for how to use this command to authenticate with SSO:        
-   https://community.snowflake.com/s/article/Authenticating-with-Snowpark-Contain 
-   er-Services-Image-Repository-via-SSO-and-Token-with-Snow-CLI                   
-                                                                                  
-  
+
+   Usage Example: snow spcs image-registry token --format JSON | docker login
+   $(snow spcs image-registry url) -u 0sessiontoken --password-stdin
+   See the following for how to use this command to authenticate with SSO:
+   https://community.snowflake.com/s/article/Authenticating-with-Snowpark-Contain
+   er-Services-Image-Repository-via-SSO-and-Token-with-Snow-CLI
+
+
   
   '''
 # ---
@@ -2523,9 +2515,9 @@
                                                                                   
    Usage: default spcs image-registry url [OPTIONS]                               
                                                                                   
-   Gets the image registry URL for the current account.                           
-   Must be called from a role that can view at least one image repository in the  
-   image registry.                                                                
+   Gets the image registry URL for the current account.
+   Must be called from a role that can view at least one image repository in the
+   image registry.
                                                                                   
   ╭─ Options ────────────────────────────────────────────────────────────────────╮
   │ --help  -h        Show this message and exit.                                │
@@ -2585,7 +2577,7 @@
                                                                                   
    Usage: default spcs image-registry [OPTIONS] COMMAND [ARGS]...                 
                                                                                   
-   Manages Snowpark Container Services image registries.                          
+   Manages Snowpark Container Services image registries.
                                                                                   
   ╭─ Options ────────────────────────────────────────────────────────────────────╮
   │ --help  -h        Show this message and exit.                                │
@@ -2668,9 +2660,9 @@
 # name: test_help_messages[spcs.image-repository.list-images]
   '''
                                                                                   
-   Usage: default spcs image-repository list-images [OPTIONS] NAME                
-                                                                                  
-   Lists images in the given repository.                                          
+   Usage: default spcs image-repository list-images [OPTIONS] NAME
+                                                                                  
+   Lists images in the given repository.
                                                                                   
   ╭─ Arguments ──────────────────────────────────────────────────────────────────╮
   │ *    name      TEXT  Name of the image repository. [default: None]           │
@@ -2732,9 +2724,9 @@
 # name: test_help_messages[spcs.image-repository.list-tags]
   '''
                                                                                   
-   Usage: default spcs image-repository list-tags [OPTIONS] NAME                  
-                                                                                  
-   Lists tags for the given image in a repository.                                
+   Usage: default spcs image-repository list-tags [OPTIONS] NAME
+                                                                                  
+   Lists tags for the given image in a repository.
                                                                                   
   ╭─ Arguments ──────────────────────────────────────────────────────────────────╮
   │ *    name      TEXT  Name of the image repository. [default: None]           │
@@ -2800,7 +2792,7 @@
 # name: test_help_messages[spcs.image-repository.url]
   '''
                                                                                   
-   Usage: default spcs image-repository url [OPTIONS] NAME                        
+   Usage: default spcs image-repository url [OPTIONS] NAME
                                                                                   
    Returns the URL for the given repository.                                      
                                                                                   
@@ -2866,7 +2858,7 @@
                                                                                   
    Usage: default spcs image-repository [OPTIONS] COMMAND [ARGS]...               
                                                                                   
-   Manages Snowpark Container Services image repositories.                        
+   Manages Snowpark Container Services image repositories.
                                                                                   
   ╭─ Options ────────────────────────────────────────────────────────────────────╮
   │ --help  -h        Show this message and exit.                                │
@@ -3081,7 +3073,7 @@
                                                                                   
    Usage: default spcs job [OPTIONS] COMMAND [ARGS]...                            
                                                                                   
-   Manages Snowpark jobs.                                                         
+   Manages Snowpark jobs.
                                                                                   
   ╭─ Options ────────────────────────────────────────────────────────────────────╮
   │ --help  -h        Show this message and exit.                                │
@@ -3100,7 +3092,7 @@
                                                                                   
    Usage: default spcs service create [OPTIONS] NAME                              
                                                                                   
-   Creates a new service in the current schema.                                   
+   Creates a new service in the current schema.
                                                                                   
   ╭─ Arguments ──────────────────────────────────────────────────────────────────╮
   │ *    name      TEXT  Name of the service. [default: None] [required]         │
@@ -3222,7 +3214,7 @@
                                                                                   
    Usage: default spcs service list-endpoints [OPTIONS] NAME                      
                                                                                   
-   Lists the endpoints in a service.                                              
+   Lists the endpoints in a service.
                                                                                   
   ╭─ Arguments ──────────────────────────────────────────────────────────────────╮
   │ *    name      TEXT  Name of the service. [default: None] [required]         │
@@ -3285,7 +3277,7 @@
                                                                                   
    Usage: default spcs service logs [OPTIONS] NAME                                
                                                                                   
-   Retrieves local logs from a service container.                                 
+   Retrieves local logs from a service container.
                                                                                   
   ╭─ Arguments ──────────────────────────────────────────────────────────────────╮
   │ *    name      TEXT  Name of the service. [default: None] [required]         │
@@ -3356,7 +3348,7 @@
                                                                                   
    Usage: default spcs service resume [OPTIONS] NAME                              
                                                                                   
-   Resumes the service from a SUSPENDED state.                                    
+   Resumes the service from a SUSPENDED state.
                                                                                   
   ╭─ Arguments ──────────────────────────────────────────────────────────────────╮
   │ *    name      TEXT  Name of the service. [default: None] [required]         │
@@ -3419,7 +3411,7 @@
                                                                                   
    Usage: default spcs service set [OPTIONS] NAME                                 
                                                                                   
-   Sets one or more properties for the service.                                   
+   Sets one or more properties for the service.
                                                                                   
   ╭─ Arguments ──────────────────────────────────────────────────────────────────╮
   │ *    name      TEXT  Name of the service. [default: None] [required]         │
@@ -3511,7 +3503,7 @@
                                                                                   
    Usage: default spcs service status [OPTIONS] NAME                              
                                                                                   
-   Retrieves the status of a service.                                             
+   Retrieves the status of a service.
                                                                                   
   ╭─ Arguments ──────────────────────────────────────────────────────────────────╮
   │ *    name      TEXT  Name of the service. [default: None] [required]         │
@@ -3637,7 +3629,7 @@
                                                                                   
    Usage: default spcs service unset [OPTIONS] NAME                               
                                                                                   
-   Resets one or more properties for the service to their default value(s).       
+   Resets one or more properties for the service to their default value(s).
                                                                                   
   ╭─ Arguments ──────────────────────────────────────────────────────────────────╮
   │ *    name      TEXT  Name of the service. [default: None] [required]         │
@@ -3779,7 +3771,7 @@
                                                                                   
    Usage: default spcs service [OPTIONS] COMMAND [ARGS]...                        
                                                                                   
-   Manages Snowpark Container Services services.                                  
+   Manages Snowpark Container Services services.
                                                                                   
   ╭─ Options ────────────────────────────────────────────────────────────────────╮
   │ --help  -h        Show this message and exit.                                │
