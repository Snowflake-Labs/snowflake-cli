# serializer version: 1
# name: test_artifacts_must_exist
  '''
  +- Error ----------------------------------------------------------------------+
  | During evaluation of DefinitionV20 in project definition following errors    |
  | were encountered:                                                            |
  | For field entities.my_streamlit you provided '{'artifacts': {'1':            |
  | 'foo_bar.py'}}'. This caused: Unable to extract tag using discriminator      |
  | 'type'                                                                       |
<<<<<<< HEAD
=======
  +------------------------------------------------------------------------------+
  
  '''
# ---
# name: test_deploy_put_files_on_stage[example_streamlit-merge_definition1]
  list([
    "create stage if not exists IDENTIFIER('MockDatabase.MockSchema.streamlit_stage')",
    'put file://streamlit_app.py @MockDatabase.MockSchema.streamlit_stage/test_streamlit auto_compress=false parallel=4 overwrite=True',
    'put file://environment.yml @MockDatabase.MockSchema.streamlit_stage/test_streamlit auto_compress=false parallel=4 overwrite=True',
    'put file://pages/* @MockDatabase.MockSchema.streamlit_stage/test_streamlit/pages auto_compress=false parallel=4 overwrite=True',
    '''
      CREATE STREAMLIT IDENTIFIER('MockDatabase.MockSchema.test_streamlit')
      ROOT_LOCATION = '@MockDatabase.MockSchema.streamlit_stage/test_streamlit'
      MAIN_FILE = 'streamlit_app.py'
      QUERY_WAREHOUSE = test_warehouse
      TITLE = 'My Fancy Streamlit'
    ''',
    'select system$get_snowsight_host()',
    'select current_account_name()',
  ])
# ---
# name: test_deploy_put_files_on_stage[example_streamlit_v2-merge_definition0]
  list([
    "create stage if not exists IDENTIFIER('MockDatabase.MockSchema.streamlit_stage')",
    'put file://streamlit_app.py @MockDatabase.MockSchema.streamlit_stage/test_streamlit auto_compress=false parallel=4 overwrite=True',
    '''
      CREATE STREAMLIT IDENTIFIER('MockDatabase.MockSchema.test_streamlit')
      ROOT_LOCATION = '@MockDatabase.MockSchema.streamlit_stage/test_streamlit'
      MAIN_FILE = 'streamlit_app.py'
      QUERY_WAREHOUSE = test_warehouse
      TITLE = 'My Fancy Streamlit'
    ''',
    'select system$get_snowsight_host()',
    'select current_account_name()',
  ])
# ---
# name: test_deploy_streamlit_nonexisting_file[example_streamlit-opts0]
  '''
  +- Error ----------------------------------------------------------------------+
  | Provided file foo.bar does not exist                                         |
  +------------------------------------------------------------------------------+
  
  '''
# ---
# name: test_deploy_streamlit_nonexisting_file[example_streamlit-opts1]
  '''
  +- Error ----------------------------------------------------------------------+
  | Provided file foo.bar does not exist                                         |
  +------------------------------------------------------------------------------+
  
  '''
# ---
# name: test_deploy_streamlit_nonexisting_file[example_streamlit_v2-opts2]
  '''
  +- Error ----------------------------------------------------------------------+
  | Streamlit test_streamlit already exist. If you want to replace it use        |
  | --replace flag.                                                              |
  +------------------------------------------------------------------------------+
  
  '''
# ---
# name: test_deploy_streamlit_nonexisting_file[example_streamlit_v2-opts3]
  '''
  +- Error ----------------------------------------------------------------------+
  | During evaluation of DefinitionV20 in project definition following errors    |
  | were encountered:                                                            |
  | For field entities.test_streamlit.streamlit you provided '{'artifacts':      |
  | ['foo.bar'], 'identifier': {'name': 'test_streamlit'}, 'main_file':          |
  | 'streamlit_app.py', 'query_warehouse': 'test_warehouse', 'stage':            |
  | 'streamlit', 'title': 'My Fancy Streamlit', 'type': 'streamlit'}'. This      |
  | caused: Value error, Specified artifact foo.bar does not exist locally.      |
>>>>>>> ca0879b8
  +------------------------------------------------------------------------------+
  
  '''
# ---
# name: test_multiple_streamlit_raise_error_if_multiple_entities
  '''
  Usage: default streamlit deploy [OPTIONS] [ENTITY_ID]
  Try 'default streamlit deploy --help' for help.
  +- Error ----------------------------------------------------------------------+
  | Multiple Streamlit apps found. Please provide entity id for the operation.   |
  +------------------------------------------------------------------------------+
  
  '''
# ---<|MERGE_RESOLUTION|>--- conflicted
+++ resolved
@@ -7,10 +7,11 @@
   | For field entities.my_streamlit you provided '{'artifacts': {'1':            |
   | 'foo_bar.py'}}'. This caused: Unable to extract tag using discriminator      |
   | 'type'                                                                       |
-<<<<<<< HEAD
-=======
+  | For field entities.my_streamlit you provided '{'artifacts': {'1':            |
+  | 'foo_bar.py'}}'. This caused: Unable to extract tag using discriminator      |
+  | 'type'                                                                       |
   +------------------------------------------------------------------------------+
-  
+
   '''
 # ---
 # name: test_deploy_put_files_on_stage[example_streamlit-merge_definition1]
@@ -50,7 +51,7 @@
   +- Error ----------------------------------------------------------------------+
   | Provided file foo.bar does not exist                                         |
   +------------------------------------------------------------------------------+
-  
+
   '''
 # ---
 # name: test_deploy_streamlit_nonexisting_file[example_streamlit-opts1]
@@ -58,7 +59,7 @@
   +- Error ----------------------------------------------------------------------+
   | Provided file foo.bar does not exist                                         |
   +------------------------------------------------------------------------------+
-  
+
   '''
 # ---
 # name: test_deploy_streamlit_nonexisting_file[example_streamlit_v2-opts2]
@@ -67,7 +68,7 @@
   | Streamlit test_streamlit already exist. If you want to replace it use        |
   | --replace flag.                                                              |
   +------------------------------------------------------------------------------+
-  
+
   '''
 # ---
 # name: test_deploy_streamlit_nonexisting_file[example_streamlit_v2-opts3]
@@ -80,7 +81,6 @@
   | 'streamlit_app.py', 'query_warehouse': 'test_warehouse', 'stage':            |
   | 'streamlit', 'title': 'My Fancy Streamlit', 'type': 'streamlit'}'. This      |
   | caused: Value error, Specified artifact foo.bar does not exist locally.      |
->>>>>>> ca0879b8
   +------------------------------------------------------------------------------+
   
   '''
