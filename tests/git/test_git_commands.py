from unittest import mock

import pytest


@pytest.mark.skip(reason="Command is hidden")
def test_toplevel_help(runner):
    result = runner.invoke(["--help"])
    assert (
        result.exit_code == 0
        and "Manages git repositories in Snowflake." in result.output
    )

    result = runner.invoke(["git", "--help"])
    assert result.exit_code == 0, result.output


@mock.patch("snowflake.connector.connect")
def test_list_branches(mock_connector, runner, mock_ctx):
    ctx = mock_ctx()
    mock_connector.return_value = ctx
    result = runner.invoke(["git", "list-branches", "repo_name"])

    assert result.exit_code == 0, result.output
    assert ctx.get_query() == "show git branches in repo_name"


@mock.patch("snowflake.connector.connect")
def test_list_tags(mock_connector, runner, mock_ctx):
    ctx = mock_ctx()
    mock_connector.return_value = ctx
    result = runner.invoke(["git", "list-tags", "repo_name"])

    assert result.exit_code == 0, result.output
    assert ctx.get_query() == "show git tags in repo_name"


@mock.patch("snowflake.connector.connect")
<<<<<<< HEAD
def test_fetch(mock_connector, runner, mock_ctx):
    ctx = mock_ctx()
    mock_connector.return_value = ctx
    result = runner.invoke(["git", "fetch", "repo_name"])

    assert result.exit_code == 0, result.output
    assert ctx.get_query() == "alter git repository repo_name fetch"
=======
def test_list_files(mock_connector, runner, mock_ctx):
    ctx = mock_ctx()
    mock_connector.return_value = ctx
    result = runner.invoke(["git", "list-files", "@repo_name/branches/main"])

    assert result.exit_code == 0, result.output
    assert ctx.get_query() == "ls @repo_name/branches/main"
>>>>>>> 171b6643
<|MERGE_RESOLUTION|>--- conflicted
+++ resolved
@@ -36,15 +36,6 @@
 
 
 @mock.patch("snowflake.connector.connect")
-<<<<<<< HEAD
-def test_fetch(mock_connector, runner, mock_ctx):
-    ctx = mock_ctx()
-    mock_connector.return_value = ctx
-    result = runner.invoke(["git", "fetch", "repo_name"])
-
-    assert result.exit_code == 0, result.output
-    assert ctx.get_query() == "alter git repository repo_name fetch"
-=======
 def test_list_files(mock_connector, runner, mock_ctx):
     ctx = mock_ctx()
     mock_connector.return_value = ctx
@@ -52,4 +43,13 @@
 
     assert result.exit_code == 0, result.output
     assert ctx.get_query() == "ls @repo_name/branches/main"
->>>>>>> 171b6643
+
+
+@mock.patch("snowflake.connector.connect")
+def test_fetch(mock_connector, runner, mock_ctx):
+    ctx = mock_ctx()
+    mock_connector.return_value = ctx
+    result = runner.invoke(["git", "fetch", "repo_name"])
+
+    assert result.exit_code == 0, result.output
+    assert ctx.get_query() == "alter git repository repo_name fetch"