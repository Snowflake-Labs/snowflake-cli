--- conflicted
+++ resolved
@@ -1,11 +1,6 @@
 from tempfile import TemporaryDirectory
 
-<<<<<<< HEAD
-from snowcli.config import CliConfigManager, config_init, get_default_connection
-from snowflake.connector.constants import CONFIG_FILE
-=======
 from snowcli.config import config_init, get_config_section, get_connection
->>>>>>> 2c727ba6
 
 from tests.testing_utils.fixtures import *
 
@@ -15,25 +10,8 @@
         config_file = Path(tmp_dir) / "sub" / "config.toml"
         assert config_file.exists() is False
 
-<<<<<<< HEAD
-        cm = CliConfigManager(file_path=config_file)
-        cm.from_context(config_path_override=None)
-        expected_logs_path = CONFIG_FILE.parent / "logs"
-        assert config_file.exists() is True
-        assert (
-            config_file.read_text()
-            == f"""[connections]
-
-[logs]
-save_logs = false
-path = "{expected_logs_path}"
-level = "info"
-"""
-        )
-=======
         config_init(config_file)
         assert config_file.exists() is True
->>>>>>> 2c727ba6
 
 
 @mock.patch.dict(os.environ, {}, clear=True)
