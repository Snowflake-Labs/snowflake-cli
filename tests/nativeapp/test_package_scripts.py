from pathlib import Path
<<<<<<< HEAD
from unittest.mock import PropertyMock

import pytest
from unittest import mock
=======
>>>>>>> 86b35a2b
from textwrap import dedent
from unittest import mock

import pytest
from snowcli.cli.nativeapp.manager import (
    InvalidPackageScriptError,
    MissingPackageScriptError,
    NativeAppManager,
)
from snowflake.connector import ProgrammingError

from tests.project.fixtures import *
from tests.testing_utils.fixtures import *

NATIVEAPP_MODULE = "snowcli.cli.nativeapp.manager"
NATIVEAPP_MANAGER_EXECUTE_QUERIES = (
    f"{NATIVEAPP_MODULE}.NativeAppManager._execute_queries"
)
NATIVEAPP_MANAGER_EXECUTE_QUERY = f"{NATIVEAPP_MODULE}.NativeAppManager._execute_query"


mock_connection = mock.patch(
    "snowcli.cli.common.cli_global_context._CliGlobalContextAccess.connection",
    new_callable=PropertyMock,
)


@mock.patch(NATIVEAPP_MANAGER_EXECUTE_QUERIES)
@mock.patch(NATIVEAPP_MANAGER_EXECUTE_QUERY)
@mock_connection
@pytest.mark.parametrize(
    "project_definition_files,expected_call",
    [
        ("napp_project_1", "use warehouse MockWarehouse"),
        ("napp_project_with_pkg_warehouse", "use warehouse myapp_pkg_warehouse"),
    ],
    indirect=["project_definition_files"],
)
def test_package_scripts(
    mock_conn,
    mock_execute_query,
    mock_execute_queries,
    project_definition_files,
    expected_call,
):
    mock_conn.return_value = MockConnectionCtx()
    working_dir: Path = project_definition_files[0].parent
    native_app_manager = NativeAppManager(str(working_dir))
    native_app_manager._apply_package_scripts()
    assert mock_execute_query.mock_calls == [
        mock.call(expected_call),
    ]
    assert mock_execute_queries.mock_calls == [
        mock.call(
            dedent(
                f"""\
                    -- package script (1/2)

                    create schema if not exists myapp_pkg_polly.my_shared_content;
                    grant usage on schema myapp_pkg_polly.my_shared_content
                      to share in application package myapp_pkg_polly;
                """
            )
        ),
        mock.call(
            dedent(
                f"""\
                    -- package script (2/2)

                    create or replace table myapp_pkg_polly.my_shared_content.shared_table (
                      col1 number,
                      col2 varchar
                    );
                    grant select on table myapp_pkg_polly.my_shared_content.shared_table
                      to share in application package myapp_pkg_polly;
                """
            )
        ),
    ]


@mock.patch(NATIVEAPP_MANAGER_EXECUTE_QUERIES)
@pytest.mark.parametrize("project_definition_files", ["napp_project_1"], indirect=True)
def test_missing_package_script(mock_execute, project_definition_files):
    working_dir: Path = project_definition_files[0].parent
    native_app_manager = NativeAppManager(str(working_dir))
    with pytest.raises(MissingPackageScriptError):
        (working_dir / "002-shared.sql").unlink()
        native_app_manager._apply_package_scripts()

    # even though the second script was the one missing, nothing should be executed
    assert mock_execute.mock_calls == []


@mock.patch(NATIVEAPP_MANAGER_EXECUTE_QUERIES)
@pytest.mark.parametrize("project_definition_files", ["napp_project_1"], indirect=True)
def test_invalid_package_script(mock_execute, project_definition_files):
    working_dir: Path = project_definition_files[0].parent
    native_app_manager = NativeAppManager(str(working_dir))
    with pytest.raises(InvalidPackageScriptError):
        second_file = working_dir / "002-shared.sql"
        second_file.unlink()
        second_file.write_text("select * from {{ package_name")
        native_app_manager._apply_package_scripts()

    # even though the second script was the one missing, nothing should be executed
    assert mock_execute.mock_calls == []


@mock.patch(NATIVEAPP_MANAGER_EXECUTE_QUERIES)
@pytest.mark.parametrize("project_definition_files", ["napp_project_1"], indirect=True)
def test_undefined_var_package_script(mock_execute, project_definition_files):
    working_dir: Path = project_definition_files[0].parent
    native_app_manager = NativeAppManager(str(working_dir))
    with pytest.raises(InvalidPackageScriptError):
        second_file = working_dir / "001-shared.sql"
        second_file.unlink()
        second_file.write_text("select * from {{ abc }}")
        native_app_manager._apply_package_scripts()

    assert mock_execute.mock_calls == []


@mock.patch(NATIVEAPP_MANAGER_EXECUTE_QUERIES)
@mock.patch(NATIVEAPP_MANAGER_EXECUTE_QUERY)
@mock_connection
@pytest.mark.parametrize("project_definition_files", ["napp_project_1"], indirect=True)
def test_package_scripts_w_missing_warehouse_exception(
    mock_conn,
    mock_execute_query,
    mock_execute_queries,
    project_definition_files,
    mock_cursor,
):
    mock_conn.return_value = MockConnectionCtx()
    mock_execute_query.return_value = mock_cursor(["row"], [])
    mock_execute_queries.side_effect = ProgrammingError(
        msg="No active warehouse selected in the current session.", errno=606
    )

    working_dir: Path = project_definition_files[0].parent
    native_app_manager = NativeAppManager(str(working_dir))

    with pytest.raises(ProgrammingError) as err:
        native_app_manager._apply_package_scripts()

    assert "Please provide a warehouse for the active session role" in err.value.msg


@mock.patch(NATIVEAPP_MANAGER_EXECUTE_QUERY)
@mock_connection
@pytest.mark.parametrize("project_definition_files", ["napp_project_1"], indirect=True)
def test_package_scripts_w_warehouse_access_exception(
    mock_conn,
    mock_execute_query,
    project_definition_files,
):
    mock_conn.return_value = MockConnectionCtx()
    mock_execute_query.side_effect = ProgrammingError(
        msg="Object does not exist, or operation cannot be performed.", errno=2043
    )

    working_dir: Path = project_definition_files[0].parent
    native_app_manager = NativeAppManager(str(working_dir))

    with pytest.raises(ProgrammingError) as err:
        native_app_manager._apply_package_scripts()

    assert "Please grant usage privilege on warehouse to this role." in err.value.msg<|MERGE_RESOLUTION|>--- conflicted
+++ resolved
@@ -1,13 +1,7 @@
 from pathlib import Path
-<<<<<<< HEAD
-from unittest.mock import PropertyMock
-
-import pytest
-from unittest import mock
-=======
->>>>>>> 86b35a2b
 from textwrap import dedent
 from unittest import mock
+from unittest.mock import PropertyMock
 
 import pytest
 from snowcli.cli.nativeapp.manager import (
