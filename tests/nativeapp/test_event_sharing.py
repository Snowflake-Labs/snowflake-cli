# Copyright (c) 2024 Snowflake Inc.
#
# Licensed under the Apache License, Version 2.0 (the "License");
# you may not use this file except in compliance with the License.
# You may obtain a copy of the License at
#
# http://www.apache.org/licenses/LICENSE-2.0
#
# Unless required by applicable law or agreed to in writing, software
# distributed under the License is distributed on an "AS IS" BASIS,
# WITHOUT WARRANTIES OR CONDITIONS OF ANY KIND, either express or implied.
# See the License for the specific language governing permissions and
# limitations under the License.

from textwrap import dedent
from unittest import mock
from unittest.mock import MagicMock

import pytest
from click import ClickException
from snowflake.cli._plugins.connection.util import UIParameter
from snowflake.cli._plugins.nativeapp.entities.application import (
    ApplicationEntity,
    ApplicationEntityModel,
)
from snowflake.cli._plugins.nativeapp.entities.application_package import (
    ApplicationPackageEntity,
    ApplicationPackageEntityModel,
)
from snowflake.cli._plugins.nativeapp.policy import (
    AllowAlwaysPolicy,
    AskAlwaysPolicy,
    DenyAlwaysPolicy,
    PolicyBase,
)
from snowflake.cli._plugins.nativeapp.same_account_install_method import (
    SameAccountInstallMethod,
)
from snowflake.cli._plugins.nativeapp.sf_facade_exceptions import UserInputError
from snowflake.cli._plugins.workspace.context import ActionContext, WorkspaceContext
from snowflake.cli.api.console import cli_console as cc
from snowflake.cli.api.console.abc import AbstractConsole
from snowflake.cli.api.constants import ObjectType
from snowflake.cli.api.errno import (
    APPLICATION_REQUIRES_TELEMETRY_SHARING,
    CANNOT_DISABLE_MANDATORY_TELEMETRY,
)
from snowflake.cli.api.project.definition_manager import DefinitionManager
from snowflake.connector.cursor import DictCursor
from snowflake.connector.errors import ProgrammingError

from tests.nativeapp.factories import (
    ApplicationEntityModelFactory,
    ApplicationPackageEntityModelFactory,
    ProjectV2Factory,
)
from tests.nativeapp.patch_utils import (
    mock_connection,
)
from tests.nativeapp.utils import (
    GET_UI_PARAMETERS,
    SQL_EXECUTOR_EXECUTE,
    SQL_FACADE_CREATE_APPLICATION,
    SQL_FACADE_GET_EXISTING_APP_INFO,
    SQL_FACADE_GRANT_PRIVILEGES_TO_ROLE,
    SQL_FACADE_UPGRADE_APPLICATION,
    mock_execute_helper,
    mock_side_effect_error_with_cause,
)
from tests.testing_utils.fixtures import MockConnectionCtx

DEFAULT_APP_ID = "myapp"
DEFAULT_PKG_ID = "app_pkg"
DEFAULT_STAGE_FQN = "app_pkg.app_src.stage"
DEFAULT_SUCCESS_MESSAGE = "Application successfully upgraded."
DEFAULT_USER_INPUT_ERROR_MESSAGE = "User input error message."

allow_always_policy = AllowAlwaysPolicy()
ask_always_policy = AskAlwaysPolicy()
deny_always_policy = DenyAlwaysPolicy()
test_manifest_contents = dedent(
    """\
    manifest_version: 1

    version:
        name: dev
        label: "Dev Version"
        comment: "Default version used for development. Override for actual deployment."

    artifacts:
        setup_script: setup.sql
        readme: README.md

    configuration:
        log_level: INFO
        trace_level: ALWAYS
        telemetry_event_definitions:
          - type: ERRORS_AND_WARNINGS
            sharing: OPTIONAL
          - type: DEBUG_LOGS
            sharing: OPTIONAL
"""
)

test_manifest_with_mandatory_events = dedent(
    """\
    manifest_version: 1

    version:
        name: dev
        label: "Dev Version"
        comment: "Default version used for development. Override for actual deployment."

    artifacts:
        setup_script: setup.sql
        readme: README.md

    configuration:
        telemetry_event_definitions:
          - type: ERRORS_AND_WARNINGS
            sharing: MANDATORY
          - type: DEBUG_LOGS
            sharing: OPTIONAL
"""
)


def _create_or_upgrade_app(
    policy: PolicyBase,
    install_method: SameAccountInstallMethod,
    is_interactive: bool = False,
    package_id: str = "app_pkg",
    app_id: str = "myapp",
    console: AbstractConsole | None = None,
):
    dm = DefinitionManager()
    pd = dm.project_definition
    pkg_model: ApplicationPackageEntityModel = pd.entities[package_id]
    app_model: ApplicationEntityModel = pd.entities[app_id]
    ctx = WorkspaceContext(
        console=console or cc,
        project_root=dm.project_root,
        get_default_role=lambda: "mock_role",
        get_default_warehouse=lambda: "mock_warehouse",
    )
    app = ApplicationEntity(app_model, ctx)
    pkg = ApplicationPackageEntity(pkg_model, ctx)

    pkg.action_bundle(action_ctx=ActionContext(get_entity=lambda *args: None))

    return app.create_or_upgrade_app(
        package=pkg,
        stage_path=pkg.stage_path,
        install_method=install_method,
        policy=policy,
        interactive=is_interactive,
    )


def _setup_project(
    app_pkg_role="package_role",
    app_pkg_warehouse="pkg_warehouse",
    app_role="app_role",
    app_warehouse="app_warehouse",
    setup_sql_contents="CREATE OR ALTER VERSIONED SCHEMA core;",
    readme_contents="\n",
    manifest_contents=test_manifest_contents,
    share_mandatory_events=None,
    optional_shared_events=None,
    stage_subdirectory="",
):
    telemetry = {}
    if share_mandatory_events is not None:
        telemetry["share_mandatory_events"] = share_mandatory_events
    if optional_shared_events is not None:
        telemetry["optional_shared_events"] = optional_shared_events
    ProjectV2Factory(
        pdf__entities=dict(
            app_pkg=ApplicationPackageEntityModelFactory(
                identifier="app_pkg",
                meta={"role": app_pkg_role, "warehouse": app_pkg_warehouse},
                stage_subdirectory=stage_subdirectory,
            ),
            myapp=ApplicationEntityModelFactory(
                identifier="myapp",
                fromm__target="app_pkg",
                meta={"role": app_role, "warehouse": app_warehouse},
                telemetry=(telemetry),
            ),
        ),
        files={
            "setup.sql": setup_sql_contents,
            "README.md": readme_contents,
            "manifest.yml": manifest_contents,
        },
    )


def _setup_mocks_for_app(
    mock_sql_facade_upgrade_application,
    mock_sql_facade_create_application,
    mock_execute_query,
    mock_cursor,
    mock_get_existing_app_info,
    expected_authorize_telemetry_flag=None,
    expected_shared_events=None,
    is_prod=False,
    is_upgrade=False,
    events_definitions_in_app=None,
    error_raised=None,
    stage_path_to_artifacts=DEFAULT_STAGE_FQN,
):
    if is_upgrade:
        return _setup_mocks_for_upgrade_app(
            mock_sql_facade_upgrade_application,
            mock_execute_query,
            mock_cursor,
            mock_get_existing_app_info,
            expected_authorize_telemetry_flag=expected_authorize_telemetry_flag,
            expected_shared_events=expected_shared_events,
            is_prod=is_prod,
            events_definitions_in_app=events_definitions_in_app,
            error_raised=error_raised,
            stage_path_to_artifacts=stage_path_to_artifacts,
        )
    else:
        return _setup_mocks_for_create_app(
            mock_sql_facade_create_application,
            mock_execute_query,
            mock_cursor,
            mock_get_existing_app_info,
            expected_authorize_telemetry_flag=expected_authorize_telemetry_flag,
            expected_shared_events=expected_shared_events,
            is_prod=is_prod,
            events_definitions_in_app=events_definitions_in_app,
            error_raised=error_raised,
            stage_path_to_artifacts=stage_path_to_artifacts,
        )


def _setup_mocks_for_create_app(
    mock_sql_facade_create_application,
    mock_execute_query,
    mock_cursor,
    mock_get_existing_app_info,
    expected_authorize_telemetry_flag=None,
    expected_shared_events=None,
    events_definitions_in_app=None,
    is_prod=False,
    error_raised=None,
    stage_path_to_artifacts=DEFAULT_STAGE_FQN,
):
    mock_get_existing_app_info.return_value = None

    calls = [
        (
            mock_cursor([("old_role",)], []),
            mock.call("select current_role()"),
        ),
        (None, mock.call("use role app_role")),
        (
            mock_cursor(
                events_definitions_in_app or [], ["name", "type", "sharing", "status"]
            ),
            mock.call(
                "show telemetry event definitions in application myapp",
                cursor_class=DictCursor,
            ),
        ),
        (None, mock.call("use role old_role")),
    ]

    if expected_shared_events is not None:
        calls.extend(
            [
                (
                    mock_cursor([("old_role",)], []),
                    mock.call("select current_role()"),
                ),
                (None, mock.call("use role app_role")),
                (
                    None,
                    mock.call(
                        f"""alter application myapp set shared telemetry events ({", ".join([f"'SNOWFLAKE${x}'" for x in expected_shared_events])})"""
                    ),
                ),
                (None, mock.call("use role old_role")),
            ]
        )

    side_effects, mock_execute_query_expected = mock_execute_helper(calls)
    mock_execute_query.side_effect = side_effects

    mock_sql_facade_create_application.side_effect = error_raised or mock_cursor(
        [[(DEFAULT_SUCCESS_MESSAGE,)]], []
    )

    mock_sql_facade_create_application_expected = [
        mock.call(
            name=DEFAULT_APP_ID,
            package_name=DEFAULT_PKG_ID,
<<<<<<< HEAD
            install_method=SameAccountInstallMethod.release_directive()
            if is_prod
            else SameAccountInstallMethod.unversioned_dev(),
            path_to_version_directory=stage_path_to_artifacts,
=======
            install_method=(
                SameAccountInstallMethod.release_directive()
                if is_prod
                else SameAccountInstallMethod.unversioned_dev()
            ),
            stage_fqn=DEFAULT_STAGE_FQN,
>>>>>>> 24809a8a
            debug_mode=None,
            should_authorize_event_sharing=expected_authorize_telemetry_flag,
            role="app_role",
            warehouse="app_warehouse",
            release_channel=None,
        )
    ]

    mock_sql_facade_grant_privileges_to_role_expected = [
        mock.call(
            privileges=["install", "develop"],
            object_type=ObjectType.APPLICATION_PACKAGE,
            object_identifier="app_pkg",
            role_to_grant="app_role",
            role_to_use="package_role",
        ),
        mock.call(
            privileges=["usage"],
            object_type=ObjectType.SCHEMA,
            object_identifier="app_pkg.app_src",
            role_to_grant="app_role",
            role_to_use="package_role",
        ),
        mock.call(
            privileges=["read"],
            object_type=ObjectType.STAGE,
            object_identifier="app_pkg.app_src.stage",
            role_to_grant="app_role",
            role_to_use="package_role",
        ),
    ]

    return [
        *mock_execute_query_expected,
        *mock_sql_facade_create_application_expected,
        *mock_sql_facade_grant_privileges_to_role_expected,
    ]


def _setup_mocks_for_upgrade_app(
    mock_sql_facade_upgrade_application,
    mock_execute_query,
    mock_cursor,
    mock_get_existing_app_info,
    expected_authorize_telemetry_flag=None,
    expected_shared_events=None,
    events_definitions_in_app=None,
    is_prod=False,
    error_raised=None,
    stage_path_to_artifacts=DEFAULT_STAGE_FQN,
):
    mock_get_existing_app_info_result = {
        "comment": "GENERATED_BY_SNOWFLAKECLI",
    }
    mock_get_existing_app_info.return_value = mock_get_existing_app_info_result

    calls = [
        (
            mock_cursor([("old_role",)], []),
            mock.call("select current_role()"),
        ),
        (None, mock.call("use role app_role")),
        (
            mock_cursor(
                events_definitions_in_app or [], ["name", "type", "sharing", "status"]
            ),
            mock.call(
                "show telemetry event definitions in application myapp",
                cursor_class=DictCursor,
            ),
        ),
        (None, mock.call("use role old_role")),
    ]

    if expected_shared_events is not None:
        calls.extend(
            [
                (
                    mock_cursor([("old_role",)], []),
                    mock.call("select current_role()"),
                ),
                (None, mock.call("use role app_role")),
                (
                    None,
                    mock.call(
                        f"""alter application myapp set shared telemetry events ({", ".join([f"'SNOWFLAKE${x}'" for x in expected_shared_events])})"""
                    ),
                ),
                (None, mock.call("use role old_role")),
            ],
        )

    side_effects, mock_execute_query_expected = mock_execute_helper(calls)
    mock_execute_query.side_effect = side_effects

    mock_sql_facade_upgrade_application.side_effect = error_raised or mock_cursor(
        [[(DEFAULT_SUCCESS_MESSAGE,)]], []
    )
    mock_sql_facade_upgrade_application_expected = [
        mock.call(
            name=DEFAULT_APP_ID,
<<<<<<< HEAD
            install_method=SameAccountInstallMethod.release_directive()
            if is_prod
            else SameAccountInstallMethod.unversioned_dev(),
            path_to_version_directory=stage_path_to_artifacts,
=======
            install_method=(
                SameAccountInstallMethod.release_directive()
                if is_prod
                else SameAccountInstallMethod.unversioned_dev()
            ),
            stage_fqn=DEFAULT_STAGE_FQN,
>>>>>>> 24809a8a
            debug_mode=None,
            should_authorize_event_sharing=expected_authorize_telemetry_flag,
            role="app_role",
            warehouse="app_warehouse",
            release_channel=None,
        )
    ]
    return [*mock_execute_query_expected, *mock_sql_facade_upgrade_application_expected]


@mock.patch(SQL_FACADE_GET_EXISTING_APP_INFO)
@mock.patch(SQL_FACADE_CREATE_APPLICATION)
@mock.patch(SQL_FACADE_UPGRADE_APPLICATION)
@mock.patch(SQL_FACADE_GRANT_PRIVILEGES_TO_ROLE)
@mock.patch(SQL_EXECUTOR_EXECUTE)
@mock_connection()
@mock.patch(
    GET_UI_PARAMETERS,
    return_value={
        UIParameter.NA_EVENT_SHARING_V2: False,
        UIParameter.NA_ENFORCE_MANDATORY_FILTERS: False,
    },
)
@pytest.mark.parametrize(
    "manifest_contents",
    [
        test_manifest_contents,
        test_manifest_with_mandatory_events,
    ],
)
@pytest.mark.parametrize(
    "share_mandatory_events",
    [
        False,
        None,
    ],
)
@pytest.mark.parametrize(
    "install_method",
    [
        SameAccountInstallMethod.unversioned_dev(),
        SameAccountInstallMethod.release_directive(),
    ],
)
@pytest.mark.parametrize(
    "is_upgrade",
    [False, True],
)
@pytest.mark.parametrize("stage_subdir", ["", "v1"])
def test_event_sharing_disabled_no_change_to_current_behavior(
    mock_param,
    mock_conn,
    mock_execute_query,
    mock_sql_facade_grant_privileges_to_role,
    mock_sql_facade_upgrade_application,
    mock_sql_facade_create_application,
    mock_get_existing_app_info,
    manifest_contents,
    share_mandatory_events,
    install_method,
    stage_subdir,
    is_upgrade,
    temp_dir,
    mock_cursor,
):
    expected = _setup_mocks_for_app(
        mock_sql_facade_upgrade_application,
        mock_sql_facade_create_application,
        mock_execute_query,
        mock_cursor,
        mock_get_existing_app_info,
        is_prod=not install_method.is_dev_mode,
        is_upgrade=is_upgrade,
        stage_path_to_artifacts=f"{DEFAULT_STAGE_FQN}/{stage_subdir}"
        if stage_subdir
        else DEFAULT_STAGE_FQN,
    )
    mock_conn.return_value = MockConnectionCtx()
    _setup_project(
        manifest_contents=manifest_contents,
        share_mandatory_events=share_mandatory_events,
        stage_subdirectory=stage_subdir,
    )
    mock_console = MagicMock()

    _create_or_upgrade_app(
        policy=MagicMock(),
        install_method=install_method,
        console=mock_console,
    )

    assert [
        *mock_execute_query.mock_calls,
        *mock_sql_facade_upgrade_application.mock_calls,
        *mock_sql_facade_create_application.mock_calls,
        *mock_sql_facade_grant_privileges_to_role.mock_calls,
    ] == expected

    mock_console.warning.assert_called_once_with(DEFAULT_SUCCESS_MESSAGE)


@mock.patch(SQL_FACADE_GET_EXISTING_APP_INFO)
@mock.patch(SQL_FACADE_CREATE_APPLICATION)
@mock.patch(SQL_FACADE_UPGRADE_APPLICATION)
@mock.patch(SQL_FACADE_GRANT_PRIVILEGES_TO_ROLE)
@mock.patch(SQL_EXECUTOR_EXECUTE)
@mock_connection()
@mock.patch(
    GET_UI_PARAMETERS,
    return_value={
        UIParameter.NA_EVENT_SHARING_V2: False,
        UIParameter.NA_ENFORCE_MANDATORY_FILTERS: False,
    },
)
@pytest.mark.parametrize(
    "manifest_contents",
    [
        test_manifest_contents,
        test_manifest_with_mandatory_events,
    ],
)
@pytest.mark.parametrize("share_mandatory_events", [True])
@pytest.mark.parametrize(
    "install_method",
    [
        SameAccountInstallMethod.unversioned_dev(),
        SameAccountInstallMethod.release_directive(),
    ],
)
@pytest.mark.parametrize("is_upgrade", [False, True])
@pytest.mark.parametrize("stage_subdir", ["", "v1"])
def test_event_sharing_disabled_but_we_add_event_sharing_flag_in_project_definition_file(
    mock_param,
    mock_conn,
    mock_execute_query,
    mock_sql_facade_grant_privileges_to_role,
    mock_sql_facade_upgrade_application,
    mock_sql_facade_create_application,
    mock_get_existing_app_info,
    manifest_contents,
    share_mandatory_events,
    install_method,
    stage_subdir,
    is_upgrade,
    temp_dir,
    mock_cursor,
):
    expected = _setup_mocks_for_app(
        mock_sql_facade_upgrade_application,
        mock_sql_facade_create_application,
        mock_execute_query,
        mock_cursor,
        mock_get_existing_app_info,
        is_prod=not install_method.is_dev_mode,
        is_upgrade=is_upgrade,
        stage_path_to_artifacts=f"{DEFAULT_STAGE_FQN}/{stage_subdir}"
        if stage_subdir
        else DEFAULT_STAGE_FQN,
    )

    mock_conn.return_value = MockConnectionCtx()
    _setup_project(
        manifest_contents=manifest_contents,
        share_mandatory_events=share_mandatory_events,
        stage_subdirectory=stage_subdir,
    )
    mock_console = MagicMock()

    _create_or_upgrade_app(
        policy=MagicMock(),
        install_method=install_method,
        console=mock_console,
    )

    assert [
        *mock_execute_query.mock_calls,
        *mock_sql_facade_upgrade_application.mock_calls,
        *mock_sql_facade_create_application.mock_calls,
        *mock_sql_facade_grant_privileges_to_role.mock_calls,
    ] == expected

    assert mock_console.warning.mock_calls == [
        mock.call(
            "WARNING: Same-account event sharing is not enabled in your account, therefore, application telemetry section will be ignored."
        ),
        mock.call(DEFAULT_SUCCESS_MESSAGE),
    ]


@mock.patch(SQL_FACADE_GET_EXISTING_APP_INFO, return_value=None)
@mock.patch(SQL_FACADE_CREATE_APPLICATION)
@mock.patch(SQL_FACADE_UPGRADE_APPLICATION)
@mock.patch(SQL_FACADE_GRANT_PRIVILEGES_TO_ROLE)
@mock.patch(SQL_EXECUTOR_EXECUTE)
@mock_connection()
@mock.patch(
    GET_UI_PARAMETERS,
    return_value={
        UIParameter.NA_EVENT_SHARING_V2: True,
        UIParameter.NA_ENFORCE_MANDATORY_FILTERS: False,
    },
)
@pytest.mark.parametrize(
    "manifest_contents",
    [
        test_manifest_contents,
    ],
)
@pytest.mark.parametrize("share_mandatory_events", [True, False, None])
@pytest.mark.parametrize(
    "install_method",
    [
        SameAccountInstallMethod.unversioned_dev(),
        SameAccountInstallMethod.release_directive(),
    ],
)
@pytest.mark.parametrize("is_upgrade", [False, True])
@pytest.mark.parametrize("stage_subdir", ["", "v1"])
def test_event_sharing_enabled_not_enforced_no_mandatory_events_then_flag_respected(
    mock_param,
    mock_conn,
    mock_execute_query,
    mock_sql_facade_grant_privileges_to_role,
    mock_sql_facade_upgrade_application,
    mock_sql_facade_create_application,
    mock_get_existing_app_info,
    manifest_contents,
    share_mandatory_events,
    install_method,
    stage_subdir,
    is_upgrade,
    temp_dir,
    mock_cursor,
):
    expected = _setup_mocks_for_app(
        mock_sql_facade_upgrade_application,
        mock_sql_facade_create_application,
        mock_execute_query,
        mock_cursor,
        mock_get_existing_app_info,
        is_prod=not install_method.is_dev_mode,
        expected_authorize_telemetry_flag=share_mandatory_events,
        is_upgrade=is_upgrade,
        expected_shared_events=[] if share_mandatory_events else None,
        stage_path_to_artifacts=f"{DEFAULT_STAGE_FQN}/{stage_subdir}"
        if stage_subdir
        else DEFAULT_STAGE_FQN,
    )
    mock_conn.return_value = MockConnectionCtx()
    _setup_project(
        manifest_contents=manifest_contents,
        share_mandatory_events=share_mandatory_events,
        stage_subdirectory=stage_subdir,
    )
    mock_console = MagicMock()

    _create_or_upgrade_app(
        policy=MagicMock(),
        install_method=install_method,
        console=mock_console,
    )

    assert [
        *mock_execute_query.mock_calls,
        *mock_sql_facade_upgrade_application.mock_calls,
        *mock_sql_facade_create_application.mock_calls,
        *mock_sql_facade_grant_privileges_to_role.mock_calls,
    ] == expected

    mock_console.warning.assert_called_once_with(DEFAULT_SUCCESS_MESSAGE)


@mock.patch(SQL_FACADE_GET_EXISTING_APP_INFO, return_value=None)
@mock.patch(SQL_FACADE_CREATE_APPLICATION)
@mock.patch(SQL_FACADE_UPGRADE_APPLICATION)
@mock.patch(SQL_FACADE_GRANT_PRIVILEGES_TO_ROLE)
@mock.patch(SQL_EXECUTOR_EXECUTE)
@mock_connection()
@mock.patch(
    GET_UI_PARAMETERS,
    return_value={
        UIParameter.NA_EVENT_SHARING_V2: True,
        UIParameter.NA_ENFORCE_MANDATORY_FILTERS: True,
    },
)
@pytest.mark.parametrize(
    "manifest_contents",
    [
        test_manifest_contents,
    ],
)
@pytest.mark.parametrize("share_mandatory_events", [True, False])
@pytest.mark.parametrize(
    "install_method",
    [
        SameAccountInstallMethod.unversioned_dev(),
        SameAccountInstallMethod.release_directive(),
    ],
)
@pytest.mark.parametrize("is_upgrade", [True])
@pytest.mark.parametrize("stage_subdir", ["", "v1"])
def test_event_sharing_enabled_when_upgrade_flag_matches_existing_app_then_do_not_set_it_explicitly(
    mock_param,
    mock_conn,
    mock_execute_query,
    mock_sql_facade_grant_privileges_to_role,
    mock_sql_facade_upgrade_application,
    mock_sql_facade_create_application,
    mock_get_existing_app_info,
    manifest_contents,
    share_mandatory_events,
    install_method,
    stage_subdir,
    is_upgrade,
    temp_dir,
    mock_cursor,
):
    expected = _setup_mocks_for_app(
        mock_sql_facade_upgrade_application,
        mock_sql_facade_create_application,
        mock_execute_query,
        mock_cursor,
        mock_get_existing_app_info,
        is_prod=not install_method.is_dev_mode,
        expected_authorize_telemetry_flag=share_mandatory_events,
        is_upgrade=is_upgrade,
        expected_shared_events=[] if share_mandatory_events else None,
        stage_path_to_artifacts=f"{DEFAULT_STAGE_FQN}/{stage_subdir}"
        if stage_subdir
        else DEFAULT_STAGE_FQN,
    )
    mock_conn.return_value = MockConnectionCtx()
    _setup_project(
        manifest_contents=manifest_contents,
        share_mandatory_events=share_mandatory_events,  # requested flag from the project definition file
        stage_subdirectory=stage_subdir,
    )
    mock_console = MagicMock()

    _create_or_upgrade_app(
        policy=MagicMock(),
        install_method=install_method,
        console=mock_console,
    )

    assert [
        *mock_execute_query.mock_calls,
        *mock_sql_facade_upgrade_application.mock_calls,
        *mock_sql_facade_create_application.mock_calls,
        *mock_sql_facade_grant_privileges_to_role.mock_calls,
    ] == expected

    mock_console.warning.assert_called_once_with(DEFAULT_SUCCESS_MESSAGE)


@mock.patch(SQL_FACADE_GET_EXISTING_APP_INFO, return_value=None)
@mock.patch(SQL_FACADE_CREATE_APPLICATION)
@mock.patch(SQL_FACADE_UPGRADE_APPLICATION)
@mock.patch(SQL_FACADE_GRANT_PRIVILEGES_TO_ROLE)
@mock.patch(SQL_EXECUTOR_EXECUTE)
@mock_connection()
@mock.patch(
    GET_UI_PARAMETERS,
    return_value={
        UIParameter.NA_EVENT_SHARING_V2: True,
        UIParameter.NA_ENFORCE_MANDATORY_FILTERS: False,
    },
)
@pytest.mark.parametrize(
    "manifest_contents",
    [test_manifest_with_mandatory_events],
)
@pytest.mark.parametrize("share_mandatory_events", [True])
@pytest.mark.parametrize(
    "install_method",
    [
        SameAccountInstallMethod.unversioned_dev(),
        SameAccountInstallMethod.release_directive(),
    ],
)
@pytest.mark.parametrize("is_upgrade", [False, True])
@pytest.mark.parametrize("stage_subdir", ["", "v1"])
def test_event_sharing_enabled_with_mandatory_events_and_explicit_authorization_then_flag_respected(
    mock_param,
    mock_conn,
    mock_execute_query,
    mock_sql_facade_grant_privileges_to_role,
    mock_sql_facade_upgrade_application,
    mock_sql_facade_create_application,
    mock_get_existing_app_info,
    manifest_contents,
    share_mandatory_events,
    install_method,
    stage_subdir,
    is_upgrade,
    temp_dir,
    mock_cursor,
):
    expected = _setup_mocks_for_app(
        mock_sql_facade_upgrade_application,
        mock_sql_facade_create_application,
        mock_execute_query,
        mock_cursor,
        mock_get_existing_app_info,
        is_prod=not install_method.is_dev_mode,
        expected_authorize_telemetry_flag=share_mandatory_events,
        is_upgrade=is_upgrade,
        expected_shared_events=["ERRORS_AND_WARNINGS"],
        events_definitions_in_app=[
            {
                "name": "SNOWFLAKE$ERRORS_AND_WARNINGS",
                "type": "ERRORS_AND_WARNINGS",
                "sharing": "MANDATORY",
                "status": "ENABLED",
            }
        ],
        stage_path_to_artifacts=f"{DEFAULT_STAGE_FQN}/{stage_subdir}"
        if stage_subdir
        else DEFAULT_STAGE_FQN,
    )
    mock_conn.return_value = MockConnectionCtx()
    _setup_project(
        manifest_contents=manifest_contents,
        share_mandatory_events=share_mandatory_events,
        stage_subdirectory=stage_subdir,
    )
    mock_console = MagicMock()

    _create_or_upgrade_app(
        policy=MagicMock(),
        install_method=install_method,
        console=mock_console,
    )

    assert expected == [
        *mock_execute_query.mock_calls,
        *mock_sql_facade_upgrade_application.mock_calls,
        *mock_sql_facade_create_application.mock_calls,
        *mock_sql_facade_grant_privileges_to_role.mock_calls,
    ]

    mock_console.warning.assert_called_once_with(DEFAULT_SUCCESS_MESSAGE)


@mock.patch(SQL_FACADE_GET_EXISTING_APP_INFO, return_value=None)
@mock.patch(SQL_FACADE_CREATE_APPLICATION)
@mock.patch(SQL_FACADE_UPGRADE_APPLICATION)
@mock.patch(SQL_FACADE_GRANT_PRIVILEGES_TO_ROLE)
@mock.patch(SQL_EXECUTOR_EXECUTE)
@mock_connection()
@mock.patch(
    GET_UI_PARAMETERS,
    return_value={
        UIParameter.NA_EVENT_SHARING_V2: True,
        UIParameter.NA_ENFORCE_MANDATORY_FILTERS: False,
    },
)
@pytest.mark.parametrize(
    "manifest_contents",
    [test_manifest_with_mandatory_events],
)
@pytest.mark.parametrize("share_mandatory_events", [False, None])
@pytest.mark.parametrize(
    "install_method",
    [
        SameAccountInstallMethod.unversioned_dev(),
        SameAccountInstallMethod.release_directive(),
    ],
)
@pytest.mark.parametrize("is_upgrade", [False, True])
@pytest.mark.parametrize("stage_subdir", ["", "v1"])
def test_event_sharing_enabled_with_mandatory_events_but_no_authorization_then_flag_respected_with_warning(
    mock_param,
    mock_conn,
    mock_execute_query,
    mock_sql_facade_grant_privileges_to_role,
    mock_sql_facade_upgrade_application,
    mock_sql_facade_create_application,
    mock_get_existing_app_info,
    manifest_contents,
    share_mandatory_events,
    install_method,
    stage_subdir,
    is_upgrade,
    temp_dir,
    mock_cursor,
):
    expected = _setup_mocks_for_app(
        mock_sql_facade_upgrade_application,
        mock_sql_facade_create_application,
        mock_execute_query,
        mock_cursor,
        mock_get_existing_app_info,
        is_prod=not install_method.is_dev_mode,
        expected_authorize_telemetry_flag=share_mandatory_events,
        is_upgrade=is_upgrade,
        expected_shared_events=[] if share_mandatory_events else None,
        events_definitions_in_app=[
            {
                "name": "SNOWFLAKE$ERRORS_AND_WARNINGS",
                "type": "ERRORS_AND_WARNINGS",
                "sharing": "MANDATORY",
                "status": "ENABLED",
            }
        ],
        stage_path_to_artifacts=f"{DEFAULT_STAGE_FQN}/{stage_subdir}"
        if stage_subdir
        else DEFAULT_STAGE_FQN,
    )
    mock_conn.return_value = MockConnectionCtx()
    _setup_project(
        manifest_contents=manifest_contents,
        share_mandatory_events=share_mandatory_events,
        stage_subdirectory=stage_subdir,
    )
    mock_console = MagicMock()

    _create_or_upgrade_app(
        policy=MagicMock(),
        install_method=install_method,
        console=mock_console,
    )

    assert [
        *mock_execute_query.mock_calls,
        *mock_sql_facade_upgrade_application.mock_calls,
        *mock_sql_facade_create_application.mock_calls,
        *mock_sql_facade_grant_privileges_to_role.mock_calls,
    ] == expected

    assert mock_console.warning.mock_calls == [
        mock.call(DEFAULT_SUCCESS_MESSAGE),
        mock.call(
            "WARNING: Mandatory events are present in the application, but event sharing is not authorized in the application telemetry field. This will soon be required to set in order to deploy this application."
        ),
    ]


@mock.patch(SQL_FACADE_GET_EXISTING_APP_INFO, return_value=None)
@mock.patch(SQL_FACADE_CREATE_APPLICATION)
@mock.patch(SQL_FACADE_UPGRADE_APPLICATION)
@mock.patch(SQL_FACADE_GRANT_PRIVILEGES_TO_ROLE)
@mock.patch(SQL_EXECUTOR_EXECUTE)
@mock_connection()
@mock.patch(
    GET_UI_PARAMETERS,
    return_value={
        UIParameter.NA_EVENT_SHARING_V2: True,
        UIParameter.NA_ENFORCE_MANDATORY_FILTERS: True,
    },
)
@pytest.mark.parametrize(
    "manifest_contents",
    [test_manifest_contents],
)
@pytest.mark.parametrize("share_mandatory_events", [True, False, None])
@pytest.mark.parametrize(
    "install_method",
    [
        SameAccountInstallMethod.unversioned_dev(),
        SameAccountInstallMethod.release_directive(),
    ],
)
@pytest.mark.parametrize("is_upgrade", [False, True])
@pytest.mark.parametrize("stage_subdir", ["", "v1"])
def test_enforced_events_sharing_with_no_mandatory_events_then_use_value_provided_for_authorization(
    mock_param,
    mock_conn,
    mock_execute_query,
    mock_sql_facade_grant_privileges_to_role,
    mock_sql_facade_upgrade_application,
    mock_sql_facade_create_application,
    mock_get_existing_app_info,
    manifest_contents,
    share_mandatory_events,
    install_method,
    stage_subdir,
    is_upgrade,
    temp_dir,
    mock_cursor,
):
    expected = _setup_mocks_for_app(
        mock_sql_facade_upgrade_application,
        mock_sql_facade_create_application,
        mock_execute_query,
        mock_cursor,
        mock_get_existing_app_info,
        is_prod=not install_method.is_dev_mode,
        expected_authorize_telemetry_flag=share_mandatory_events,
        is_upgrade=is_upgrade,
        expected_shared_events=[] if share_mandatory_events else None,
        stage_path_to_artifacts=f"{DEFAULT_STAGE_FQN}/{stage_subdir}"
        if stage_subdir
        else DEFAULT_STAGE_FQN,
    )
    mock_conn.return_value = MockConnectionCtx()
    _setup_project(
        manifest_contents=manifest_contents,
        share_mandatory_events=share_mandatory_events,
        stage_subdirectory=stage_subdir,
    )
    mock_console = MagicMock()

    _create_or_upgrade_app(
        policy=MagicMock(),
        install_method=install_method,
        console=mock_console,
    )

    assert [
        *mock_execute_query.mock_calls,
        *mock_sql_facade_upgrade_application.mock_calls,
        *mock_sql_facade_create_application.mock_calls,
        *mock_sql_facade_grant_privileges_to_role.mock_calls,
    ] == expected

    mock_console.warning.assert_called_once_with(DEFAULT_SUCCESS_MESSAGE)


@mock.patch(SQL_FACADE_GET_EXISTING_APP_INFO, return_value=None)
@mock.patch(SQL_FACADE_CREATE_APPLICATION)
@mock.patch(SQL_FACADE_UPGRADE_APPLICATION)
@mock.patch(SQL_FACADE_GRANT_PRIVILEGES_TO_ROLE)
@mock.patch(SQL_EXECUTOR_EXECUTE)
@mock_connection()
@mock.patch(
    GET_UI_PARAMETERS,
    return_value={
        UIParameter.NA_EVENT_SHARING_V2: True,
        UIParameter.NA_ENFORCE_MANDATORY_FILTERS: True,
    },
)
@pytest.mark.parametrize(
    "manifest_contents",
    [test_manifest_with_mandatory_events],
)
@pytest.mark.parametrize("share_mandatory_events", [True])
@pytest.mark.parametrize(
    "install_method",
    [
        SameAccountInstallMethod.unversioned_dev(),
        SameAccountInstallMethod.release_directive(),
    ],
)
@pytest.mark.parametrize("is_upgrade", [False, True])
@pytest.mark.parametrize("stage_subdir", ["", "v1"])
def test_enforced_events_sharing_with_mandatory_events_and_authorization_provided(
    mock_param,
    mock_conn,
    mock_execute_query,
    mock_sql_facade_grant_privileges_to_role,
    mock_sql_facade_upgrade_application,
    mock_sql_facade_create_application,
    mock_get_existing_app_info,
    manifest_contents,
    share_mandatory_events,
    install_method,
    is_upgrade,
    stage_subdir,
    temp_dir,
    mock_cursor,
):
    expected = _setup_mocks_for_app(
        mock_sql_facade_upgrade_application,
        mock_sql_facade_create_application,
        mock_execute_query,
        mock_cursor,
        mock_get_existing_app_info,
        is_prod=not install_method.is_dev_mode,
        expected_authorize_telemetry_flag=share_mandatory_events,
        is_upgrade=is_upgrade,
        expected_shared_events=[] if share_mandatory_events else None,
        stage_path_to_artifacts=f"{DEFAULT_STAGE_FQN}/{stage_subdir}"
        if stage_subdir
        else DEFAULT_STAGE_FQN,
    )
    mock_conn.return_value = MockConnectionCtx()
    _setup_project(
        manifest_contents=manifest_contents,
        stage_subdirectory=stage_subdir,
        share_mandatory_events=share_mandatory_events,
    )
    mock_console = MagicMock()

    _create_or_upgrade_app(
        policy=MagicMock(),
        install_method=install_method,
        console=mock_console,
    )

    assert [
        *mock_execute_query.mock_calls,
        *mock_sql_facade_create_application.mock_calls,
        *mock_sql_facade_upgrade_application.mock_calls,
        *mock_sql_facade_grant_privileges_to_role.mock_calls,
    ] == expected

    mock_console.warning.assert_called_once_with(DEFAULT_SUCCESS_MESSAGE)


@mock.patch(SQL_FACADE_GET_EXISTING_APP_INFO, return_value=None)
@mock.patch(SQL_FACADE_CREATE_APPLICATION)
@mock.patch(SQL_FACADE_UPGRADE_APPLICATION)
@mock.patch(SQL_FACADE_GRANT_PRIVILEGES_TO_ROLE)
@mock.patch(SQL_EXECUTOR_EXECUTE)
@mock_connection()
@mock.patch(
    GET_UI_PARAMETERS,
    return_value={
        UIParameter.NA_EVENT_SHARING_V2: True,
        UIParameter.NA_ENFORCE_MANDATORY_FILTERS: True,
    },
)
@pytest.mark.parametrize(
    "manifest_contents",
    [test_manifest_with_mandatory_events],
)
@pytest.mark.parametrize("share_mandatory_events", [False])
@pytest.mark.parametrize(
    "install_method",
    [
        SameAccountInstallMethod.unversioned_dev(),
        SameAccountInstallMethod.release_directive(),
    ],
)
@pytest.mark.parametrize("is_upgrade", [False])
@pytest.mark.parametrize("stage_subdir", ["", "v1"])
def test_enforced_events_sharing_with_mandatory_events_and_authorization_refused_on_create_then_error(
    mock_param,
    mock_conn,
    mock_execute_query,
    mock_sql_facade_grant_privileges_to_role,
    mock_sql_facade_upgrade_application,
    mock_sql_facade_create_application,
    mock_get_existing_app_info,
    manifest_contents,
    share_mandatory_events,
    install_method,
    stage_subdir,
    is_upgrade,
    temp_dir,
    mock_cursor,
):
    mock_execute_query_expected = _setup_mocks_for_app(
        mock_sql_facade_upgrade_application,
        mock_sql_facade_create_application,
        mock_execute_query,
        mock_cursor,
        mock_get_existing_app_info,
        is_prod=not install_method.is_dev_mode,
        expected_authorize_telemetry_flag=share_mandatory_events,
        is_upgrade=is_upgrade,
        events_definitions_in_app=[
            {
                "name": "SNOWFLAKE$ERRORS_AND_WARNINGS",
                "type": "ERRORS_AND_WARNINGS",
                "sharing": "MANDATORY",
                "status": "ENABLED",
            }
        ],
        error_raised=mock_side_effect_error_with_cause(
            UserInputError(
                "The application package requires event sharing to be authorized. Please set 'share_mandatory_events' to true in the application telemetry section of the project definition file."
            ),
            ProgrammingError(errno=APPLICATION_REQUIRES_TELEMETRY_SHARING),
        ),
        stage_path_to_artifacts=f"{DEFAULT_STAGE_FQN}/{stage_subdir}"
        if stage_subdir
        else DEFAULT_STAGE_FQN,
    )
    mock_conn.return_value = MockConnectionCtx()
    _setup_project(
        manifest_contents=manifest_contents,
        stage_subdirectory=stage_subdir,
        share_mandatory_events=share_mandatory_events,
    )
    mock_console = MagicMock()

    with pytest.raises(ClickException) as e:
        _create_or_upgrade_app(
            policy=MagicMock(),
            install_method=install_method,
            console=mock_console,
        )

    assert (
        e.value.message
        == "The application package requires event sharing to be authorized. Please set 'share_mandatory_events' to true in the application telemetry section of the project definition file."
    )
    mock_console.warning.assert_not_called()


@mock.patch(SQL_FACADE_GET_EXISTING_APP_INFO, return_value=None)
@mock.patch(SQL_FACADE_CREATE_APPLICATION)
@mock.patch(SQL_FACADE_UPGRADE_APPLICATION)
@mock.patch(SQL_FACADE_GRANT_PRIVILEGES_TO_ROLE)
@mock.patch(SQL_EXECUTOR_EXECUTE)
@mock_connection()
@mock.patch(
    GET_UI_PARAMETERS,
    return_value={
        UIParameter.NA_EVENT_SHARING_V2: True,
        UIParameter.NA_ENFORCE_MANDATORY_FILTERS: True,
    },
)
@pytest.mark.parametrize(
    "manifest_contents",
    [test_manifest_with_mandatory_events],
)
@pytest.mark.parametrize("share_mandatory_events", [False])
@pytest.mark.parametrize(
    "install_method",
    [
        SameAccountInstallMethod.unversioned_dev(),
        SameAccountInstallMethod.release_directive(),
    ],
)
@pytest.mark.parametrize("is_upgrade", [True])
@pytest.mark.parametrize("stage_subdir", ["", "v1"])
def test_enforced_events_sharing_with_mandatory_events_manifest_and_authorization_refused_on_update_then_error(
    mock_param,
    mock_conn,
    mock_execute_query,
    mock_sql_facade_grant_privileges_to_role,
    mock_sql_facade_upgrade_application,
    mock_sql_facade_create_application,
    mock_get_existing_app_info,
    manifest_contents,
    share_mandatory_events,
    install_method,
    stage_subdir,
    is_upgrade,
    temp_dir,
    mock_cursor,
):
    expected = _setup_mocks_for_app(
        mock_sql_facade_upgrade_application,
        mock_sql_facade_create_application,
        mock_execute_query,
        mock_cursor,
        mock_get_existing_app_info,
        is_prod=not install_method.is_dev_mode,
        expected_authorize_telemetry_flag=share_mandatory_events,
        is_upgrade=is_upgrade,
        events_definitions_in_app=[
            {
                "name": "SNOWFLAKE$ERRORS_AND_WARNINGS",
                "type": "ERRORS_AND_WARNINGS",
                "sharing": "MANDATORY",
                "status": "ENABLED",
            }
        ],
        error_raised=mock_side_effect_error_with_cause(
            UserInputError(
                "Could not disable telemetry event sharing for the application because it contains mandatory events. Please set 'share_mandatory_events' to true in the application telemetry section of the project definition file."
            ),
            ProgrammingError(errno=CANNOT_DISABLE_MANDATORY_TELEMETRY),
        ),
        stage_path_to_artifacts=f"{DEFAULT_STAGE_FQN}/{stage_subdir}"
        if stage_subdir
        else DEFAULT_STAGE_FQN,
    )
    mock_conn.return_value = MockConnectionCtx()
    _setup_project(
        manifest_contents=manifest_contents,
        stage_subdirectory=stage_subdir,
        share_mandatory_events=share_mandatory_events,
    )
    mock_console = MagicMock()

    with pytest.raises(UserInputError) as e:
        _create_or_upgrade_app(
            policy=MagicMock(),
            install_method=install_method,
            console=mock_console,
        )

    assert (
        e.value.message
        == "Could not disable telemetry event sharing for the application because it contains mandatory events. Please set 'share_mandatory_events' to true in the application telemetry section of the project definition file."
    )
    mock_console.warning.assert_not_called()


@mock.patch(SQL_FACADE_GET_EXISTING_APP_INFO, return_value=None)
@mock.patch(SQL_FACADE_CREATE_APPLICATION)
@mock.patch(SQL_FACADE_UPGRADE_APPLICATION)
@mock.patch(SQL_FACADE_GRANT_PRIVILEGES_TO_ROLE)
@mock.patch(SQL_EXECUTOR_EXECUTE)
@mock_connection()
@mock.patch(
    GET_UI_PARAMETERS,
    return_value={
        UIParameter.NA_EVENT_SHARING_V2: True,
        UIParameter.NA_ENFORCE_MANDATORY_FILTERS: True,
    },
)
@pytest.mark.parametrize(
    "manifest_contents",
    [test_manifest_with_mandatory_events],
)
@pytest.mark.parametrize("share_mandatory_events", [None])
@pytest.mark.parametrize(
    "install_method",
    [
        SameAccountInstallMethod.unversioned_dev(),
    ],
)
@pytest.mark.parametrize("is_upgrade", [False, True])
@pytest.mark.parametrize("stage_subdir", ["", "v1"])
def test_enforced_events_sharing_with_mandatory_events_and_dev_mode_then_default_to_true_with_warning(
    mock_param,
    mock_conn,
    mock_execute_query,
    mock_sql_facade_grant_privileges_to_role,
    mock_sql_facade_upgrade_application,
    mock_sql_facade_create_application,
    mock_get_existing_app_info,
    manifest_contents,
    share_mandatory_events,
    install_method,
    stage_subdir,
    is_upgrade,
    temp_dir,
    mock_cursor,
):
    expected = _setup_mocks_for_app(
        mock_sql_facade_upgrade_application,
        mock_sql_facade_create_application,
        mock_execute_query,
        mock_cursor,
        mock_get_existing_app_info,
        is_prod=not install_method.is_dev_mode,
        expected_authorize_telemetry_flag=True,
        is_upgrade=is_upgrade,
        expected_shared_events=[],
        stage_path_to_artifacts=f"{DEFAULT_STAGE_FQN}/{stage_subdir}"
        if stage_subdir
        else DEFAULT_STAGE_FQN,
    )
    mock_conn.return_value = MockConnectionCtx()
    _setup_project(
        manifest_contents=manifest_contents,
        stage_subdirectory=stage_subdir,
        share_mandatory_events=share_mandatory_events,
    )
    mock_console = MagicMock()

    _create_or_upgrade_app(
        policy=MagicMock(),
        install_method=install_method,
        console=mock_console,
    )

    assert [
        *mock_execute_query.mock_calls,
        *mock_sql_facade_upgrade_application.mock_calls,
        *mock_sql_facade_create_application.mock_calls,
        *mock_sql_facade_grant_privileges_to_role.mock_calls,
    ] == expected
    expected_warning = "WARNING: Mandatory events are present in the manifest file. Automatically authorizing event sharing in dev mode. To suppress this warning, please add 'share_mandatory_events: true' in the application telemetry section."
    assert mock_console.warning.mock_calls == [
        mock.call(expected_warning),
        mock.call(DEFAULT_SUCCESS_MESSAGE),
    ]


@mock.patch(SQL_FACADE_GET_EXISTING_APP_INFO, return_value=None)
@mock.patch(SQL_FACADE_CREATE_APPLICATION)
@mock.patch(SQL_FACADE_UPGRADE_APPLICATION)
@mock.patch(SQL_FACADE_GRANT_PRIVILEGES_TO_ROLE)
@mock.patch(SQL_EXECUTOR_EXECUTE)
@mock_connection()
@mock.patch(
    GET_UI_PARAMETERS,
    return_value={
        UIParameter.NA_EVENT_SHARING_V2: True,
        UIParameter.NA_ENFORCE_MANDATORY_FILTERS: True,
    },
)
@pytest.mark.parametrize(
    "manifest_contents",
    [test_manifest_with_mandatory_events],
)
@pytest.mark.parametrize("share_mandatory_events", [None])
@pytest.mark.parametrize(
    "install_method",
    [
        SameAccountInstallMethod.release_directive(),
    ],
)
@pytest.mark.parametrize("is_upgrade", [False])
@pytest.mark.parametrize("stage_subdir", ["", "v1"])
def test_enforced_events_sharing_with_mandatory_events_and_authorization_not_specified_on_create_and_prod_mode_then_error(
    mock_param,
    mock_conn,
    mock_execute_query,
    mock_sql_facade_grant_privileges_to_role,
    mock_sql_facade_upgrade_application,
    mock_sql_facade_create_application,
    mock_get_existing_app_info,
    manifest_contents,
    share_mandatory_events,
    install_method,
    stage_subdir,
    is_upgrade,
    temp_dir,
    mock_cursor,
):
    expected = _setup_mocks_for_app(
        mock_sql_facade_upgrade_application,
        mock_sql_facade_create_application,
        mock_execute_query,
        mock_cursor,
        mock_get_existing_app_info,
        is_upgrade=is_upgrade,
        is_prod=not install_method.is_dev_mode,
        expected_authorize_telemetry_flag=share_mandatory_events,
        events_definitions_in_app=[
            {
                "name": "SNOWFLAKE$ERRORS_AND_WARNINGS",
                "type": "ERRORS_AND_WARNINGS",
                "sharing": "MANDATORY",
                "status": "ENABLED",
            }
        ],
        error_raised=mock_side_effect_error_with_cause(
            UserInputError(
                "The application package requires event sharing to be authorized. Please set 'share_mandatory_events' to true in the application telemetry section of the project definition file."
            ),
            ProgrammingError(errno=APPLICATION_REQUIRES_TELEMETRY_SHARING),
        ),
        stage_path_to_artifacts=f"{DEFAULT_STAGE_FQN}/{stage_subdir}"
        if stage_subdir
        else DEFAULT_STAGE_FQN,
    )
    mock_conn.return_value = MockConnectionCtx()
    _setup_project(
        manifest_contents=manifest_contents,
        stage_subdirectory=stage_subdir,
        share_mandatory_events=share_mandatory_events,
    )
    mock_console = MagicMock()

    with pytest.raises(ClickException) as e:
        _create_or_upgrade_app(
            policy=MagicMock(),
            install_method=install_method,
            console=mock_console,
        )

    assert (
        e.value.message
        == "The application package requires event sharing to be authorized. Please set 'share_mandatory_events' to true in the application telemetry section of the project definition file."
    )
    mock_console.warning.assert_not_called()


@mock.patch(SQL_FACADE_GET_EXISTING_APP_INFO, return_value=None)
@mock.patch(SQL_FACADE_CREATE_APPLICATION)
@mock.patch(SQL_FACADE_UPGRADE_APPLICATION)
@mock.patch(SQL_FACADE_GRANT_PRIVILEGES_TO_ROLE)
@mock.patch(SQL_EXECUTOR_EXECUTE)
@mock_connection()
@mock.patch(
    GET_UI_PARAMETERS,
    return_value={
        UIParameter.NA_EVENT_SHARING_V2: True,
        UIParameter.NA_ENFORCE_MANDATORY_FILTERS: True,
    },
)
@pytest.mark.parametrize(
    "manifest_contents",
    [test_manifest_with_mandatory_events],
)
@pytest.mark.parametrize("share_mandatory_events", [None])
@pytest.mark.parametrize(
    "install_method",
    [
        SameAccountInstallMethod.release_directive(),
    ],
)
@pytest.mark.parametrize("is_upgrade", [True])
@pytest.mark.parametrize("stage_subdir", ["", "v1"])
def test_enforced_events_sharing_with_mandatory_events_and_authorization_not_specified_on_update_and_prod_mode_then_no_error(
    mock_param,
    mock_conn,
    mock_execute_query,
    mock_sql_facade_grant_privileges_to_role,
    mock_sql_facade_upgrade_application,
    mock_sql_facade_create_application,
    mock_get_existing_app_info,
    manifest_contents,
    share_mandatory_events,
    install_method,
    stage_subdir,
    is_upgrade,
    temp_dir,
    mock_cursor,
):
    expected = _setup_mocks_for_app(
        mock_sql_facade_upgrade_application,
        mock_sql_facade_create_application,
        mock_execute_query,
        mock_cursor,
        mock_get_existing_app_info,
        is_upgrade=is_upgrade,
        is_prod=not install_method.is_dev_mode,
        expected_authorize_telemetry_flag=share_mandatory_events,
        events_definitions_in_app=[
            {
                "name": "SNOWFLAKE$ERRORS_AND_WARNINGS",
                "type": "ERRORS_AND_WARNINGS",
                "sharing": "MANDATORY",
                "status": "ENABLED",
            }
        ],
        stage_path_to_artifacts=f"{DEFAULT_STAGE_FQN}/{stage_subdir}"
        if stage_subdir
        else DEFAULT_STAGE_FQN,
    )
    mock_conn.return_value = MockConnectionCtx()
    _setup_project(
        manifest_contents=manifest_contents,
        stage_subdirectory=stage_subdir,
        share_mandatory_events=share_mandatory_events,
    )
    mock_console = MagicMock()

    _create_or_upgrade_app(
        policy=MagicMock(),
        install_method=install_method,
        console=mock_console,
    )

    assert [
        *mock_execute_query.mock_calls,
        *mock_sql_facade_upgrade_application.mock_calls,
        *mock_sql_facade_create_application.mock_calls,
        *mock_sql_facade_grant_privileges_to_role.mock_calls,
    ] == expected

    mock_console.warning.assert_called_once_with(DEFAULT_SUCCESS_MESSAGE)


@mock.patch(SQL_FACADE_GET_EXISTING_APP_INFO, return_value=None)
@mock.patch(SQL_FACADE_CREATE_APPLICATION)
@mock.patch(SQL_FACADE_UPGRADE_APPLICATION)
@mock.patch(SQL_FACADE_GRANT_PRIVILEGES_TO_ROLE)
@mock.patch(SQL_EXECUTOR_EXECUTE)
@mock_connection()
@mock.patch(
    GET_UI_PARAMETERS,
    return_value={
        UIParameter.NA_EVENT_SHARING_V2: True,
        UIParameter.NA_ENFORCE_MANDATORY_FILTERS: True,
    },
)
@pytest.mark.parametrize(
    "manifest_contents",
    [test_manifest_with_mandatory_events],
)
@pytest.mark.parametrize("share_mandatory_events", [False, None])
@pytest.mark.parametrize(
    "install_method",
    [
        SameAccountInstallMethod.unversioned_dev(),
    ],
)
@pytest.mark.parametrize("is_upgrade", [False])
@pytest.mark.parametrize("stage_subdir", ["", "v1"])
def test_shared_events_with_no_enabled_mandatory_events_then_error(
    mock_param,
    mock_conn,
    mock_execute_query,
    mock_sql_facade_grant_privileges_to_role,
    mock_sql_facade_upgrade_application,
    mock_sql_facade_create_application,
    mock_get_existing_app_info,
    manifest_contents,
    share_mandatory_events,
    install_method,
    stage_subdir,
    is_upgrade,
    temp_dir,
    mock_cursor,
):
    expected = _setup_mocks_for_app(
        mock_sql_facade_upgrade_application,
        mock_sql_facade_create_application,
        mock_execute_query,
        mock_cursor,
        mock_get_existing_app_info,
        is_prod=not install_method.is_dev_mode,
        expected_authorize_telemetry_flag=share_mandatory_events,
        is_upgrade=is_upgrade,
        stage_path_to_artifacts=f"{DEFAULT_STAGE_FQN}/{stage_subdir}"
        if stage_subdir
        else DEFAULT_STAGE_FQN,
    )
    mock_conn.return_value = MockConnectionCtx()
    _setup_project(
        manifest_contents=manifest_contents,
        share_mandatory_events=share_mandatory_events,
        optional_shared_events=["DEBUG_LOGS"],
        stage_subdirectory=stage_subdir,
    )
    mock_console = MagicMock()

    with pytest.raises(ClickException) as e:
        _create_or_upgrade_app(
            policy=MagicMock(),
            install_method=install_method,
            console=mock_console,
        )

    assert (
        e.value.message
        == "'telemetry.share_mandatory_events' must be set to 'true' when sharing optional events through 'telemetry.optional_shared_events'."
    )
    mock_console.warning.assert_not_called()


@mock.patch(SQL_FACADE_GET_EXISTING_APP_INFO, return_value=None)
@mock.patch(SQL_FACADE_CREATE_APPLICATION)
@mock.patch(SQL_FACADE_UPGRADE_APPLICATION)
@mock.patch(SQL_FACADE_GRANT_PRIVILEGES_TO_ROLE)
@mock.patch(SQL_EXECUTOR_EXECUTE)
@mock_connection()
@mock.patch(
    GET_UI_PARAMETERS,
    return_value={
        UIParameter.NA_EVENT_SHARING_V2: True,
        UIParameter.NA_ENFORCE_MANDATORY_FILTERS: True,
    },
)
@pytest.mark.parametrize(
    "manifest_contents",
    [test_manifest_with_mandatory_events, test_manifest_contents],
)
@pytest.mark.parametrize("share_mandatory_events", [True])
@pytest.mark.parametrize(
    "install_method",
    [
        SameAccountInstallMethod.unversioned_dev(),
        SameAccountInstallMethod.release_directive(),
    ],
)
@pytest.mark.parametrize("is_upgrade", [False, True])
@pytest.mark.parametrize("stage_subdir", ["", "v1"])
def test_shared_events_with_authorization_then_success(
    mock_param,
    mock_conn,
    mock_execute_query,
    mock_sql_facade_grant_privileges_to_role,
    mock_sql_facade_upgrade_application,
    mock_sql_facade_create_application,
    mock_get_existing_app_info,
    manifest_contents,
    share_mandatory_events,
    install_method,
    stage_subdir,
    is_upgrade,
    temp_dir,
    mock_cursor,
):
    shared_events = ["DEBUG_LOGS", "ERRORS_AND_WARNINGS"]
    expected = _setup_mocks_for_app(
        mock_sql_facade_upgrade_application,
        mock_sql_facade_create_application,
        mock_execute_query,
        mock_cursor,
        mock_get_existing_app_info,
        is_prod=not install_method.is_dev_mode,
        expected_authorize_telemetry_flag=share_mandatory_events,
        is_upgrade=is_upgrade,
        expected_shared_events=shared_events,
        events_definitions_in_app=[
            {
                "name": "SNOWFLAKE$ERRORS_AND_WARNINGS",
                "type": "ERRORS_AND_WARNINGS",
                "sharing": "MANDATORY",
                "status": "ENABLED",
            },
            {
                "name": "SNOWFLAKE$DEBUG_LOGS",
                "type": "DEBUG_LOGS",
                "sharing": "OPTIONAL",
                "status": "ENABLED",
            },
        ],
        stage_path_to_artifacts=f"{DEFAULT_STAGE_FQN}/{stage_subdir}"
        if stage_subdir
        else DEFAULT_STAGE_FQN,
    )
    mock_conn.return_value = MockConnectionCtx()
    _setup_project(
        manifest_contents=manifest_contents,
        share_mandatory_events=share_mandatory_events,
        optional_shared_events=shared_events,
        stage_subdirectory=stage_subdir,
    )
    mock_console = MagicMock()

    _create_or_upgrade_app(
        policy=MagicMock(),
        install_method=install_method,
        console=mock_console,
    )

    assert [
        *mock_execute_query.mock_calls,
        *mock_sql_facade_upgrade_application.mock_calls,
        *mock_sql_facade_create_application.mock_calls,
        *mock_sql_facade_grant_privileges_to_role.mock_calls,
    ] == expected

    mock_console.warning.assert_called_once_with(DEFAULT_SUCCESS_MESSAGE)<|MERGE_RESOLUTION|>--- conflicted
+++ resolved
@@ -299,19 +299,12 @@
         mock.call(
             name=DEFAULT_APP_ID,
             package_name=DEFAULT_PKG_ID,
-<<<<<<< HEAD
-            install_method=SameAccountInstallMethod.release_directive()
-            if is_prod
-            else SameAccountInstallMethod.unversioned_dev(),
-            path_to_version_directory=stage_path_to_artifacts,
-=======
             install_method=(
                 SameAccountInstallMethod.release_directive()
                 if is_prod
                 else SameAccountInstallMethod.unversioned_dev()
             ),
-            stage_fqn=DEFAULT_STAGE_FQN,
->>>>>>> 24809a8a
+            path_to_version_directory=stage_path_to_artifacts,
             debug_mode=None,
             should_authorize_event_sharing=expected_authorize_telemetry_flag,
             role="app_role",
@@ -413,19 +406,12 @@
     mock_sql_facade_upgrade_application_expected = [
         mock.call(
             name=DEFAULT_APP_ID,
-<<<<<<< HEAD
-            install_method=SameAccountInstallMethod.release_directive()
-            if is_prod
-            else SameAccountInstallMethod.unversioned_dev(),
-            path_to_version_directory=stage_path_to_artifacts,
-=======
             install_method=(
                 SameAccountInstallMethod.release_directive()
                 if is_prod
                 else SameAccountInstallMethod.unversioned_dev()
             ),
-            stage_fqn=DEFAULT_STAGE_FQN,
->>>>>>> 24809a8a
+            path_to_version_directory=stage_path_to_artifacts,
             debug_mode=None,
             should_authorize_event_sharing=expected_authorize_telemetry_flag,
             role="app_role",
