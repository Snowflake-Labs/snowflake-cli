# Copyright (c) 2024 Snowflake Inc.
#
# Licensed under the Apache License, Version 2.0 (the "License");
# you may not use this file except in compliance with the License.
# You may obtain a copy of the License at
#
# http://www.apache.org/licenses/LICENSE-2.0
#
# Unless required by applicable law or agreed to in writing, software
# distributed under the License is distributed on an "AS IS" BASIS,
# WITHOUT WARRANTIES OR CONDITIONS OF ANY KIND, either express or implied.
# See the License for the specific language governing permissions and
# limitations under the License.

import json
import os
from pathlib import Path
from tempfile import NamedTemporaryFile
from textwrap import dedent
from unittest import mock

import pytest
import tomlkit
from snowflake.cli._app.secret import SecretType
from snowflake.cli.api.constants import ObjectType

from tests.testing_utils.files_and_dirs import pushd
from tests_common import IS_WINDOWS

if IS_WINDOWS:
    pytest.skip("Requires further refactor to work on Windows", allow_module_level=True)


def test_new_connection_can_be_added(
    runner, os_agnostic_snapshot, named_temporary_file
):
    with NamedTemporaryFile("w+", suffix=".toml") as tmp_file:
        result = runner.invoke_with_config_file(
            tmp_file.name,
            [
                "connection",
                "add",
                "--connection-name",
                "conn1",
                "--username",
                "user1",
                "--password",
                "password1",
                "--account",
                "account1",
                "--port",
                "8080",
            ],
        )
        content = tmp_file.read()
    assert result.exit_code == 0, result.output
    assert content == os_agnostic_snapshot


def test_new_connection_can_be_added_as_default(runner, os_agnostic_snapshot):
    with NamedTemporaryFile("w+", suffix=".toml") as tmp_file:
        result = runner.invoke_with_config_file(
            tmp_file.name,
            [
                "connection",
                "add",
                "--connection-name",
                "default-conn",
                "--username",
                "user1",
                "--password",
                "password1",
                "--account",
                "account1",
                "--default",
            ],
        )
        content = tmp_file.read()
    assert result.exit_code == 0, result.output
    assert content == os_agnostic_snapshot


@mock.patch("os.path.exists")
def test_new_connection_with_jwt_auth(mock_os, runner, os_agnostic_snapshot):
    mock_os.return_value = True
    with NamedTemporaryFile("w+", suffix=".toml") as tmp_file:
        result = runner.invoke_with_config_file(
            tmp_file.name,
            [
                "connection",
                "add",
                "--connection-name",
                "conn2",
                "--username",
                "user2",
                "--account",
                "account1",
                "--authenticator",
                "SNOWFLAKE_JWT",
                "--private-key",
                "~/private_key",
            ],
        )
        content = tmp_file.read()
    assert result.exit_code == 0, result.output
    assert content == os_agnostic_snapshot


def test_if_whitespaces_are_stripped_from_connection_name(runner, os_agnostic_snapshot):
    with NamedTemporaryFile("w+", suffix=".toml") as tmp_file:
        result = runner.invoke_with_config_file(
            tmp_file.name,
            [
                "connection",
                "add",
                "--connection-name",
                "       whitespaceTest     ",
                "--username",
                "userName            ",
                "--account",
                "             accName",
            ],
            input="123\n some role    \n some warehouse\n foo \n bar     \n baz \n    12345 \n Kaszuby \n foo   \n \n",
        )
        content = tmp_file.read()

        assert result.exit_code == 0, result.output
        assert content == os_agnostic_snapshot

        connections_list = runner.invoke_with_config_file(
            tmp_file.name, ["connection", "list", "--format", "json"]
        )
        assert connections_list.exit_code == 0
        assert connections_list.output == os_agnostic_snapshot

        set_as_default = runner.invoke_with_config_file(
            tmp_file.name, ["connection", "set-default", "whitespaceTest"]
        )
        assert set_as_default.exit_code == 0
        assert "Default connection set to: whitespaceTest" in set_as_default.output


def test_port_has_cannot_be_string(runner):
    with NamedTemporaryFile("w+", suffix=".toml") as tmp_file:
        result = runner.invoke_with_config_file(
            tmp_file.name,
            [
                "connection",
                "add",
                "--connection-name",
                "conn1",
                "--username",
                "user1",
                "--account",
                "account1",
                "--port",
                "portValue",
            ],
        )
    assert result.exit_code == 1, result.output
    assert "Value of port must be integer" in result.output


def test_port_has_cannot_be_float(runner):
    with NamedTemporaryFile("w+", suffix=".toml") as tmp_file:
        result = runner.invoke_with_config_file(
            tmp_file.name,
            [
                "connection",
                "add",
                "--connection-name",
                "conn1",
                "--username",
                "user1",
                "--account",
                "account1",
                "--port",
                "123.45",
            ],
        )
    assert result.exit_code == 1, result.output
    assert "Value of port must be integer" in result.output


@pytest.mark.parametrize(
    "selected_option",
    [9, 10],  # 9 - private_key_file prompt, 10 - token_file_path prompt
)
def test_file_paths_have_to_exist_when_given_in_prompt(selected_option, runner):
    result = _run_connection_add_with_path_provided_as_prompt(
        "~/path/to/file", selected_option, runner
    )

    assert result.exit_code == 1, result.output
    assert "Path ~/path/to/file does not exist." in result.output


@pytest.mark.parametrize(
    "selected_option", [9, 10]
)  # 9 - private_key_file prompt, 10 - token_file_path prompt
def test_connection_can_be_added_with_existing_paths_in_prompt(selected_option, runner):
    with NamedTemporaryFile("w+") as tmp_path:
        result = _run_connection_add_with_path_provided_as_prompt(
            tmp_path.name, selected_option, runner
        )
    assert result.exit_code == 0, result.output
    assert "Wrote new connection connName to" in result.output


@pytest.mark.parametrize("selected_option", ["-k", "-t"])
def test_file_paths_have_to_exist_when_given_in_arguments(selected_option, runner):
    result = _run_connection_add_with_path_provided_as_argument(
        "~/path/to/file", selected_option, runner
    )
    assert result.exit_code == 1, result.output
    assert "Path ~/path/to/file does not exist." in result.output


@pytest.mark.parametrize("selected_option", ["-k", "-t"])
def test_connection_can_be_added_with_existing_paths_in_arguments(
    selected_option, runner
):
    with NamedTemporaryFile("w+") as tmp_path:
        result = _run_connection_add_with_path_provided_as_argument(
            tmp_path.name, selected_option, runner
        )
    assert result.exit_code == 0, result.output
    assert "Wrote new connection conn1 to" in result.output


def test_new_connection_add_prompt_handles_default_values(runner, os_agnostic_snapshot):
    with NamedTemporaryFile("w+", suffix=".toml") as tmp_file:
        result = runner.invoke_with_config_file(
            tmp_file.name,
            [
                "connection",
                "add",
            ],
            input="connName\naccName\nuserName",
        )
        content = tmp_file.read()
    assert result.exit_code == 0, result.output
    assert content == os_agnostic_snapshot


def test_new_connection_add_prompt_handles_prompt_override(
    runner, os_agnostic_snapshot
):
    with NamedTemporaryFile("w+", suffix=".toml") as tmp_file:
        result = runner.invoke_with_config_file(
            tmp_file.name,
            [
                "connection",
                "add",
            ],
            input="connName\naccName\nuserName\ndbName",
        )
        content = tmp_file.read()
    assert result.exit_code == 0, result.output
    assert content == os_agnostic_snapshot


def test_fails_if_existing_connection(runner):
    with NamedTemporaryFile("w+", suffix=".toml") as tmp_file:
        tmp_file.write(
            dedent(
                """\
        [connections]
        [connections.conn2]
        username = "foo"
        """
            )
        )
        tmp_file.flush()
        result = runner.invoke_with_config_file(
            tmp_file.name,
            [
                "connection",
                "add",
                "--connection-name",
                "conn2",
                "--username",
                "user1",
                "--password",
                "password1",
                "--account",
                "account1",
            ],
        )
    assert result.exit_code == 1, result.output
    assert "Connection conn2 already exists  " in result.output


@mock.patch("snowflake.cli._plugins.connection.commands.get_default_connection_name")
def test_lists_connection_information(mock_get_default_conn_name, runner):
    mock_get_default_conn_name.return_value = "empty"
    result = runner.invoke(["connection", "list", "--format", "json"])
    assert result.exit_code == 0, result.output
    payload = json.loads(result.output)
    assert payload == [
        {
            "connection_name": "full",
            "parameters": {
                "account": "dev_account",
                "database": "dev_database",
                "host": "dev_host",
                "port": 8000,
                "role": "dev_role",
                "schema": "dev_schema",
                "user": "dev_user",
                "warehouse": "dev_warehouse",
            },
            "is_default": False,
        },
        {
            "connection_name": "default",
            "parameters": {
                "database": "db_for_test",
                "password": "****",  # masked
                "role": "test_role",
                "schema": "test_public",
                "warehouse": "xs",
            },
            "is_default": False,
        },
        {"connection_name": "empty", "parameters": {}, "is_default": True},
        {
            "connection_name": "test_connections",
            "parameters": {"user": "python"},
            "is_default": False,
        },
        {
            "connection_name": "private_key_file",
            "is_default": False,
            "parameters": {
                "authenticator": "SNOWFLAKE_JWT",
                "private_key_file": "/private/key",
            },
        },
        {
            "connection_name": "private_key_path",
            "is_default": False,
            "parameters": {
                "authenticator": "SNOWFLAKE_JWT",
            },
        },
        {
            "connection_name": "no_private_key",
            "is_default": False,
            "parameters": {
                "authenticator": "SNOWFLAKE_JWT",
            },
        },
    ]


@mock.patch.dict(
    os.environ,
    {
        # connection not existing in config.toml but with a name starting with connection from config.toml ("empty")
        "SNOWFLAKE_CONNECTIONS_EMPTYABC_PASSWORD": "abc123",
        # connection existing in config.toml but key not used by CLI
        "SNOWFLAKE_CONNECTIONS_EMPTY_PW": "abc123",
    },
    clear=True,
)
@mock.patch("snowflake.cli._plugins.connection.commands.get_default_connection_name")
def test_connection_list_does_not_print_too_many_env_variables(
    mock_get_default_conn_name, runner
):
    mock_get_default_conn_name.return_value = "empty"
    result = runner.invoke(["connection", "list", "--format", "json"])
    assert result.exit_code == 0, result.output
    payload = json.loads(result.output)
    assert payload == [
        {
            "connection_name": "full",
            "parameters": {
                "account": "dev_account",
                "database": "dev_database",
                "host": "dev_host",
                "port": 8000,
                "role": "dev_role",
                "schema": "dev_schema",
                "user": "dev_user",
                "warehouse": "dev_warehouse",
            },
            "is_default": False,
        },
        {
            "connection_name": "default",
            "parameters": {
                "database": "db_for_test",
                "password": "****",  # masked
                "role": "test_role",
                "schema": "test_public",
                "warehouse": "xs",
            },
            "is_default": False,
        },
        {"connection_name": "empty", "parameters": {}, "is_default": True},
        {
            "connection_name": "test_connections",
            "parameters": {"user": "python"},
            "is_default": False,
        },
        {
            "connection_name": "private_key_file",
            "is_default": False,
            "parameters": {
                "authenticator": "SNOWFLAKE_JWT",
                "private_key_file": "/private/key",
            },
        },
        {
            "connection_name": "private_key_path",
            "is_default": False,
            "parameters": {
                "authenticator": "SNOWFLAKE_JWT",
            },
        },
        {
            "connection_name": "no_private_key",
            "is_default": False,
            "parameters": {
                "authenticator": "SNOWFLAKE_JWT",
            },
        },
    ]


def test_second_connection_not_update_default_connection(runner, os_agnostic_snapshot):
    with NamedTemporaryFile("w+", suffix=".toml") as tmp_file:
        tmp_file.write(
            dedent(
                """\
        [connections]
        [connections.conn]
        username = "foo"
        
        [options]
        default_connection = "conn"
        """
            )
        )
        tmp_file.flush()
        result = runner.invoke_with_config_file(
            tmp_file.name,
            [
                "connection",
                "add",
                "--connection-name",
                "conn2",
                "--username",
                "user1",
                "--password",
                "password1",
                "--account",
                "account1",
            ],
        )
        tmp_file.seek(0)
        content = tmp_file.read()

        assert result.exit_code == 0, result.output
        assert content == os_agnostic_snapshot


@mock.patch("snowflake.cli._plugins.connection.commands.ObjectManager")
@mock.patch("snowflake.cli._app.snow_connector.connect_to_snowflake")
def test_connection_test(mock_connect, mock_om, runner):
    result = runner.invoke(
        ["connection", "test", "-c", "full", "--diag-log-path", "/tmp"]
    )
    assert result.exit_code == 0, result.output
    assert "Host" in result.output
    assert "Password" not in result.output
    assert "password" not in result.output

    mock_connect.assert_called_with(
        temporary_connection=False,
        enable_diag=False,
        diag_log_path=Path("/tmp"),
        connection_name="full",
    )

    conn = mock_connect.return_value
    assert mock_om.return_value.use.mock_calls == [
        mock.call(object_type=ObjectType.ROLE, name=f'"{conn.role}"'),
        mock.call(object_type=ObjectType.DATABASE, name=f'"{conn.database}"'),
        mock.call(object_type=ObjectType.SCHEMA, name=f'"{conn.schema}"'),
        mock.call(object_type=ObjectType.WAREHOUSE, name=f'"{conn.warehouse}"'),
    ]


@mock.patch("snowflake.connector.connect")
@pytest.mark.parametrize("option", ["--temporary-connection", "-x"])
def test_temporary_connection(mock_connector, mock_ctx, option, runner):
    ctx = mock_ctx()
    mock_connector.return_value = ctx
    result = runner.invoke(
        [
            "object",
            "list",
            "warehouse",
            option,
            "--account",
            "test_account",
            "--user",
            "snowcli_test",
            "--password",
            "top_secret",
            "--warehouse",
            "xsmall",
            "--database",
            "test_dv",
            "--schema",
            "PUBLIC",
            "--host",
            "snowcli_test_host",
            "--port",
            "123456789",
        ],
    )

    assert result.exit_code == 0
    mock_connector.assert_called_once_with(
<<<<<<< HEAD
        internal_application_name="Snowflake_CLI",
        internal_application_version="0.0.0-test_patched",
        application="Snowflake CLI",
=======
        application="SNOWCLI.OBJECT.LIST",
        host="snowcli_test_host",
        port=123456789,
>>>>>>> 6b2cb73d
        account="test_account",
        user="snowcli_test",
        password="top_secret",
        database="test_dv",
        schema="PUBLIC",
        warehouse="xsmall",
        application_name="Snowflake_CLI",
    )


@mock.patch.dict(
    os.environ,
    {
        "PRIVATE_KEY_PASSPHRASE": "password",
    },
    clear=True,
)
@pytest.mark.parametrize(
    "private_key_flag_name", ["--private-key-file", "--private-key-path"]
)
@mock.patch("snowflake.connector.connect")
def test_key_pair_authentication(
    mock_connector, mock_ctx, runner, private_key_flag_name
):
    from cryptography.hazmat.backends import default_backend
    from cryptography.hazmat.primitives import serialization
    from cryptography.hazmat.primitives.asymmetric import rsa

    ctx = mock_ctx()
    mock_connector.return_value = ctx

    private_key = rsa.generate_private_key(public_exponent=65537, key_size=2048)

    encrypted_pem_private_key = private_key.private_bytes(
        encoding=serialization.Encoding.PEM,
        format=serialization.PrivateFormat.PKCS8,
        encryption_algorithm=serialization.BestAvailableEncryption(
            os.getenv("PRIVATE_KEY_PASSPHRASE").encode("utf-8")
        ),
    )

    private_key = serialization.load_pem_private_key(
        encrypted_pem_private_key,
        str.encode(os.getenv("PRIVATE_KEY_PASSPHRASE")),
        default_backend(),
    )

    private_key = private_key.private_bytes(
        encoding=serialization.Encoding.DER,
        format=serialization.PrivateFormat.PKCS8,
        encryption_algorithm=serialization.NoEncryption(),
    )

    with NamedTemporaryFile("w+", suffix=".p8") as tmp_file:
        tmp_file.write(
            dedent("\n".join(encrypted_pem_private_key.decode().splitlines()))
        )
        tmp_file.flush()
        result = runner.invoke(
            [
                "object",
                "list",
                "warehouse",
                "--temporary-connection",
                "--account",
                "test_account",
                "--user",
                "snowcli_test",
                "--authenticator",
                "SNOWFLAKE_JWT",
                private_key_flag_name,
                tmp_file.name,
                "--warehouse",
                "xsmall",
                "--database",
                "test_dv",
                "--schema",
                "PUBLIC",
            ]
        )

    assert result.exit_code == 0
    mock_connector.assert_called_once_with(
        internal_application_name="Snowflake_CLI",
        internal_application_version="0.0.0-test_patched",
        application="Snowflake CLI",
        private_key=private_key,
        account="test_account",
        user="snowcli_test",
        authenticator="SNOWFLAKE_JWT",
        database="test_dv",
        schema="PUBLIC",
        warehouse="xsmall",
        application_name="Snowflake_CLI",
    )


@mock.patch("snowflake.connector.connect")
def test_session_and_master_tokens(mock_connector, mock_ctx, runner):
    ctx = mock_ctx()
    mock_connector.return_value = ctx

    session_token = "dummy-session-token"
    master_token = "dummy-master-token"
    result = runner.invoke(
        [
            "object",
            "list",
            "warehouse",
            "--temporary-connection",
            "--account",
            "test_account",
            "--user",
            "snowcli_test",
            "--authenticator",
            "SNOWFLAKE_JWT",
            "--session-token",
            session_token,
            "--master-token",
            master_token,
            "--warehouse",
            "xsmall",
            "--database",
            "test_dv",
            "--schema",
            "PUBLIC",
        ]
    )

    assert result.exit_code == 0
    mock_connector.assert_called_once_with(
        internal_application_name="Snowflake_CLI",
        internal_application_version="0.0.0-test_patched",
        application="Snowflake CLI",
        session_token=session_token,
        master_token=master_token,
        account="test_account",
        user="snowcli_test",
        authenticator="SNOWFLAKE_JWT",
        database="test_dv",
        schema="PUBLIC",
        warehouse="xsmall",
        server_session_keep_alive=True,
        application_name="Snowflake_CLI",
    )


@mock.patch("snowflake.connector.connect")
def test_token_file_path_tokens(mock_connector, mock_ctx, runner, temp_dir):
    ctx = mock_ctx()
    mock_connector.return_value = ctx

    token_file = Path(temp_dir) / "token.file"
    token_file.touch()

    result = runner.invoke(
        [
            "object",
            "list",
            "warehouse",
            "--temporary-connection",
            "--token-file-path",
            token_file,
        ]
    )

    assert result.exit_code == 0
    mock_connector.assert_called_once_with(
        internal_application_name="Snowflake_CLI",
        internal_application_version="0.0.0-test_patched",
        application="Snowflake CLI",
        token_file_path=str(token_file),
        application_name="Snowflake_CLI",
    )


@mock.patch.dict(
    os.environ,
    {
        "PRIVATE_KEY_PASSPHRASE": "password",
    },
    clear=True,
)
@mock.patch("snowflake.connector.connect")
@mock.patch("snowflake.cli._app.snow_connector._load_pem_from_file")
@mock.patch("snowflake.cli._app.snow_connector._load_pem_to_der")
def test_key_pair_authentication_from_config(
    mock_convert, mock_load_file, mock_connector, mock_ctx, temp_dir, runner
):
    ctx = mock_ctx()
    mock_connector.return_value = ctx
    mock_convert.return_value = SecretType("secret value")

    with NamedTemporaryFile("w+", suffix="toml") as tmp_file:
        tmp_file.write(
            dedent(
                """
               [connections.jwt]
               account = "my_account"
               user = "jdoe"
               authenticator = "SNOWFLAKE_JWT"
               private_key_file = "~/sf_private_key.p8"
            """
            )
        )
        tmp_file.flush()

        result = runner.invoke_with_config_file(
            tmp_file.name,
            ["object", "list", "warehouse", "-c", "jwt"],
        )

    assert result.exit_code == 0, result.output
    mock_load_file.assert_called_once_with("~/sf_private_key.p8")
    mock_connector.assert_called_once_with(
        internal_application_name="Snowflake_CLI",
        internal_application_version="0.0.0-test_patched",
        application="Snowflake CLI",
        account="my_account",
        user="jdoe",
        authenticator="SNOWFLAKE_JWT",
        private_key="secret value",
        application_name="Snowflake_CLI",
    )


@pytest.mark.parametrize(
    "command",
    [
        ["sql", "-q", "select 1"],
        ["connection", "test"],
    ],
)
@mock.patch("snowflake.connector.connect")
@mock.patch("snowflake.cli._plugins.connection.commands.ObjectManager")
def test_mfa_passcode(_, mock_connect, runner, command):
    command.extend(["--mfa-passcode", "123"])
    result = runner.invoke(command)

    assert result.exit_code == 0, result.output
    args, kwargs = mock_connect.call_args
    assert kwargs["passcode"] == "123"


def test_if_password_callback_is_called_only_once_from_prompt(runner):
    with NamedTemporaryFile("w+", suffix=".toml") as tmp_file:
        result = runner.invoke_with_config_file(
            tmp_file.name,
            [
                "connection",
                "add",
            ],
            input="connName\naccName\nuserName\npassword",
        )

    assert result.exit_code == 0
    assert result.output.count("WARNING!") == 0


def test_if_password_callback_is_called_only_once_from_arguments(runner):
    with NamedTemporaryFile("w+", suffix=".toml") as tmp_file:
        result = runner.invoke_with_config_file(
            tmp_file.name,
            [
                "connection",
                "add",
                "-n",
                "test_conn",
                "-a",
                "test_conn",
                "-u",
                "test_conn",
                "-p",
                "test_conn",
            ],
        )

    assert result.exit_code == 0
    assert result.output.count("WARNING!") == 1


@pytest.mark.parametrize(
    "command",
    [
        ["sql", "-q", "select 1"],
        ["connection", "test"],
    ],
)
@mock.patch("snowflake.connector.connect")
@mock.patch("snowflake.cli._plugins.connection.commands.ObjectManager")
def test_mfa_passcode_from_prompt(_, mock_connect, runner, command):
    command.append("--mfa-passcode")
    result = runner.invoke(command, input="123")

    assert result.exit_code == 0, result.output
    args, kwargs = mock_connect.call_args
    assert kwargs["passcode"] == "123"


@mock.patch("snowflake.connector.connect")
def test_no_mfa_passcode(mock_connect, runner):
    result = runner.invoke(["sql", "-q", "select 1"])

    assert result.exit_code == 0, result.output
    args, kwargs = mock_connect.call_args
    assert kwargs.get("passcode") is None


@mock.patch("snowflake.connector.connect")
def test_mfa_cache(mock_connect, runner):
    result = runner.invoke(
        ["sql", "-q", "select 1", "--authenticator", "username_password_mfa"]
    )

    assert result.exit_code == 0, result.output
    args, kwargs = mock_connect.call_args
    assert kwargs["authenticator"] == "username_password_mfa"
    assert kwargs["client_request_mfa_token"]


@pytest.mark.parametrize(
    "env",
    [
        {
            "SNOWFLAKE_CONNECTIONS_EMPTY_ACCOUNT": "some_account",
            "SNOWFLAKE_CONNECTIONS_EMPTY_DATABASE": "test_database",
            "SNOWFLAKE_CONNECTIONS_EMPTY_WAREHOUSE": "large",
            "SNOWFLAKE_CONNECTIONS_EMPTY_ROLE": "role",
            "SNOWFLAKE_CONNECTIONS_EMPTY_SCHEMA": "my_schema",
            "SNOWFLAKE_CONNECTIONS_EMPTY_PASSWORD": "dummy",
        },
        {
            "SNOWFLAKE_ACCOUNT": "some_account",
            "SNOWFLAKE_DATABASE": "test_database",
            "SNOWFLAKE_WAREHOUSE": "large",
            "SNOWFLAKE_ROLE": "role",
            "SNOWFLAKE_SCHEMA": "my_schema",
            "SNOWFLAKE_PASSWORD": "dummy",
        },
    ],
)
@mock.patch("snowflake.connector.connect")
def test_connection_details_are_resolved_using_environment_variables(
    mock_connect, env, test_snowcli_config, runner
):
    with mock.patch.dict(os.environ, env, clear=True):

        result = runner.invoke(["sql", "-q", "select 1", "-c", "empty"])

        assert result.exit_code == 0, result.output
        _, kwargs = mock_connect.call_args
        assert kwargs == {
            "account": "some_account",
            "application": "Snowflake CLI",
            "application_name": "Snowflake_CLI",
            "internal_application_name": "Snowflake_CLI",
            "internal_application_version": "0.0.0-test_patched",
            "database": "test_database",
            "warehouse": "large",
            "schema": "my_schema",
            "role": "role",
            "password": "dummy",
        }


@pytest.mark.parametrize(
    "env",
    [
        {
            "SNOWFLAKE_CONNECTIONS_EMPTY_ACCOUNT": "some_account",
            "SNOWFLAKE_CONNECTIONS_EMPTY_DATABASE": "test_database",
            "SNOWFLAKE_CONNECTIONS_EMPTY_WAREHOUSE": "large",
            "SNOWFLAKE_CONNECTIONS_EMPTY_ROLE": "role",
            "SNOWFLAKE_CONNECTIONS_EMPTY_SCHEMA": "my_schema",
        },
        {
            "SNOWFLAKE_ACCOUNT": "some_account",
            "SNOWFLAKE_DATABASE": "test_database",
            "SNOWFLAKE_WAREHOUSE": "large",
            "SNOWFLAKE_ROLE": "role",
            "SNOWFLAKE_SCHEMA": "my_schema",
        },
    ],
)
@mock.patch("snowflake.connector.connect")
def test_flags_take_precedence_before_environment_variables(
    mock_connect, env, test_snowcli_config, runner
):
    with mock.patch.dict(os.environ, env, clear=True):

        result = runner.invoke(
            [
                "sql",
                "-q",
                "select 1",
                "-c",
                "empty",
                "--account",
                "account_from_flag",
                "--database",
                "database_from_flag",
                "--schema",
                "schema_from_flag",
                "--password",
                "password_from_flag",
                "--role",
                "role_from_flag",
            ]
        )

        assert result.exit_code == 0, result.output
        _, kwargs = mock_connect.call_args
        assert kwargs == {
            "account": "account_from_flag",
            "application": "Snowflake CLI",
            "application_name": "Snowflake_CLI",
            "database": "database_from_flag",
            "internal_application_name": "Snowflake_CLI",
            "internal_application_version": "0.0.0-test_patched",
            "warehouse": "large",
            "schema": "schema_from_flag",
            "password": "password_from_flag",
            "role": "role_from_flag",
        }


@mock.patch.dict(
    os.environ,
    {
        "SNOWFLAKE_CONNECTIONS_TEST_CONNECTIONS_ACCOUNT": "account_from_connection_env",
        "SNOWFLAKE_ACCOUNT": "account_from_global_env",
        "SNOWFLAKE_CONNECTIONS_TEST_CONNECTIONS_DATABASE": "database_from_connection_env",
        "SNOWFLAKE_DATABASE": "database_from_global_env",
        "SNOWFLAKE_ROLE": "role_from_global_env",
    },
    clear=True,
)
@mock.patch("snowflake.connector.connect")
def test_source_precedence(mock_connect, runner):
    result = runner.invoke(
        [
            "sql",
            "-q",
            "select 1",
            "-c",
            "test_connections",
            "--account",
            "account_from_flag",
        ]
    )

    assert result.exit_code == 0, result.output
    _, kwargs = mock_connect.call_args
    assert kwargs == {
        "user": "python",  # from config
        "account": "account_from_flag",
        "application": "Snowflake CLI",
        "application_name": "Snowflake_CLI",
        "internal_application_name": "Snowflake_CLI",
        "internal_application_version": "0.0.0-test_patched",
        "database": "database_from_connection_env",
        "role": "role_from_global_env",
    }


def test_set_default_connection_fails_if_no_connection(runner):
    with NamedTemporaryFile("w+", suffix=".toml") as tmp_file:
        result = runner.invoke_with_config_file(
            tmp_file.name, ["connection", "set-default", "foo"]
        )

    assert result.exit_code == 1
    assert "Connection foo is not configured" in result.output


def test_set_default_connection(runner):
    def _change_connection(config_file, conn_name):
        result = runner.invoke_with_config_file(
            config_file.name, ["connection", "set-default", conn_name]
        )
        assert result.exit_code == 0, result.output
        return tomlkit.loads(Path(tmp_file.name).read_text()).value

    with NamedTemporaryFile("w+", suffix=".toml") as tmp_file:
        tmp_file.write("[connections.conn1]\n[connections.conn2]")
        tmp_file.flush()

        config = _change_connection(tmp_file, "conn1")
        assert config["default_connection_name"] == "conn1"

        config = _change_connection(tmp_file, "conn2")
        assert config["default_connection_name"] == "conn2"


@mock.patch("snowflake.cli._plugins.connection.commands.ObjectManager")
@mock.patch("snowflake.cli._app.snow_connector.connect_to_snowflake")
def test_connection_test_diag_report(mock_connect, mock_om, runner):
    result = runner.invoke(
        ["connection", "test", "-c", "full", "--enable-diag", "--diag-log-path", "/tmp"]
    )
    assert result.exit_code == 0, result.output
    print(result.output)
    assert "Host" in result.output
    assert "Diag Report" in result.output
    mock_connect.assert_called_once_with(
        temporary_connection=False,
        enable_diag=True,
        diag_log_path=Path("/tmp"),
        connection_name="full",
    )


@mock.patch("snowflake.cli._plugins.connection.commands.ObjectManager")
@mock.patch("snowflake.cli._app.snow_connector.connect_to_snowflake")
def test_diag_log_path_default_is_actual_tempdir(mock_connect, mock_om, runner):
    from snowflake.cli.api.commands.flags import _DIAG_LOG_DEFAULT_VALUE

    result = runner.invoke(["connection", "test", "-c", "full", "--enable-diag"])
    assert result.exit_code == 0, result.output
    assert mock_connect.call_args.kwargs["diag_log_path"] not in [
        _DIAG_LOG_DEFAULT_VALUE,
        Path(_DIAG_LOG_DEFAULT_VALUE),
    ]


def _run_connection_add_with_path_provided_as_argument(
    path: str, selected_option: str, runner
):
    with NamedTemporaryFile("w+", suffix=".toml") as tmp_file:
        result = runner.invoke_with_config_file(
            tmp_file.name,
            [
                "connection",
                "add",
                "--connection-name",
                "conn1",
                "--username",
                "user1",
                "--account",
                "account1",
                "--port",
                "12378",
                selected_option,
                path,
            ],
        )
    return result


def _run_connection_add_with_path_provided_as_prompt(
    path: str, selected_option: int, runner
):
    with NamedTemporaryFile("w+", suffix=".toml") as tmp_file:
        result = runner.invoke_with_config_file(
            tmp_file.name,
            [
                "connection",
                "add",
            ],
            input="connName\naccName\nuserName\npassword{}{}".format(
                selected_option * "\n", path
            ),
        )

    return result


def test_new_connection_is_added_to_connections_toml(
    runner, os_agnostic_snapshot, named_temporary_file, snowflake_home
):

    connections_toml = Path(snowflake_home) / "connections.toml"
    connections_toml.touch()
    connections_toml.write_text(
        dedent(
            """
        [a]
        account = "A"
        
        [b]
        account = "B"
        """
        )
    )

    with pushd(snowflake_home):
        result = runner.super_invoke(
            [
                "connection",
                "add",
                "--connection-name",
                "new_one",
                "--username",
                "user1",
                "--password",
                "password1",
                "--account",
                "account1",
                "--port",
                "8080",
            ],
        )

    assert result.exit_code == 0, result.output
    assert f"Wrote new connection new_one to {connections_toml}" in result.output

    assert connections_toml.read_text() == dedent(
        """\
        [a]
        account = "A"
        
        [b]
        account = "B"
        
        [new_one]
        account = "account1"
        user = "user1"
        password = "password1"
        port = "8080"
    """
    )<|MERGE_RESOLUTION|>--- conflicted
+++ resolved
@@ -525,15 +525,11 @@
 
     assert result.exit_code == 0
     mock_connector.assert_called_once_with(
-<<<<<<< HEAD
         internal_application_name="Snowflake_CLI",
         internal_application_version="0.0.0-test_patched",
         application="Snowflake CLI",
-=======
-        application="SNOWCLI.OBJECT.LIST",
         host="snowcli_test_host",
         port=123456789,
->>>>>>> 6b2cb73d
         account="test_account",
         user="snowcli_test",
         password="top_secret",
