import json
<<<<<<< HEAD

=======
>>>>>>> 86b35a2b
from tempfile import NamedTemporaryFile
from textwrap import dedent

<<<<<<< HEAD
=======
import pytest
from snowcli.cli.common.snow_cli_global_context import ConnectionDetails
>>>>>>> 86b35a2b
from snowcli.exception import SnowflakeConnectionError

from tests.testing_utils.fixtures import *


def test_new_connection_can_be_added(runner, snapshot):
    with NamedTemporaryFile("w+", suffix=".toml") as tmp_file:
        result = runner.invoke_with_config_file(
            tmp_file.name,
            [
                "connection",
                "add",
                "--connection-name",
                "conn1",
                "--username",
                "user1",
                "--password",
                "password1",
                "--account",
                "account1",
                "--port",
                "8080",
            ],
        )
        content = tmp_file.read()
    assert result.exit_code == 0, result.output
    assert content == snapshot


def test_port_has_cannot_be_string(runner):
    with NamedTemporaryFile("w+", suffix=".toml") as tmp_file:
        result = runner.invoke_with_config_file(
            tmp_file.name,
            [
                "connection",
                "add",
                "--connection-name",
                "conn1",
                "--username",
                "user1",
                "--account",
                "account1",
                "--port",
                "portValue",
            ],
        )
    assert result.exit_code == 1, result.output
    assert "Value of port must be integer" in result.output


def test_port_has_cannot_be_float(runner):
    with NamedTemporaryFile("w+", suffix=".toml") as tmp_file:
        result = runner.invoke_with_config_file(
            tmp_file.name,
            [
                "connection",
                "add",
                "--connection-name",
                "conn1",
                "--username",
                "user1",
                "--account",
                "account1",
                "--port",
                "123.45",
            ],
        )
    assert result.exit_code == 1, result.output
    assert "Value of port must be integer" in result.output


def test_new_connection_add_prompt_handles_default_values(runner, snapshot):
    with NamedTemporaryFile("w+", suffix=".toml") as tmp_file:
        result = runner.invoke_with_config_file(
            tmp_file.name,
            [
                "connection",
                "add",
            ],
            input="connName\naccName\nuserName",
        )
        content = tmp_file.read()
    assert result.exit_code == 0, result.output
    assert content == snapshot


def test_new_connection_add_prompt_handles_prompt_override(runner, snapshot):
    with NamedTemporaryFile("w+", suffix=".toml") as tmp_file:
        result = runner.invoke_with_config_file(
            tmp_file.name,
            [
                "connection",
                "add",
            ],
            input="connName\naccName\nuserName\ndbName",
        )
        content = tmp_file.read()
    assert result.exit_code == 0, result.output
    assert content == snapshot


def test_fails_if_existing_connection(runner):
    with NamedTemporaryFile("w+", suffix=".toml") as tmp_file:
        tmp_file.write(
            dedent(
                """\
        [connections]
        [connections.conn2]
        username = "foo"
        """
            )
        )
        tmp_file.flush()
        result = runner.invoke_with_config_file(
            tmp_file.name,
            [
                "connection",
                "add",
                "--connection-name",
                "conn2",
                "--username",
                "user1",
                "--password",
                "password1",
                "--account",
                "account1",
            ],
        )
    assert result.exit_code == 1, result.output
    assert "Connection conn2 already exists  " in result.output


def test_lists_connection_information(runner):
    result = runner.invoke(["connection", "list", "--format", "json"])
    assert result.exit_code == 0, result.output
    payload = json.loads(result.output)
    assert payload == [
        {
            "connection_name": "full",
            "parameters": {
                "account": "dev_account",
                "database": "dev_database",
                "host": "dev_host",
                "port": 8000,
                "protocol": "dev_protocol",
                "role": "dev_role",
                "schema": "dev_schema",
                "user": "dev_user",
                "warehouse": "dev_warehouse",
            },
        },
        {
            "connection_name": "dev",
            "parameters": {
                "database": "db_for_test",
                "password": "****",  # masked
                "role": "test_role",
                "schema": "test_public",
                "warehouse": "xs",
            },
        },
        {"connection_name": "empty", "parameters": {}},
    ]


def test_second_connection_not_update_default_connection(runner, snapshot):
    with NamedTemporaryFile("w+", suffix=".toml") as tmp_file:
        tmp_file.write(
            dedent(
                """\
        [connections]
        [connections.conn]
        username = "foo"
        
        [options]
        default_connection = "conn"
        """
            )
        )
        tmp_file.flush()
        result = runner.invoke_with_config_file(
            tmp_file.name,
            [
                "connection",
                "add",
                "--connection-name",
                "conn2",
                "--username",
                "user1",
                "--password",
                "password1",
                "--account",
                "account1",
            ],
        )
        tmp_file.seek(0)
        content = tmp_file.read()

        assert result.exit_code == 0, result.output
        assert content == snapshot


@mock.patch("snowcli.cli.connection.commands.connect_to_snowflake")
def test_connection_test(mock_connect, runner):
    result = runner.invoke(["connection", "test", "-c", "full"])
    assert result.exit_code == 0, result.output
    assert "Host" in result.output
    assert "Password" not in result.output
    assert "password" not in result.output
    mock_connect.assert_called_once_with(connection_name="full")


@mock.patch("snowflake.connector.connect")
@pytest.mark.parametrize("option", ["--temporary-connection", "-x"])
def test_temporary_connection(mock_conn, option, runner):

    mock_conn.side_effect = SnowflakeConnectionError("HTTP 403: Forbidden")
    result = runner.invoke(
        [
            "object",
            "list",
            "warehouse",
            option,
            "--account",
            "test_account",
            "--user",
            "snowcli_test",
            "--password",
            "top_secret",
            "--warehouse",
            "xsmall",
            "--database",
            "test_dv",
            "--schema",
            "PUBLIC",
        ]
    )

    assert result.exit_code == 1
    mock_conn.assert_called_once_with(
        application="SNOWCLI.OBJECT.LIST",
        account="test_account",
        user="snowcli_test",
        password="top_secret",
        database="test_dv",
        schema="PUBLIC",
        warehouse="xsmall",
    )


@mock.patch.dict(
    os.environ,
    {
        "PRIVATE_KEY_PASSPHRASE": "password",
    },
    clear=True,
)
@mock.patch("snowflake.connector.connect")
def test_key_pair_authentication(mock_conn, runner):
    from cryptography.hazmat.backends import default_backend
    from cryptography.hazmat.primitives import serialization
    from cryptography.hazmat.primitives.asymmetric import rsa

    private_key = rsa.generate_private_key(public_exponent=65537, key_size=2048)

    encrypted_pem_private_key = private_key.private_bytes(
        encoding=serialization.Encoding.PEM,
        format=serialization.PrivateFormat.PKCS8,
        encryption_algorithm=serialization.BestAvailableEncryption(
            os.getenv("PRIVATE_KEY_PASSPHRASE").encode("utf-8")
        ),
    )

    private_key = serialization.load_pem_private_key(
        encrypted_pem_private_key,
        str.encode(os.getenv("PRIVATE_KEY_PASSPHRASE")),
        default_backend(),
    )

    private_key = private_key.private_bytes(
        encoding=serialization.Encoding.DER,
        format=serialization.PrivateFormat.PKCS8,
        encryption_algorithm=serialization.NoEncryption(),
    )

    with NamedTemporaryFile("w+", suffix=".p8") as tmp_file:
        tmp_file.write(
            dedent("\n".join(encrypted_pem_private_key.decode().splitlines()))
        )
        tmp_file.flush()

        mock_conn.side_effect = SnowflakeConnectionError("HTTP 403: Forbidden")
        result = runner.invoke(
            [
                "object",
                "list",
                "warehouse",
                "--temporary-connection",
                "--account",
                "test_account",
                "--user",
                "snowcli_test",
                "--authenticator",
                "SNOWFLAKE_JWT",
                "--private-key-path",
                tmp_file.name,
                "--warehouse",
                "xsmall",
                "--database",
                "test_dv",
                "--schema",
                "PUBLIC",
            ]
        )

    assert result.exit_code == 1
    mock_conn.assert_called_once_with(
        application="SNOWCLI.OBJECT.LIST",
        private_key=private_key,
        account="test_account",
        user="snowcli_test",
        authenticator="SNOWFLAKE_JWT",
        database="test_dv",
        schema="PUBLIC",
        warehouse="xsmall",
    )


@mock.patch.dict(
    os.environ,
    {
        "PRIVATE_KEY_PASSPHRASE": "password",
    },
    clear=True,
)
@mock.patch("snowflake.connector.connect")
@mock.patch("snowcli.snow_connector._load_pem_to_der")
def test_key_pair_authentication_from_config(mock_load, mock_conn, temp_dir, runner):
    mock_conn.side_effect = SnowflakeConnectionError("HTTP 403: Forbidden")
    mock_load.return_value = "secret value"

    with NamedTemporaryFile("w+", suffix="toml") as tmp_file:
        tmp_file.write(
            dedent(
                """
               [connections.jwt]
               account = "my_account"
               user = "jdoe"
               authenticator = "SNOWFLAKE_JWT"
               private_key_path = "~/sf_private_key.p8"
            """
            )
        )
        tmp_file.flush()

        result = runner.invoke_with_config_file(
            tmp_file.name,
            ["object", "list", "warehouse"],
        )

    assert result.exit_code == 1, result.output
    mock_load.assert_called_once_with("~/sf_private_key.p8")
    mock_conn.assert_called_once_with(
        application="SNOWCLI.OBJECT.LIST",
        account="my_account",
        user="jdoe",
        authenticator="SNOWFLAKE_JWT",
        private_key="secret value",
    )<|MERGE_RESOLUTION|>--- conflicted
+++ resolved
@@ -1,16 +1,9 @@
 import json
-<<<<<<< HEAD
-
-=======
->>>>>>> 86b35a2b
 from tempfile import NamedTemporaryFile
 from textwrap import dedent
-
-<<<<<<< HEAD
-=======
+from unittest import mock
+
 import pytest
-from snowcli.cli.common.snow_cli_global_context import ConnectionDetails
->>>>>>> 86b35a2b
 from snowcli.exception import SnowflakeConnectionError
 
 from tests.testing_utils.fixtures import *
