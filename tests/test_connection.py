--- conflicted
+++ resolved
@@ -417,7 +417,30 @@
     )
 
 
-<<<<<<< HEAD
+@pytest.mark.parametrize(
+    "command",
+    [
+        ["sql", "-q", "select 1"],
+        ["connection", "test"],
+    ],
+)
+@mock.patch("snowflake.connector.connect")
+def test_mfa_passcode(mock_connect, runner, command):
+    command.extend(["--mfa-passcode", "123"])
+    result = runner.invoke(command)
+
+    assert result.exit_code == 0, result.output
+    args, kwargs = mock_connect.call_args
+    assert kwargs["passcode"] == "123"
+
+
+@pytest.mark.parametrize(
+    "command",
+    [
+        ["sql", "-q", "select 1"],
+        ["connection", "test"],
+    ],
+)
 def test_if_password_callback_is_called_only_once_from_prompt(runner):
     with NamedTemporaryFile("w+", suffix=".toml") as tmp_file:
         result = runner.invoke_with_config_file(
@@ -455,32 +478,6 @@
     assert result.output.count("WARNING!") == 1
 
 
-=======
-@pytest.mark.parametrize(
-    "command",
-    [
-        ["sql", "-q", "select 1"],
-        ["connection", "test"],
-    ],
-)
-@mock.patch("snowflake.connector.connect")
-def test_mfa_passcode(mock_connect, runner, command):
-    command.extend(["--mfa-passcode", "123"])
-    result = runner.invoke(command)
-
-    assert result.exit_code == 0, result.output
-    args, kwargs = mock_connect.call_args
-    assert kwargs["passcode"] == "123"
-
-
-@pytest.mark.parametrize(
-    "command",
-    [
-        ["sql", "-q", "select 1"],
-        ["connection", "test"],
-    ],
-)
->>>>>>> 5f345088
 @mock.patch("snowflake.connector.connect")
 def test_mfa_passcode_from_prompt(mock_connect, runner, command):
     command.append("--mfa-passcode")
