--- conflicted
+++ resolved
@@ -43,37 +43,20 @@
     )
     def test_package_create(
         self,
-<<<<<<< HEAD
-=======
         mock_pip_wheel,
-        mock_anaconda_from_snowflake,
->>>>>>> 8dac6410
         mock_download,
         caplog,
         temp_dir,
         runner,
         extra_flags,
     ) -> None:
-
-<<<<<<< HEAD
+        mock_pip_wheel.return_value = 9
+
         mock_download.return_value = DownloadUnavailablePackagesResult(
             succeeded=True,
             packages_available_in_anaconda=[
                 Requirement.parse("in-anaconda-package>=2")
             ],
-=======
-        mock_pip_wheel.return_value = 9
-
-        mock_anaconda = MagicMock(name="anaconda")
-        mock_anaconda.is_package_available.return_value = False
-        mock_anaconda_from_snowflake.return_value = mock_anaconda
-        mock_download.return_value = (
-            True,
-            SplitRequirements(
-                [Requirement.parse("in-anaconda-package>=2")],
-                [Requirement.parse("some-other-package")],
-            ),
->>>>>>> 8dac6410
         )
 
         with caplog.at_level(
@@ -184,17 +167,12 @@
     @mock.patch(
         "snowflake.cli.plugins.snowpark.package.commands.download_unavailable_packages"
     )
-<<<<<<< HEAD
     @mock.patch("snowflake.cli.plugins.snowpark.package.commands.zip_dir")
+    @mock.patch(
+        "snowflake.cli.plugins.snowpark.package.commands.get_package_name_from_pip_wheel"
+    )
     def test_create_install_flag_are_deprecated(
-        self, _mock_zip, _mock_download, flags, runner
-=======
-    @mock.patch(
-        "snowflake.cli.plugins.snowpark.package.commands.get_package_name_from_pip_wheel"
-    )
-    def test_create_install_flag_are_deprecated(
-        self, _mock_get_name, _mock_anaconda, flags, runner
->>>>>>> 8dac6410
+        self, _mock_pip_wheel, _mock_zip, _mock_download, flags, runner
     ):
         result = runner.invoke(["snowpark", "package", "create", "foo", *flags])
         assert (
@@ -213,17 +191,12 @@
     @mock.patch(
         "snowflake.cli.plugins.snowpark.package.commands.download_unavailable_packages"
     )
-<<<<<<< HEAD
     @mock.patch("snowflake.cli.plugins.snowpark.package.commands.zip_dir")
+    @mock.patch(
+        "snowflake.cli.plugins.snowpark.package.commands.get_package_name_from_pip_wheel"
+    )
     def test_create_deprecated_flags_throw_warning(
-        self, _mock_zip, _mock_download, flags, runner
-=======
-    @mock.patch(
-        "snowflake.cli.plugins.snowpark.package.commands.get_package_name_from_pip_wheel"
-    )
-    def test_create_deprecated_flags_throw_warning(
-        self, _mock_get_name, _mock_anaconda, flags, runner
->>>>>>> 8dac6410
+        self, _mock_pip_wheel, _mock_zip, _mock_download, flags, runner
     ):
         result = runner.invoke(["snowpark", "package", "create", "foo", *flags])
         assert "is deprecated." in result.output
@@ -231,17 +204,12 @@
     @mock.patch(
         "snowflake.cli.plugins.snowpark.package.commands.download_unavailable_packages"
     )
-<<<<<<< HEAD
     @mock.patch("snowflake.cli.plugins.snowpark.package.commands.zip_dir")
+    @mock.patch(
+        "snowflake.cli.plugins.snowpark.package.commands.get_package_name_from_pip_wheel"
+    )
     def test_create_without_flags_does_not_warn(
-        self, _mock_zip, _mock_download, runner
-=======
-    @mock.patch(
-        "snowflake.cli.plugins.snowpark.package.commands.get_package_name_from_pip_wheel"
-    )
-    def test_create_with_out_flags_does_not_warn(
-        self, _mock_get_name, _mock_anaconda, runner
->>>>>>> 8dac6410
+        self, _mock_pip_wheel, _mock_zip, _mock_download, runner
     ):
         result = runner.invoke(["snowpark", "package", "create", "foo"])
         assert "is deprecated" not in result.output
