--- conflicted
+++ resolved
@@ -121,12 +121,7 @@
 features = ["development"]
 
 [tool.hatch.envs.integration.scripts]
-<<<<<<< HEAD
-test = ["pytest -m integration -n4 --dist=loadfile"]
-test_exp = ["pytest -m integration_experimental -n4 --dist=loadfile -s"]
-=======
 test = ["python scripts/run_tests_with_retry.py Integration -m integration -n6 --dist=worksteal"]
->>>>>>> 2552334d
 
 [[tool.hatch.envs.local.matrix]]
 python = ["3.10", "3.11", "3.12"]
