--- conflicted
+++ resolved
@@ -186,18 +186,12 @@
 def test_snowpark_with_separately_created_package(
     _test_steps, project_directory, alter_snowflake_yml
 ):
-<<<<<<< HEAD
-    _test_steps.package_should_build_proper_artifact("PyRTF3")
-    _test_steps.package_should_upload_artifact_to_stage("PyRTF3.zip", STAGE_NAME)
-=======
-
     _test_steps.package_should_build_proper_artifact(
         "dummy_pkg_for_tests", "dummy_pkg_for_tests/shrubbery.py"
     )
     _test_steps.package_should_upload_artifact_to_stage(
         "dummy_pkg_for_tests.zip", STAGE_NAME
     )
->>>>>>> 5140cf0c
 
     _test_steps.artifacts_left_after_package_creation_should_be_deleted(
         "dummy_pkg_for_tests.zip"
