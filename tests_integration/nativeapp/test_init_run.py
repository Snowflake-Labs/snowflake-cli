# Copyright (c) 2024 Snowflake Inc.
#
# Licensed under the Apache License, Version 2.0 (the "License");
# you may not use this file except in compliance with the License.
# You may obtain a copy of the License at
#
# http://www.apache.org/licenses/LICENSE-2.0
#
# Unless required by applicable law or agreed to in writing, software
# distributed under the License is distributed on an "AS IS" BASIS,
# WITHOUT WARRANTIES OR CONDITIONS OF ANY KIND, either express or implied.
# See the License for the specific language governing permissions and
# limitations under the License.

import os
import uuid

from snowflake.cli.api.project.util import generate_user_env
from snowflake.cli.api.secure_path import SecurePath
from snowflake.cli.plugins.nativeapp.init import OFFICIAL_TEMPLATES_GITHUB_URL

from tests.project.fixtures import *
from tests_integration.test_utils import (
    pushd,
    contains_row_with,
    not_contains_row_with,
    row_from_snowflake_session,
    rows_from_snowflake_session,
)

USER_NAME = f"user_{uuid.uuid4().hex}"
TEST_ENV = generate_user_env(USER_NAME)


# Tests a simple flow of initiating a new project, executing snow app run and teardown, all with distribution=internal
@pytest.mark.integration
def test_nativeapp_init_run_without_modifications(
    runner,
    snowflake_session,
    temporary_working_directory,
):
    project_name = "myapp"
    result = runner.invoke_json(
        ["app", "init", project_name],
        env=TEST_ENV,
    )
    assert result.exit_code == 0

    with pushd(Path(os.getcwd(), project_name)):
        result = runner.invoke_with_connection_json(
            ["app", "run"],
            env=TEST_ENV,
        )
        assert result.exit_code == 0

        try:
            # app + package exist
            package_name = f"{project_name}_pkg_{USER_NAME}".upper()
            app_name = f"{project_name}_{USER_NAME}".upper()
            assert contains_row_with(
                row_from_snowflake_session(
                    snowflake_session.execute_string(
                        f"show application packages like '{package_name}'",
                    )
                ),
                dict(name=package_name),
            )
            assert contains_row_with(
                row_from_snowflake_session(
                    snowflake_session.execute_string(
                        f"show applications like '{app_name}'",
                    )
                ),
                dict(name=app_name),
            )

            # make sure we always delete the app
            result = runner.invoke_with_connection_json(
                ["app", "teardown"],
                env=TEST_ENV,
            )
            assert result.exit_code == 0

        finally:
            # teardown is idempotent, so we can execute it again with no ill effects
            result = runner.invoke_with_connection_json(
                ["app", "teardown", "--force"],
                env=TEST_ENV,
            )
            assert result.exit_code == 0


# Tests a simple flow of an existing project, but executing snow app run and teardown, all with distribution=internal
@pytest.mark.integration
@pytest.mark.parametrize("project_definition_files", ["integration"], indirect=True)
def test_nativeapp_run_existing(
    runner,
    snowflake_session,
    project_definition_files: List[Path],
):
    project_name = "integration"
    project_dir = project_definition_files[0].parent
    with pushd(project_dir):
        result = runner.invoke_with_connection_json(
            ["app", "run"],
            env=TEST_ENV,
        )
        assert result.exit_code == 0

        try:
            # app + package exist
            package_name = f"{project_name}_pkg_{USER_NAME}".upper()
            app_name = f"{project_name}_{USER_NAME}".upper()
            assert contains_row_with(
                row_from_snowflake_session(
                    snowflake_session.execute_string(
                        f"show application packages like '{package_name}'",
                    )
                ),
                dict(name=package_name),
            )
            assert contains_row_with(
                row_from_snowflake_session(
                    snowflake_session.execute_string(
                        f"show applications like '{app_name}'"
                    )
                ),
                dict(name=app_name),
            )

            # sanity checks
            assert contains_row_with(
                row_from_snowflake_session(
                    snowflake_session.execute_string(
                        f"select count(*) from {app_name}.core.shared_view"
                    )
                ),
                {"COUNT(*)": 1},
            )
            test_string = "TEST STRING"
            assert contains_row_with(
                row_from_snowflake_session(
                    snowflake_session.execute_string(
                        f"call {app_name}.core.echo('{test_string}')"
                    )
                ),
                {"ECHO": test_string},
            )

            # make sure we always delete the app
            result = runner.invoke_with_connection_json(
                ["app", "teardown"],
                env=TEST_ENV,
            )
            assert result.exit_code == 0

        finally:
            # teardown is idempotent, so we can execute it again with no ill effects
            result = runner.invoke_with_connection_json(
                ["app", "teardown", "--force"],
                env=TEST_ENV,
            )
            assert result.exit_code == 0


# Tests a simple flow of initiating a project, executing snow app run and teardown, all with distribution=internal
@pytest.mark.integration
def test_nativeapp_init_run_handles_spaces(
    runner,
    snowflake_session,
    temporary_working_directory,
):
    project_name = "myapp"
    project_dir = "app root"
    result = runner.invoke_json(
        ["app", "init", project_dir, "--name", project_name],
        env=TEST_ENV,
    )
    assert result.exit_code == 0

    with pushd(Path(os.getcwd(), project_dir)):
        result = runner.invoke_with_connection_json(
            ["app", "run"],
            env=TEST_ENV,
        )
        assert result.exit_code == 0

        try:
            # app + package exist
            package_name = f"{project_name}_pkg_{USER_NAME}".upper()
            app_name = f"{project_name}_{USER_NAME}".upper()
            assert contains_row_with(
                row_from_snowflake_session(
                    snowflake_session.execute_string(
                        f"show application packages like '{package_name}'",
                    )
                ),
                dict(name=package_name),
            )
            assert contains_row_with(
                row_from_snowflake_session(
                    snowflake_session.execute_string(
                        f"show applications like '{app_name}'",
                    )
                ),
                dict(name=app_name),
            )

            # make sure we always delete the app
            result = runner.invoke_with_connection_json(
                ["app", "teardown"],
                env=TEST_ENV,
            )
            assert result.exit_code == 0

        finally:
            # teardown is idempotent, so we can execute it again with no ill effects
            result = runner.invoke_with_connection_json(
                ["app", "teardown", "--force"],
                env=TEST_ENV,
            )
            assert result.exit_code == 0


# Tests a simple flow of an existing project, but executing snow app run and teardown, all with distribution=external
@pytest.mark.integration
@pytest.mark.parametrize(
    "project_definition_files", ["integration_external"], indirect=True
)
def test_nativeapp_run_existing_w_external(
    runner,
    snowflake_session,
    project_definition_files: List[Path],
):
    project_name = "integration_external"
    project_dir = project_definition_files[0].parent
    with pushd(project_dir):
        result = runner.invoke_with_connection_json(
            ["app", "run"],
            env=TEST_ENV,
        )
        assert result.exit_code == 0

        try:
            # app + package exist
            package_name = f"{project_name}_pkg_{USER_NAME}".upper()
            app_name = f"{project_name}_{USER_NAME}".upper()
            assert contains_row_with(
                row_from_snowflake_session(
                    snowflake_session.execute_string(
                        f"show application packages like '{package_name}'",
                    )
                ),
                dict(name=package_name),
            )
            assert contains_row_with(
                row_from_snowflake_session(
                    snowflake_session.execute_string(
                        f"show applications like '{app_name}'"
                    )
                ),
                dict(name=app_name),
            )

            # app package contains distribution=external
            expect = row_from_snowflake_session(
                snowflake_session.execute_string(
                    f"desc application package {package_name}"
                )
            )
            assert contains_row_with(
                expect, {"property": "name", "value": package_name}
            )
            assert contains_row_with(
                expect, {"property": "distribution", "value": "EXTERNAL"}
            )

            # sanity checks
            assert contains_row_with(
                row_from_snowflake_session(
                    snowflake_session.execute_string(
                        f"select count(*) from {app_name}.core.shared_view"
                    )
                ),
                {"COUNT(*)": 1},
            )
            test_string = "TEST STRING"
            assert contains_row_with(
                row_from_snowflake_session(
                    snowflake_session.execute_string(
                        f"call {app_name}.core.echo('{test_string}')"
                    )
                ),
                {"ECHO": test_string},
            )

            # make sure we always delete the app, --force required for external distribution
            result = runner.invoke_with_connection_json(
                ["app", "teardown", "--force"],
                env=TEST_ENV,
            )
            assert result.exit_code == 0

            expect = snowflake_session.execute_string(
                f"show applications like '{app_name}'"
            )
            assert not_contains_row_with(
                row_from_snowflake_session(expect), {"name": app_name}
            )

            expect = snowflake_session.execute_string(
                f"show application packages like '{package_name}'"
            )
            assert not_contains_row_with(
                row_from_snowflake_session(expect), {"name": package_name}
            )

        finally:
            # teardown is idempotent, so we can execute it again with no ill effects
            result = runner.invoke_with_connection_json(
                ["app", "teardown", "--force"],
                env=TEST_ENV,
            )
            assert result.exit_code == 0


# Verifies that running "app run" after "app deploy" upgrades the app
@pytest.mark.integration
def test_nativeapp_run_after_deploy(
    runner,
    temporary_working_directory,
):
    project_name = "myapp"
    app_name = f"{project_name}_{USER_NAME}"
    stage_fqn = f"{project_name}_pkg_{USER_NAME}.app_src.stage"

    result = runner.invoke_json(
        ["app", "init", project_name],
        env=TEST_ENV,
    )
    assert result.exit_code == 0

    with pushd(Path(os.getcwd(), project_name)):
        try:
            # Run #1
            result = runner.invoke_with_connection_json(
                ["app", "run"],
                env=TEST_ENV,
            )
            assert result.exit_code == 0

            # Make a change & deploy
            with open("app/README.md", "a") as file:
                file.write("### Test")
            result = runner.invoke_with_connection_json(
                ["app", "deploy"],
                env=TEST_ENV,
            )
            assert result.exit_code == 0

            # Run #2
            result = runner.invoke_with_connection_json(
                ["app", "run", "--debug"],
                env=TEST_ENV,
            )
            assert result.exit_code == 0
            assert (
                f"alter application {app_name} upgrade using @{stage_fqn}"
                in result.output
            )

        finally:
            result = runner.invoke_with_connection_json(
                ["app", "teardown", "--force"],
                env=TEST_ENV,
            )
            assert result.exit_code == 0


# Tests initialization of a project from a repo with a single template
@pytest.mark.integration
def test_nativeapp_init_from_repo_with_single_template(
    runner,
    snowflake_session,
    temporary_working_directory,
):
    from git import Repo
    from git import rmtree as git_rmtree

    with SecurePath.temporary_directory() as all_templates_local_repo_path:
        # prepare a local repository with only one template (basic)
        all_templates_repo = Repo.clone_from(
            url=OFFICIAL_TEMPLATES_GITHUB_URL,
            to_path=all_templates_local_repo_path.path,
            filter=["tree:0"],
            depth=1,
        )
        all_templates_repo.close()
        git_rmtree((all_templates_local_repo_path / ".git").path)

        single_template_repo_path = all_templates_local_repo_path / "basic"
        single_template_repo = Repo.init(single_template_repo_path.path)
        single_template_repo.index.add(["**/*", "*", ".gitignore"])
        single_template_repo.index.commit("initial commit")

        # confirm that no error is thrown when initializing a project from a repo with a single template
        project_name = "myapp"
        try:
            result = runner.invoke_json(
                [
                    "app",
                    "init",
                    "--template-repo",
                    f"file://{single_template_repo_path.path}",
                    project_name,
                ],
                env=TEST_ENV,
            )
            assert result.exit_code == 0
        finally:
            single_template_repo.close()


<<<<<<< HEAD
# Tests running an app whose package was dropped externally (requires dropping and recreating the app)
@pytest.mark.integration
@pytest.mark.parametrize("project_definition_files", ["integration"], indirect=True)
@pytest.mark.parametrize("force_flag", [True, False])
def test_nativeapp_run_orphan(
    runner,
    snowflake_session,
    project_definition_files: List[Path],
    force_flag,
):
    project_name = "integration"
    project_dir = project_definition_files[0].parent
    with pushd(project_dir):
        result = runner.invoke_with_connection_json(
            ["app", "run"],
            env=TEST_ENV,
        )
        assert result.exit_code == 0

        try:
            # app + package exist
            package_name = f"{project_name}_pkg_{USER_NAME}".upper()
            app_name = f"{project_name}_{USER_NAME}".upper()
            assert contains_row_with(
                row_from_snowflake_session(
                    snowflake_session.execute_string(
                        f"show application packages like '{package_name}'",
                    )
                ),
                dict(name=package_name),
            )
            assert contains_row_with(
                row_from_snowflake_session(
                    snowflake_session.execute_string(
                        f"show applications like '{app_name}'"
                    )
                ),
                dict(name=app_name, source=package_name),
            )

            result = runner.invoke_with_connection(
                ["sql", "-q", f"drop application package {package_name}"],
                env=TEST_ENV,
            )
            assert result.exit_code == 0, result.output

            # package doesn't exist, app not readable
            package_name = f"{project_name}_pkg_{USER_NAME}".upper()
            app_name = f"{project_name}_{USER_NAME}".upper()
            assert not_contains_row_with(
                row_from_snowflake_session(
                    snowflake_session.execute_string(
                        f"show application packages like '{package_name}'",
                    )
                ),
                dict(name=package_name),
            )
            assert not_contains_row_with(
                row_from_snowflake_session(
                    snowflake_session.execute_string(
                        f"show applications like '{app_name}'"
                    )
                ),
                dict(name=app_name, source=package_name),
            )

            if force_flag:
                command = ["app", "run", "--force"]
                _input = None
            else:
                command = ["app", "run", "--interactive"]  # show prompt in tests
                _input = "y\n"  # yes to drop app
            result = runner.invoke_with_connection(command, input=_input, env=TEST_ENV)
            assert result.exit_code == 0, result.output
            if not force_flag:
                assert (
                    "Do you want the Snowflake CLI to drop the existing application object and recreate it?"
                    in result.output
                ), result.output

            # app + package exist
            assert contains_row_with(
                row_from_snowflake_session(
                    snowflake_session.execute_string(
                        f"show application packages like '{package_name}'",
                    )
                ),
                dict(name=package_name),
            )
            assert contains_row_with(
                row_from_snowflake_session(
                    snowflake_session.execute_string(
                        f"show applications like '{app_name}'"
                    )
                ),
                dict(name=app_name, source=package_name),
            )

            # make sure we always delete the app
            result = runner.invoke_with_connection_json(
                ["app", "teardown"],
=======
# Tests that application post-deploy scripts are executed by creating a post_deploy_log table and having each post-deploy script add a record to it
@pytest.mark.integration
def test_nativeapp_app_post_deploy(runner, snowflake_session, project_directory):
    project_name = "myapp"
    app_name = f"{project_name}_{USER_NAME}"
    with project_directory("napp_application_post_deploy") as tmp_dir:
        try:
            # First run, application is created
            result = runner.invoke_with_connection_json(
                ["app", "run"],
                env=TEST_ENV,
            )
            assert result.exit_code == 0

            # Verify both scripts were executed
            assert row_from_snowflake_session(
                snowflake_session.execute_string(
                    f"select * from {app_name}.public.post_deploy_log",
                )
            ) == [
                {"TEXT": "post-deploy-part-1"},
                {"TEXT": "post-deploy-part-2"},
            ]

            # Second run, application is upgraded
            result = runner.invoke_with_connection_json(
                ["app", "run"],
>>>>>>> 2444bd5e
                env=TEST_ENV,
            )
            assert result.exit_code == 0

<<<<<<< HEAD
        finally:
            # manually drop the application in case the test failed and it wasn't dropped
            result = runner.invoke_with_connection(
                ["sql", "-q", f"drop application if exists {app_name} cascade"],
                env=TEST_ENV,
            )
            assert result.exit_code == 0, result.output

            # teardown is idempotent, so we can execute it again with no ill effects
=======
            # Verify both scripts were executed
            assert row_from_snowflake_session(
                snowflake_session.execute_string(
                    f"select * from {app_name}.public.post_deploy_log",
                )
            ) == [
                {"TEXT": "post-deploy-part-1"},
                {"TEXT": "post-deploy-part-2"},
                {"TEXT": "post-deploy-part-1"},
                {"TEXT": "post-deploy-part-2"},
            ]

        finally:
>>>>>>> 2444bd5e
            result = runner.invoke_with_connection_json(
                ["app", "teardown", "--force"],
                env=TEST_ENV,
            )
            assert result.exit_code == 0<|MERGE_RESOLUTION|>--- conflicted
+++ resolved
@@ -421,7 +421,57 @@
             single_template_repo.close()
 
 
-<<<<<<< HEAD
+# Tests that application post-deploy scripts are executed by creating a post_deploy_log table and having each post-deploy script add a record to it
+@pytest.mark.integration
+def test_nativeapp_app_post_deploy(runner, snowflake_session, project_directory):
+    project_name = "myapp"
+    app_name = f"{project_name}_{USER_NAME}"
+    with project_directory("napp_application_post_deploy") as tmp_dir:
+        try:
+            # First run, application is created
+            result = runner.invoke_with_connection_json(
+                ["app", "run"],
+                env=TEST_ENV,
+            )
+            assert result.exit_code == 0
+
+            # Verify both scripts were executed
+            assert row_from_snowflake_session(
+                snowflake_session.execute_string(
+                    f"select * from {app_name}.public.post_deploy_log",
+                )
+            ) == [
+                {"TEXT": "post-deploy-part-1"},
+                {"TEXT": "post-deploy-part-2"},
+            ]
+
+            # Second run, application is upgraded
+            result = runner.invoke_with_connection_json(
+                ["app", "run"],
+                env=TEST_ENV,
+            )
+            assert result.exit_code == 0
+
+            # Verify both scripts were executed
+            assert row_from_snowflake_session(
+                snowflake_session.execute_string(
+                    f"select * from {app_name}.public.post_deploy_log",
+                )
+            ) == [
+                {"TEXT": "post-deploy-part-1"},
+                {"TEXT": "post-deploy-part-2"},
+                {"TEXT": "post-deploy-part-1"},
+                {"TEXT": "post-deploy-part-2"},
+            ]
+
+        finally:
+            result = runner.invoke_with_connection_json(
+                ["app", "teardown", "--force"],
+                env=TEST_ENV,
+            )
+            assert result.exit_code == 0
+
+
 # Tests running an app whose package was dropped externally (requires dropping and recreating the app)
 @pytest.mark.integration
 @pytest.mark.parametrize("project_definition_files", ["integration"], indirect=True)
@@ -523,40 +573,10 @@
             # make sure we always delete the app
             result = runner.invoke_with_connection_json(
                 ["app", "teardown"],
-=======
-# Tests that application post-deploy scripts are executed by creating a post_deploy_log table and having each post-deploy script add a record to it
-@pytest.mark.integration
-def test_nativeapp_app_post_deploy(runner, snowflake_session, project_directory):
-    project_name = "myapp"
-    app_name = f"{project_name}_{USER_NAME}"
-    with project_directory("napp_application_post_deploy") as tmp_dir:
-        try:
-            # First run, application is created
-            result = runner.invoke_with_connection_json(
-                ["app", "run"],
-                env=TEST_ENV,
-            )
-            assert result.exit_code == 0
-
-            # Verify both scripts were executed
-            assert row_from_snowflake_session(
-                snowflake_session.execute_string(
-                    f"select * from {app_name}.public.post_deploy_log",
-                )
-            ) == [
-                {"TEXT": "post-deploy-part-1"},
-                {"TEXT": "post-deploy-part-2"},
-            ]
-
-            # Second run, application is upgraded
-            result = runner.invoke_with_connection_json(
-                ["app", "run"],
->>>>>>> 2444bd5e
-                env=TEST_ENV,
-            )
-            assert result.exit_code == 0
-
-<<<<<<< HEAD
+                env=TEST_ENV,
+            )
+            assert result.exit_code == 0
+
         finally:
             # manually drop the application in case the test failed and it wasn't dropped
             result = runner.invoke_with_connection(
@@ -566,21 +586,6 @@
             assert result.exit_code == 0, result.output
 
             # teardown is idempotent, so we can execute it again with no ill effects
-=======
-            # Verify both scripts were executed
-            assert row_from_snowflake_session(
-                snowflake_session.execute_string(
-                    f"select * from {app_name}.public.post_deploy_log",
-                )
-            ) == [
-                {"TEXT": "post-deploy-part-1"},
-                {"TEXT": "post-deploy-part-2"},
-                {"TEXT": "post-deploy-part-1"},
-                {"TEXT": "post-deploy-part-2"},
-            ]
-
-        finally:
->>>>>>> 2444bd5e
             result = runner.invoke_with_connection_json(
                 ["app", "teardown", "--force"],
                 env=TEST_ENV,
