from __future__ import annotations

import functools
import json
import shutil
import tempfile
from contextlib import contextmanager
from dataclasses import dataclass
from json import JSONDecodeError
from pathlib import Path
from typing import Any, Dict, List, Optional

import pytest
import strictyaml
from snowcli.app.cli_app import app
<<<<<<< HEAD
from typer import Typer
from typer.testing import CliRunner
from typing import List, Dict, Any, Optional

from snowcli.cli.common.cli_global_context import cli_context_manager
=======
from snowcli.cli.common import snow_cli_global_context
>>>>>>> 86b35a2b
from snowcli.cli.project.definition import merge_left
from strictyaml import as_document
from typer import Typer
from typer.testing import CliRunner

pytest_plugins = [
    "tests_integration.testing_utils",
    "tests_integration.snowflake_connector",
]

TEST_DIR = Path(__file__).parent
DEFAULT_TEST_CONFIG = "connection_configs.toml"


@dataclass
class CommandResult:
    exit_code: int
    json: Optional[List[Dict[str, Any]] | Dict[str, Any]] = None
    output: Optional[str] = None


class TestConfigProvider:
    def __init__(self, temp_dir_with_configs: Path):
        self._temp_dir_with_configs = temp_dir_with_configs

    def get_config_path(self, file_name: str) -> Path:
        return self._temp_dir_with_configs / file_name


@pytest.fixture(scope="session")
def test_snowcli_config_provider():
    with tempfile.TemporaryDirectory() as td:
        temp_dst = Path(td) / "config"
        shutil.copytree(TEST_DIR / "config", temp_dst)
        yield TestConfigProvider(temp_dst)


@pytest.fixture(scope="session")
def test_root_path():
    return TEST_DIR


class SnowCLIRunner(CliRunner):
    def __init__(self, app: Typer, test_config_provider: TestConfigProvider):
        super().__init__()
        self.app = app
        self._test_config_provider = test_config_provider
        self._test_config_path = self._test_config_provider.get_config_path(
            DEFAULT_TEST_CONFIG
        )

    def use_config(self, config_file_name: str) -> None:
        self._test_config_path = self._test_config_provider.get_config_path(
            config_file_name
        )

    @functools.wraps(CliRunner.invoke)
    def _invoke(self, *a, **kw):
        kw.update(catch_exceptions=False)
        return super().invoke(self.app, *a, **kw)

    def invoke_with_config(self, *args, **kwargs) -> CommandResult:
        result = self._invoke(
            ["--config-file", self._test_config_path, *args[0]],
            **kwargs,
        )
        return CommandResult(result.exit_code, output=result.output)

    def invoke_integration(
        self, *args, connection: str = "integration", **kwargs
    ) -> CommandResult:
        result = self._invoke(
            [
                "--config-file",
                self._test_config_path,
                *args[0],
                "--format",
                "JSON",
                "-c",
                connection,
            ],
            **kwargs,
        )
        if result.output == "" or result.output.strip() == "Done":
            return CommandResult(result.exit_code, json=[])
        try:
            return CommandResult(result.exit_code, json.loads(result.output))
        except JSONDecodeError:
            return CommandResult(result.exit_code, output=result.output)

    def invoke_integration_without_format(
        self, *args, connection: str = "integration", **kwargs
    ) -> CommandResult:
        result = self._invoke(
            [
                "--config-file",
                self._test_config_path,
                *args[0],
                "-c",
                connection,
            ],
            **kwargs,
        )
        return CommandResult(result.exit_code, output=result.output)


@pytest.fixture
def runner(test_snowcli_config_provider):
    return SnowCLIRunner(app, test_snowcli_config_provider)


@pytest.fixture
def alter_snowflake_yml():
    def _update(snowflake_yml_path: Path, parameter_path: str, value):
        import yaml

        with open(snowflake_yml_path) as fh:
            yml = yaml.safe_load(fh)

        parts = parameter_path.split(".")
        current_object = yml
        while parts:
            part = parts.pop(0)
            evaluated_part = int(part) if part.isdigit() else part

            if parts:
                current_object = current_object[evaluated_part]
            else:
                current_object[evaluated_part] = value

        with open(snowflake_yml_path, "w+") as fh:
            yaml.safe_dump(yml, fh)

    return _update


class QueryResultJsonEncoderError(RuntimeError):
    def __init__(self, output: str):
        super().__init__(f"Can not parse query result:\n{output}")


@pytest.fixture
def project_directory(temporary_working_directory, test_root_path):
    @contextmanager
    def _temporary_project_directory(
        project_name, merge_project_definition: Optional[dict] = None
    ):
        test_data_file = test_root_path / "test_data" / "projects" / project_name
        shutil.copytree(test_data_file, temporary_working_directory, dirs_exist_ok=True)
        if merge_project_definition:
            project_definition = strictyaml.load(Path("snowflake.yml").read_text()).data
            merge_left(project_definition, merge_project_definition)
            with open(Path(temporary_working_directory) / "snowflake.yml", "w") as file:
                file.write(as_document(project_definition).as_yaml())

        yield temporary_working_directory

    return _temporary_project_directory


@pytest.fixture(autouse=True)
def reset_global_context_after_each_test(request):
    cli_context_manager.reset_context()
    yield<|MERGE_RESOLUTION|>--- conflicted
+++ resolved
@@ -13,15 +13,7 @@
 import pytest
 import strictyaml
 from snowcli.app.cli_app import app
-<<<<<<< HEAD
-from typer import Typer
-from typer.testing import CliRunner
-from typing import List, Dict, Any, Optional
-
 from snowcli.cli.common.cli_global_context import cli_context_manager
-=======
-from snowcli.cli.common import snow_cli_global_context
->>>>>>> 86b35a2b
 from snowcli.cli.project.definition import merge_left
 from strictyaml import as_document
 from typer import Typer
