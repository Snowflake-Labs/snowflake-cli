--- conflicted
+++ resolved
@@ -21,148 +21,147 @@
     pass
 
 
-<<<<<<< HEAD
-class CliConfigManager(ConfigManager):
-    def __init__(self, file_path: Path = CONFIG_FILE):
-        super().__init__(name="SNOWCLI_PARSER", file_path=file_path)
-        self._add_options()
-
-    def from_context(self, config_path_override: Optional[Path]):
-        if config_path_override:
-            self.file_path = config_path_override
-        if not self.file_path.exists():
-            self._initialise_config()
-        self.read_config()
-
-    def get_section(self, *path) -> dict:
-        section = self._find_section(*path)
-        if type(section) is Container:
-            return {
-                s: self._merge_section_with_env(section[s], *path, s) for s in section
-            }
-        elif type(section) is Table:
-            return self._merge_section_with_env(section, *path)
-        raise UnsupportedConfigSectionTypeError(type(section))
-
-    def section_exists(self, *path) -> bool:
-        try:
-            self._find_section(*path)
-            return True
-        except (NonExistentKey, MissingConfigOptionError):
-            return False
-
-    def get(self, *path, key: str, default: Optional[Any] = Empty) -> Any:
-        """Looks for given key under nested path in toml file."""
-        env_variable = self._get_env_value(*path, key=key)
-        if env_variable:
-            return env_variable
-        try:
-            return self.get_section(*path)[key]
-        except (KeyError, NonExistentKey, MissingConfigOptionError):
-            if default is not Empty:
-                return default
-            raise
-
-    def get_connection(self, connection_name: str) -> dict:
-        try:
-            return self.get_section("connections", connection_name)
-        except NonExistentKey:
-            raise MissingConfiguration(
-                f"Connection {connection_name} is not configured"
-            )
-
-    def add_connection(self, name: str, parameters: dict):
-        if not self.section_exists("connections"):
-            self._initialize_connection_section()
-        self._find_section("connections").add(name, parameters)
-        self._dump_config()
-
-    def get_logs_config(self) -> dict:
-        logs_config = _DEFAULT_LOGS_CONFIG.copy()
-        if self.section_exists("logs"):
-            logs_config.update(**self.get_section("logs"))
-        return logs_config
-
-    def is_default_logs_path(self, path: Path) -> bool:
-        return path.resolve() == Path(str(_DEFAULT_LOGS_CONFIG["path"])).resolve()
-
-    def _add_options(self):
-        self.add_option(
-            name="options",
-            parse_str=tomlkit.parse,
-        )
-        self.add_option(
-            name="connections",
-            parse_str=tomlkit.parse,
-        )
-        self.add_option(
-            name="snowcli",
-            parse_str=tomlkit.parse,
-        )
-        self.add_option(
-            name="logs",
-            parse_str=tomlkit.parse,
-        )
-
-    def _find_section(self, *path) -> TOMLDocument:
-        section = self
-        idx = 0
-        while idx < len(path):
-            section = section[path[idx]]
-            idx += 1
-        return section
-
-    def _merge_section_with_env(
-        self, section: Union[Table, Any], *path
-    ) -> Dict[str, str]:
-        if isinstance(section, Table):
-            env_variables = self._get_envs_for_path(*path)
-            section_copy = section.copy()
-            section_copy.update(env_variables)
-            return section_copy.unwrap()
-        # It's a atomic value
-        return section
-
-    def _get_env_value(self, *path, key: str):
-        env_variable_name = (
-            "SNOWFLAKE_" + "_".join(p.upper() for p in path) + f"_{key.upper()}"
-        )
-        return os.environ.get(env_variable_name)
-
-    def _get_envs_for_path(self, *path) -> dict:
-        env_variables_prefix = "SNOWFLAKE_" + "_".join(p.upper() for p in path)
-        return {
-            k.replace(f"{env_variables_prefix}_", "").lower(): os.environ[k]
-            for k in os.environ.keys()
-            if k.startswith(env_variables_prefix)
-        }
-
-    def _initialize_connection_section(self):
-        self.conf_file_cache.append("connections", table())
-
-    def _initialize_logs_section(self):
-        logs_table = table()
-        logs_table.update(_DEFAULT_LOGS_CONFIG)
-        self.conf_file_cache.append("logs", logs_table)
-
-    def _initialise_config(self):
-        os.makedirs(os.path.dirname(self.file_path), exist_ok=True)
-        self.conf_file_cache = TOMLDocument()
-        self._initialize_connection_section()
-        self._initialize_logs_section()
-        self._dump_config()
-        log.info(f"Created Snowflake configuration file at {cli_config.file_path}")
-
-    def _dump_config(self):
-        with open(self.file_path, "w+") as fh:
-            dump(self.conf_file_cache, fh)
-=======
+# <<<<<<< HEAD
+# class CliConfigManager(ConfigManager):
+#     def __init__(self, file_path: Path = CONFIG_FILE):
+#         super().__init__(name="SNOWCLI_PARSER", file_path=file_path)
+#         self._add_options()
+#
+#     def from_context(self, config_path_override: Optional[Path]):
+#         if config_path_override:
+#             self.file_path = config_path_override
+#         if not self.file_path.exists():
+#             self._initialise_config()
+#         self.read_config()
+#
+#     def get_section(self, *path) -> dict:
+#         section = self._find_section(*path)
+#         if type(section) is Container:
+#             return {
+#                 s: self._merge_section_with_env(section[s], *path, s) for s in section
+#             }
+#         elif type(section) is Table:
+#             return self._merge_section_with_env(section, *path)
+#         raise UnsupportedConfigSectionTypeError(type(section))
+#
+#     def section_exists(self, *path) -> bool:
+#         try:
+#             self._find_section(*path)
+#             return True
+#         except (NonExistentKey, MissingConfigOptionError):
+#             return False
+#
+#     def get(self, *path, key: str, default: Optional[Any] = Empty) -> Any:
+#         """Looks for given key under nested path in toml file."""
+#         env_variable = self._get_env_value(*path, key=key)
+#         if env_variable:
+#             return env_variable
+#         try:
+#             return self.get_section(*path)[key]
+#         except (KeyError, NonExistentKey, MissingConfigOptionError):
+#             if default is not Empty:
+#                 return default
+#             raise
+#
+#     def get_connection(self, connection_name: str) -> dict:
+#         try:
+#             return self.get_section("connections", connection_name)
+#         except NonExistentKey:
+#             raise MissingConfiguration(
+#                 f"Connection {connection_name} is not configured"
+#             )
+#
+#     def add_connection(self, name: str, parameters: dict):
+#         if not self.section_exists("connections"):
+#             self._initialize_connection_section()
+#         self._find_section("connections").add(name, parameters)
+#         self._dump_config()
+#
+#     def get_logs_config(self) -> dict:
+#         logs_config = _DEFAULT_LOGS_CONFIG.copy()
+#         if self.section_exists("logs"):
+#             logs_config.update(**self.get_section("logs"))
+#         return logs_config
+#
+#     def is_default_logs_path(self, path: Path) -> bool:
+#         return path.resolve() == Path(str(_DEFAULT_LOGS_CONFIG["path"])).resolve()
+#
+#     def _add_options(self):
+#         self.add_option(
+#             name="options",
+#             parse_str=tomlkit.parse,
+#         )
+#         self.add_option(
+#             name="connections",
+#             parse_str=tomlkit.parse,
+#         )
+#         self.add_option(
+#             name="snowcli",
+#             parse_str=tomlkit.parse,
+#         )
+#         self.add_option(
+#             name="logs",
+#             parse_str=tomlkit.parse,
+#         )
+#
+#     def _find_section(self, *path) -> TOMLDocument:
+#         section = self
+#         idx = 0
+#         while idx < len(path):
+#             section = section[path[idx]]
+#             idx += 1
+#         return section
+#
+#     def _merge_section_with_env(
+#         self, section: Union[Table, Any], *path
+#     ) -> Dict[str, str]:
+#         if isinstance(section, Table):
+#             env_variables = self._get_envs_for_path(*path)
+#             section_copy = section.copy()
+#             section_copy.update(env_variables)
+#             return section_copy.unwrap()
+#         # It's a atomic value
+#         return section
+#
+#     def _get_env_value(self, *path, key: str):
+#         env_variable_name = (
+#             "SNOWFLAKE_" + "_".join(p.upper() for p in path) + f"_{key.upper()}"
+#         )
+#         return os.environ.get(env_variable_name)
+#
+#     def _get_envs_for_path(self, *path) -> dict:
+#         env_variables_prefix = "SNOWFLAKE_" + "_".join(p.upper() for p in path)
+#         return {
+#             k.replace(f"{env_variables_prefix}_", "").lower(): os.environ[k]
+#             for k in os.environ.keys()
+#             if k.startswith(env_variables_prefix)
+#         }
+#
+#     def _initialize_connection_section(self):
+#         self.conf_file_cache.append("connections", table())
+#
+#     def _initialize_logs_section(self):
+#         logs_table = table()
+#         logs_table.update(_DEFAULT_LOGS_CONFIG)
+#         self.conf_file_cache.append("logs", logs_table)
+#
+#     def _initialise_config(self):
+#         os.makedirs(os.path.dirname(self.file_path), exist_ok=True)
+#         self.conf_file_cache = TOMLDocument()
+#         self._initialize_connection_section()
+#         self._initialize_logs_section()
+#         self._dump_config()
+#         log.info(f"Created Snowflake configuration file at {cli_config.file_path}")
+#
+#     def _dump_config(self):
+#         with open(self.file_path, "w+") as fh:
+#             dump(self.conf_file_cache, fh)
+# =======
 CONFIG_MANAGER.add_option(
     name="snowcli",
     parse_str=tomlkit.parse,
     default=dict(),
 )
->>>>>>> 2c727ba6
 
 
 def config_init(config_file: Path):
@@ -186,16 +185,15 @@
     conf_file_cache["connections"][name] = parameters
     _dump_config(conf_file_cache)
 
-<<<<<<< HEAD
-_DEFAULT_CONNECTION = "dev"
-_DEFAULT_LOGS_CONFIG = {
-    "save_logs": False,
-    "path": str(CONFIG_FILE.parent / "logs"),
-    "level": "info",
-}
-=======
->>>>>>> 2c727ba6
-
+
+# <<<<<<< HEAD
+# _DEFAULT_CONNECTION = "dev"
+# _DEFAULT_LOGS_CONFIG = {
+#     "save_logs": False,
+#     "path": str(CONFIG_FILE.parent / "logs"),
+#     "level": "info",
+# }
+# =======
 def connection_exists(connection_name: str) -> bool:
     return config_section_exists("connections", connection_name)
 
