from __future__ import annotations

import json
import sys
from datetime import datetime
from json import JSONEncoder
from pathlib import Path
from typing import Union

from rich import box, print
from rich.live import Live
from rich.table import Table
<<<<<<< HEAD
from typing import Union
import json

from snowcli.cli.common.cli_global_context import cli_context
=======
from snowcli.cli.common.snow_cli_global_context import snow_cli_global_context_manager
>>>>>>> 86b35a2b
from snowcli.output.formats import OutputFormat
from snowcli.output.types import (
    CollectionResult,
    CommandResult,
    MessageResult,
    MultipleResults,
    ObjectResult,
    QueryResult,
)

NO_ITEMS_FOUND: str = "No data"


class CustomJSONEncoder(JSONEncoder):
    """Custom JSON encoder handling serialization of non-standard types"""

    def default(self, o):
        if isinstance(o, (ObjectResult, MessageResult)):
            return o.result
        if isinstance(o, (CollectionResult, MultipleResults)):
            return list(o.result)
        if isinstance(o, datetime):
            return o.isoformat()
        if isinstance(o, Path):
            return str(o)
        return super().default(o)


def _get_format_type() -> OutputFormat:
    output_format = cli_context.output_format
    if output_format:
        return output_format
    return OutputFormat.TABLE


def _get_table():
    return Table(show_header=True, box=box.ASCII)


def _print_multiple_table_results(obj: CollectionResult):
    if isinstance(obj, QueryResult):
        print(obj.query)
    items = obj.result
    try:
        first_item = next(items)
    except StopIteration:
        print(NO_ITEMS_FOUND)
        print()
        return
    table = _get_table()
    for column in first_item.keys():
        table.add_column(column, overflow="fold")
    with Live(table, refresh_per_second=4):
        table.add_row(*[str(i) for i in first_item.values()])
        for item in items:
            table.add_row(*[str(i) for i in item.values()])
    # Add separator between tables
    print()


def is_structured_format(output_format):
    return output_format == OutputFormat.JSON


def print_structured(result: CommandResult):
    """Handles outputs like json, yml and other structured and parsable formats."""
    import json

    return json.dump(result, sys.stdout, cls=CustomJSONEncoder, indent=4)


def print_unstructured(obj: CommandResult | None):
    """Handles outputs like table, plain text and other unstructured types."""
    if not obj:
        print("Done")
    elif not obj.result:
        print("No data")
    elif isinstance(obj, MessageResult):
        print(obj.message)
    else:
        if isinstance(obj, ObjectResult):
            _print_single_table(obj)
        elif isinstance(obj, CollectionResult):
            _print_multiple_table_results(obj)
        else:
            raise TypeError(f"No print strategy for type: {type(obj)}")


def _print_single_table(obj):
    table = _get_table()
    table.add_column("key", overflow="fold")
    table.add_column("value", overflow="fold")
    for key, value in obj.result.items():
        table.add_row(str(key), str(value))
    print(table)


def print_result(cmd_result: CommandResult, output_format: OutputFormat | None = None):
    output_format = output_format or _get_format_type()
    if is_structured_format(output_format):
        print_structured(cmd_result)
    elif isinstance(cmd_result, MultipleResults):
        for res in cmd_result.result:
            print_result(res)
    elif (
        isinstance(cmd_result, (MessageResult, ObjectResult, CollectionResult))
        or cmd_result is None
    ):
        print_unstructured(cmd_result)
    else:
        raise ValueError(f"Unexpected type {type(cmd_result)}")<|MERGE_RESOLUTION|>--- conflicted
+++ resolved
@@ -10,14 +10,7 @@
 from rich import box, print
 from rich.live import Live
 from rich.table import Table
-<<<<<<< HEAD
-from typing import Union
-import json
-
 from snowcli.cli.common.cli_global_context import cli_context
-=======
-from snowcli.cli.common.snow_cli_global_context import snow_cli_global_context_manager
->>>>>>> 86b35a2b
 from snowcli.output.formats import OutputFormat
 from snowcli.output.types import (
     CollectionResult,
