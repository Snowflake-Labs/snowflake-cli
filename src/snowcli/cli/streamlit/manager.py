--- conflicted
+++ resolved
@@ -7,9 +7,9 @@
 from snowcli.cli.common.experimental_behaviour import experimental_behaviour_enabled
 from snowcli.cli.common.sql_execution import SqlExecutionMixin
 from snowcli.cli.connection.util import MissingConnectionHostError, make_snowsight_url
+from snowcli.cli.object.stage.manager import StageManager
 from snowcli.cli.project.util import unquote_identifier
 from snowcli.cli.snowpark_shared import snowpark_package
-from snowcli.cli.object.stage.manager import StageManager
 from snowcli.utils import (
     generate_streamlit_environment_file,
     generate_streamlit_package_wrapper,
@@ -60,7 +60,6 @@
         streamlit_name: str,
         main_file: Path,
         replace: bool | None = None,
-<<<<<<< HEAD
         create_if_not_exists: bool | None = None,
         query_warehouse: str | None = None,
         from_stage_name: str | None = None,
@@ -71,12 +70,6 @@
             create_stmt = "CREATE OR REPLACE STREAMLIT"
         elif create_if_not_exists:
             create_stmt = "CREATE STREAMLIT IF NOT EXISTS"
-=======
-        query_warehouse: str | None = None,
-        from_stage_name: str | None = None,
-    ):
-        replace_stmt = "OR REPLACE" if replace else ""
->>>>>>> c637aa5c
         use_warehouse_stmt = (
             f"QUERY_WAREHOUSE = {query_warehouse}" if query_warehouse else ""
         )
@@ -85,11 +78,7 @@
         )
         self._execute_query(
             f"""
-<<<<<<< HEAD
             {create_stmt} {streamlit_name}
-=======
-            CREATE {replace_stmt} STREAMLIT {streamlit_name}
->>>>>>> c637aa5c
             {from_stage_stmt}
             MAIN_FILE = '{main_file.name}'
             {use_warehouse_stmt}
@@ -105,10 +94,7 @@
         stage_name: Optional[str] = None,
         query_warehouse: Optional[str] = None,
         replace: Optional[bool] = False,
-<<<<<<< HEAD
         create_if_not_exists: Optional[bool] = False,
-=======
->>>>>>> c637aa5c
         **options,
     ):
         stage_manager = StageManager()
@@ -119,7 +105,6 @@
             """
             # TODO: Support from_stage
             # from_stage_stmt = f"FROM_STAGE = '{stage_name}'" if stage_name else ""
-<<<<<<< HEAD
             self._create_streamlit(
                 streamlit_name,
                 main_file,
@@ -127,9 +112,6 @@
                 create_if_not_exists=create_if_not_exists,
                 query_warehouse=query_warehouse,
             )
-=======
-            self._create_streamlit(streamlit_name, main_file, replace, query_warehouse)
->>>>>>> c637aa5c
             self._execute_query(f"ALTER streamlit {streamlit_name} CHECKOUT")
             stage_path = stage_manager.to_fully_qualified_name(streamlit_name)
             embedded_stage_name = f"snow://streamlit/{stage_path}"
@@ -162,14 +144,9 @@
             self._create_streamlit(
                 streamlit_name,
                 main_file,
-<<<<<<< HEAD
                 replace=replace,
                 create_if_not_exists=create_if_not_exists,
                 query_warehouse=query_warehouse,
-=======
-                replace,
-                query_warehouse,
->>>>>>> c637aa5c
                 from_stage_name=root_location,
             )
 
