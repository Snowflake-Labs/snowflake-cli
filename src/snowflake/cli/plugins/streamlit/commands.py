--- conflicted
+++ resolved
@@ -16,7 +16,6 @@
 
 import logging
 from pathlib import Path
-from typing import Dict
 
 import click
 import typer
@@ -29,18 +28,14 @@
 from snowflake.cli.api.commands.flags import ReplaceOption, like_option
 from snowflake.cli.api.commands.snow_typer import SnowTyperFactory
 from snowflake.cli.api.constants import ObjectType
-from snowflake.cli.api.exceptions import NoProjectDefinitionError
 from snowflake.cli.api.identifiers import FQN
 from snowflake.cli.api.output.types import (
     CommandResult,
     MessageResult,
     SingleQueryResult,
 )
-from snowflake.cli.api.project.schemas.entities.streamlit_entity import StreamlitEntity
-from snowflake.cli.api.project.schemas.project_definition import (
-    ProjectDefinition,
-    ProjectDefinitionV2,
-)
+from snowflake.cli.api.project.project_verification import assert_project_type
+from snowflake.cli.api.project.schemas.streamlit.streamlit import Streamlit
 from snowflake.cli.plugins.object.command_aliases import (
     add_object_command_aliases,
     scope_option,
@@ -134,101 +129,43 @@
     stage is used. If the specified stage does not exist, the command creates it.
     """
 
-    pd = cli_context.project_definition
-    if not pd.meets_version_requirement("2"):
-        pd = _migrate_v1_streamlit_to_v2(pd)
+    assert_project_type("streamlit")
 
-<<<<<<< HEAD
-    streamlits: Dict[str, StreamlitEntity] = pd.get_entities_by_type(
-        entity_type="streamlit"
-    )
-=======
     streamlit: Streamlit = get_cli_context().project_definition.streamlit
     if not streamlit:
         return MessageResult("No streamlit were specified in project definition.")
->>>>>>> 6f1db14d
 
-    if not streamlits:
-        raise NoProjectDefinitionError(
-            project_type="streamlit", project_file=cli_context.project_root
-        )
+    environment_file = streamlit.env_file
+    if environment_file and not Path(environment_file).exists():
+        raise ClickException(f"Provided file {environment_file} does not exist")
+    elif environment_file is None:
+        environment_file = "environment.yml"
 
-    # TODO: fix in follow-up
-    if len(list(streamlits)) > 1:
-        raise ClickException(
-            "Currently only single streamlit entity per project is supported."
-        )
+    pages_dir = streamlit.pages_dir
+    if pages_dir and not Path(pages_dir).exists():
+        raise ClickException(f"Provided file {pages_dir} does not exist")
+    elif pages_dir is None:
+        pages_dir = "pages"
 
-    # Get first streamlit
-    streamlit: StreamlitEntity = streamlits[list(streamlits)[0]]
     streamlit_id = FQN.from_identifier_model(streamlit).using_context()
 
     url = StreamlitManager().deploy(
         streamlit_id=streamlit_id,
-        artifacts=streamlit.artifacts,
+        environment_file=Path(environment_file),
+        pages_dir=Path(pages_dir),
         stage_name=streamlit.stage,
-        main_file=streamlit.main_file,
+        main_file=Path(streamlit.main_file),
         replace=replace,
         query_warehouse=streamlit.query_warehouse,
+        additional_source_files=streamlit.additional_source_files,
         title=streamlit.title,
+        **options,
     )
 
     if open_:
         typer.launch(url)
 
     return MessageResult(f"Streamlit successfully deployed and available under {url}")
-
-
-def _migrate_v1_streamlit_to_v2(pd: ProjectDefinition):
-    if not pd.streamlit:
-        raise NoProjectDefinitionError(
-            project_type="streamlit", project_file=cli_context.project_root
-        )
-
-    default_env_file = "environment.yml"
-    default_pages_dir = "pages"
-
-    # Process env file
-    environment_file = pd.streamlit.env_file
-    if environment_file and not Path(environment_file).exists():
-        raise ClickException(f"Provided file {environment_file} does not exist")
-    elif environment_file is None and Path(default_env_file).exists():
-        environment_file = default_env_file
-    # Process pages dir
-    pages_dir = pd.streamlit.pages_dir
-    if pages_dir and not Path(pages_dir).exists():
-        raise ClickException(f"Provided file {pages_dir} does not exist")
-    elif pages_dir is None and Path(default_pages_dir).exists():
-        pages_dir = default_pages_dir
-
-    # Build V2 definition
-    artefacts = [
-        pd.streamlit.main_file,
-        environment_file,
-        pages_dir,
-    ]
-    artefacts = [a for a in artefacts if a is not None]
-    if pd.streamlit.additional_source_files:
-        artefacts.extend(pd.streamlit.additional_source_files)
-
-    data = {
-        "definition_version": "2",
-        "entities": {
-            "streamlit_app": {
-                "type": "streamlit",
-                "name": pd.streamlit.name,
-                "schema": pd.streamlit.schema_name,
-                "database": pd.streamlit.database,
-                "title": pd.streamlit.title,
-                "query_warehouse": pd.streamlit.query_warehouse,
-                "main_file": str(pd.streamlit.main_file),
-                "pages_dir": str(pd.streamlit.pages_dir),
-                "stage": pd.streamlit.stage,
-                "artifacts": artefacts,
-            }
-        },
-    }
-    return ProjectDefinitionV2(**data)
 
 
 @app.command("get-url", requires_connection=True)
