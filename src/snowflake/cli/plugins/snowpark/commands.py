# Copyright (c) 2024 Snowflake Inc.
#
# Licensed under the Apache License, Version 2.0 (the "License");
# you may not use this file except in compliance with the License.
# You may obtain a copy of the License at
#
# http://www.apache.org/licenses/LICENSE-2.0
#
# Unless required by applicable law or agreed to in writing, software
# distributed under the License is distributed on an "AS IS" BASIS,
# WITHOUT WARRANTIES OR CONDITIONS OF ANY KIND, either express or implied.
# See the License for the specific language governing permissions and
# limitations under the License.

from __future__ import annotations

import logging
from enum import Enum
from typing import Dict, List, Optional, Set, Tuple

import typer
from click import ClickException
from snowflake.cli.api.cli_global_context import get_cli_context
from snowflake.cli.api.commands.decorators import (
    with_project_definition,
)
from snowflake.cli.api.commands.flags import (
    ReplaceOption,
    execution_identifier_argument,
    identifier_argument,
    like_option,
)
from snowflake.cli.api.commands.snow_typer import SnowTyperFactory
from snowflake.cli.api.constants import (
    DEFAULT_SIZE_LIMIT_MB,
    DEPLOYMENT_STAGE,
    ObjectType,
)
from snowflake.cli.api.exceptions import (
    NoProjectDefinitionError,
    SecretsWithoutExternalAccessIntegrationError,
)
from snowflake.cli.api.identifiers import FQN
from snowflake.cli.api.output.types import (
    CollectionResult,
    CommandResult,
    MessageResult,
    SingleQueryResult,
)
from snowflake.cli.api.project.schemas.project_definition import (
    ProjectDefinition,
    ProjectDefinitionV2,
)
from snowflake.cli.api.project.schemas.snowpark.callable import (
    FunctionSchema,
    ProcedureSchema,
)
from snowflake.cli.api.secure_path import SecurePath
from snowflake.cli.plugins.object.commands import (
    describe as object_describe,
)
from snowflake.cli.plugins.object.commands import (
    drop as object_drop,
)
from snowflake.cli.plugins.object.commands import (
    list_ as object_list,
)
from snowflake.cli.plugins.object.commands import (
    scope_option,
)
from snowflake.cli.plugins.object.manager import ObjectManager
from snowflake.cli.plugins.snowpark import package_utils
from snowflake.cli.plugins.snowpark.common import (
    FunctionOrProcedure,
    UdfSprocIdentifier,
    check_if_replace_is_required,
)
from snowflake.cli.plugins.snowpark.manager import FunctionManager, ProcedureManager
from snowflake.cli.plugins.snowpark.package.anaconda_packages import (
    AnacondaPackages,
    AnacondaPackagesManager,
)
from snowflake.cli.plugins.snowpark.package.commands import app as package_app
from snowflake.cli.plugins.snowpark.snowpark_package_paths import SnowparkPackagePaths
from snowflake.cli.plugins.snowpark.snowpark_shared import (
    AllowSharedLibrariesOption,
    IgnoreAnacondaOption,
    IndexUrlOption,
    SkipVersionCheckOption,
)
from snowflake.cli.plugins.snowpark.zipper import zip_dir
from snowflake.cli.plugins.stage.manager import StageManager
from snowflake.connector import DictCursor, ProgrammingError

log = logging.getLogger(__name__)

app = SnowTyperFactory(
    name="snowpark",
    help="Manages procedures and functions.",
)
app.add_typer(package_app)

ObjectTypeArgument = typer.Argument(
    help="Type of Snowpark object",
    case_sensitive=False,
    show_default=False,
)
IdentifierArgument = identifier_argument(
    "function/procedure",
    example="hello(int, string)",
)
LikeOption = like_option(
    help_example='`list function --like "my%"` lists all functions that begin with “my”',
)


@app.command("deploy", requires_connection=True)
@with_project_definition()
def deploy(
    replace: bool = ReplaceOption(
        help="Replaces procedure or function, even if no detected changes to metadata"
    ),
    **options,
) -> CommandResult:
    """
    Deploys procedures and functions defined in project. Deploying the project alters all objects defined in it.
    By default, if any of the objects exist already the commands will fail unless `--replace` flag is provided.
    All deployed objects use the same artifact which is deployed only once.
    """

    pd = cli_context.project_definition
    if not pd.meets_version_requirement("2"):
        pd = 0

    cli_context = get_cli_context()
    snowpark = cli_context.project_definition.snowpark
    paths = SnowparkPackagePaths.for_snowpark_project(
        project_root=SecurePath(cli_context.project_root),
        snowpark_project_definition=snowpark,
    )

    procedures = snowpark.procedures
    functions = snowpark.functions

    if not procedures and not functions:
        raise ClickException(
            "No procedures or functions were specified in the project definition."
        )

    if not paths.artifact_file.exists():
        raise ClickException(
            "Artifact required for deploying the project does not exist in this directory. "
            "Please use build command to create it."
        )

    pm = ProcedureManager()
    fm = FunctionManager()
    om = ObjectManager()

    _assert_object_definitions_are_correct("function", functions)
    _assert_object_definitions_are_correct("procedure", procedures)
    _check_if_all_defined_integrations_exists(om, functions, procedures)

    existing_functions = _find_existing_objects(ObjectType.FUNCTION, functions, om)
    existing_procedures = _find_existing_objects(ObjectType.PROCEDURE, procedures, om)

    if (existing_functions or existing_procedures) and not replace:
        msg = "Following objects already exists. Consider using --replace.\n"
        msg += "\n".join(f"function: {n}" for n in existing_functions)
        msg += "\n" if existing_functions and existing_procedures else ""
        msg += "\n".join(f"procedure: {n}" for n in existing_procedures)
        raise ClickException(msg)

    # Create stage
    stage_name = snowpark.stage_name
    stage_manager = StageManager()
    stage_name = FQN.from_string(stage_name).using_context()
    stage_manager.create(
        stage_name=stage_name, comment="deployments managed by Snowflake CLI"
    )

    snowflake_dependencies = _read_snowflake_requrements_file(
        paths.snowflake_requirements_file
    )

    artifact_stage_directory = get_app_stage_path(stage_name, snowpark.project_name)
    artifact_stage_target = (
        f"{artifact_stage_directory}/{paths.artifact_file.path.name}"
    )

    stage_manager.put(
        local_path=paths.artifact_file.path,
        stage_path=artifact_stage_directory,
        overwrite=True,
    )

    deploy_status = []
    # Procedures
    for procedure in procedures:
        operation_result = _deploy_single_object(
            manager=pm,
            object_type=ObjectType.PROCEDURE,
            object_definition=procedure,
            existing_objects=existing_procedures,
            snowflake_dependencies=snowflake_dependencies,
            stage_artifact_path=artifact_stage_target,
        )
        deploy_status.append(operation_result)

    # Functions
    for function in functions:
        operation_result = _deploy_single_object(
            manager=fm,
            object_type=ObjectType.FUNCTION,
            object_definition=function,
            existing_objects=existing_functions,
            snowflake_dependencies=snowflake_dependencies,
            stage_artifact_path=artifact_stage_target,
        )
        deploy_status.append(operation_result)

    return CollectionResult(deploy_status)


def _assert_object_definitions_are_correct(
    object_type, object_definitions: List[FunctionOrProcedure]
):
    for definition in object_definitions:
        database = definition.database
        schema = definition.schema_name
        name = definition.name
        fqn_parts = len(name.split("."))
        if fqn_parts == 3 and database:
            raise ClickException(
                f"database of {object_type} {name} is redefined in its name"
            )
        if fqn_parts >= 2 and schema:
            raise ClickException(
                f"schema of {object_type} {name} is redefined in its name"
            )


def _find_existing_objects(
    object_type: ObjectType,
    objects: List[FunctionOrProcedure],
    om: ObjectManager,
):
    existing_objects = {}
    for object_definition in objects:
        identifier = UdfSprocIdentifier.from_definition(
            object_definition
        ).identifier_with_arg_types
        try:
            current_state = om.describe(
                object_type=object_type.value.sf_name,
                name=identifier,
            )
            existing_objects[identifier] = current_state
        except ProgrammingError:
            pass
    return existing_objects


def _check_if_all_defined_integrations_exists(
    om: ObjectManager,
    functions: List[FunctionSchema],
    procedures: List[ProcedureSchema],
):
    existing_integrations = {
        i["name"].lower()
        for i in om.show(object_type="integration", cursor_class=DictCursor, like=None)
        if i["type"] == "EXTERNAL_ACCESS"
    }
    declared_integration: Set[str] = set()
    for object_definition in [*functions, *procedures]:
        external_access_integrations = {
            s.lower() for s in object_definition.external_access_integrations
        }
        secrets = [s.lower() for s in object_definition.secrets]

        if not external_access_integrations and secrets:
            raise SecretsWithoutExternalAccessIntegrationError(object_definition.name)

        declared_integration = declared_integration | external_access_integrations

    missing = declared_integration - existing_integrations
    if missing:
        raise ClickException(
            f"Following external access integration does not exists in Snowflake: {', '.join(missing)}"
        )


def get_app_stage_path(stage_name: Optional[str], project_name: str) -> str:
    artifact_stage_directory = f"@{(stage_name or DEPLOYMENT_STAGE)}/{project_name}"
    return artifact_stage_directory


def _deploy_single_object(
    manager: FunctionManager | ProcedureManager,
    object_type: ObjectType,
    object_definition: FunctionOrProcedure,
    existing_objects: Dict[str, Dict],
    snowflake_dependencies: List[str],
    stage_artifact_path: str,
):

    identifiers = UdfSprocIdentifier.from_definition(object_definition)

    log.info(
        "Deploying %s: %s", object_type, identifiers.identifier_with_arg_names_types
    )

    handler = object_definition.handler
    returns = object_definition.returns
    imports = object_definition.imports
    external_access_integrations = object_definition.external_access_integrations
    runtime_ver = object_definition.runtime
    execute_as_caller = None
    if object_type == ObjectType.PROCEDURE:
        execute_as_caller = object_definition.execute_as_caller
    replace_object = False

    object_exists = identifiers.identifier_with_arg_types in existing_objects
    if object_exists:
        replace_object = check_if_replace_is_required(
            object_type=object_type,
            current_state=existing_objects[identifiers.identifier_with_arg_types],
            handler=handler,
            return_type=returns,
            snowflake_dependencies=snowflake_dependencies,
            external_access_integrations=external_access_integrations,
            imports=imports,
            stage_artifact_file=stage_artifact_path,
            runtime_ver=runtime_ver,
            execute_as_caller=execute_as_caller,
        )

    if object_exists and not replace_object:
        return {
            "object": identifiers.identifier_with_arg_names_types_defaults,
            "type": str(object_type),
            "status": "packages updated",
        }

    create_or_replace_kwargs = {
        "identifier": identifiers,
        "handler": handler,
        "return_type": returns,
        "artifact_file": stage_artifact_path,
        "packages": snowflake_dependencies,
        "runtime": object_definition.runtime,
        "external_access_integrations": object_definition.external_access_integrations,
        "secrets": object_definition.secrets,
        "imports": imports,
    }
    if object_type == ObjectType.PROCEDURE:
        create_or_replace_kwargs[
            "execute_as_caller"
        ] = object_definition.execute_as_caller
    manager.create_or_replace(**create_or_replace_kwargs)

    status = "created" if not object_exists else "definition updated"
    return {
        "object": identifiers.identifier_with_arg_names_types_defaults,
        "type": str(object_type),
        "status": status,
    }


def _read_snowflake_requrements_file(file_path: SecurePath):
    if not file_path.exists():
        return []
    return file_path.read_text(file_size_limit_mb=DEFAULT_SIZE_LIMIT_MB).splitlines()


@app.command("build", requires_connection=True)
@with_project_definition()
def build(
    ignore_anaconda: bool = IgnoreAnacondaOption,
    allow_shared_libraries: bool = AllowSharedLibrariesOption,
    index_url: Optional[str] = IndexUrlOption,
    skip_version_check: bool = SkipVersionCheckOption,
    **options,
) -> CommandResult:
    """
    Builds the Snowpark project as a `.zip` archive that can be used by `deploy` command.
    The archive is built using only the `src` directory specified in the project file.
    """

<<<<<<< HEAD
    pd = cli_context.project_definition
    if not pd.meets_version_requirement("2"):
        pd = _migrate_v1_snowpark_to_v2(pd)

    if not deprecated_check_anaconda_for_pypi_deps:
        ignore_anaconda = True
=======
    assert_project_type("snowpark")
    cli_context = get_cli_context()
>>>>>>> 6f1db14d
    snowpark_paths = SnowparkPackagePaths.for_snowpark_project(
        project_root=SecurePath(cli_context.project_root),
        snowpark_project_definition=cli_context.project_definition.snowpark,
    )
    log.info("Building package using sources from: %s", snowpark_paths.source.path)

    anaconda_packages_manager = AnacondaPackagesManager()

    with SecurePath.temporary_directory() as packages_dir:
        if snowpark_paths.defined_requirements_file.exists():
            log.info("Resolving any requirements from requirements.txt...")
            requirements = package_utils.parse_requirements(
                requirements_file=snowpark_paths.defined_requirements_file,
            )
            anaconda_packages = (
                AnacondaPackages.empty()
                if ignore_anaconda
                else anaconda_packages_manager.find_packages_available_in_snowflake_anaconda()
            )
            download_result = package_utils.download_unavailable_packages(
                requirements=requirements,
                target_dir=packages_dir,
                anaconda_packages=anaconda_packages,
                skip_version_check=skip_version_check,
                pip_index_url=index_url,
            )
            if not download_result.succeeded:
                raise ClickException(download_result.error_message)

            log.info("Checking to see if packages have shared (.so/.dll) libraries...")
            if package_utils.detect_and_log_shared_libraries(
                download_result.downloaded_packages_details
            ):
                if not allow_shared_libraries:
                    raise ClickException(
                        "Some packages contain shared (.so/.dll) libraries. "
                        "Try again with --allow-shared-libraries."
                    )
            if download_result.anaconda_packages:
                anaconda_packages.write_requirements_file_in_snowflake_format(  # type: ignore
                    file_path=snowpark_paths.snowflake_requirements_file,
                    requirements=download_result.anaconda_packages,
                )

        zip_dir(
            source=snowpark_paths.source.path,
            dest_zip=snowpark_paths.artifact_file.path,
        )
        if any(packages_dir.iterdir()):
            # if any packages were generated, append them to the .zip
            zip_dir(
                source=packages_dir.path,
                dest_zip=snowpark_paths.artifact_file.path,
                mode="a",
            )

    log.info("Package now ready: %s", snowpark_paths.artifact_file.path)

    return MessageResult(
        f"Build done. Artifact path: {snowpark_paths.artifact_file.path}"
    )


class _SnowparkObject(Enum):
    """This clas is used only for Snowpark execute where choice is limited."""

    PROCEDURE = str(ObjectType.PROCEDURE)
    FUNCTION = str(ObjectType.FUNCTION)


def _execute_object_method(
    method_name: str,
    object_type: _SnowparkObject,
    **kwargs,
):
    if object_type == _SnowparkObject.PROCEDURE:
        manager = ProcedureManager()
    elif object_type == _SnowparkObject.FUNCTION:
        manager = FunctionManager()
    else:
        raise ClickException(f"Unknown object type: {object_type}")

    return getattr(manager, method_name)(**kwargs)


@app.command("execute", requires_connection=True)
def execute(
    object_type: _SnowparkObject = ObjectTypeArgument,
    execution_identifier: str = execution_identifier_argument(
        "procedure/function", "hello(1, 'world')"
    ),
    **options,
) -> CommandResult:
    """Executes a procedure or function in a specified environment."""
    cursor = _execute_object_method(
        "execute", object_type=object_type, execution_identifier=execution_identifier
    )
    return SingleQueryResult(cursor)


@app.command("list", requires_connection=True)
def list_(
    object_type: _SnowparkObject = ObjectTypeArgument,
    like: str = LikeOption,
    scope: Tuple[str, str] = scope_option(
        help_example="`list function --in database my_db`"
    ),
    **options,
):
    """Lists all available procedures or functions."""
    object_list(object_type=object_type.value, like=like, scope=scope, **options)


@app.command("drop", requires_connection=True)
def drop(
    object_type: _SnowparkObject = ObjectTypeArgument,
    identifier: str = IdentifierArgument,
    **options,
):
    """Drop procedure or function."""
    object_drop(object_type=object_type.value, object_name=identifier, **options)


@app.command("describe", requires_connection=True)
def describe(
    object_type: _SnowparkObject = ObjectTypeArgument,
    identifier: str = IdentifierArgument,
    **options,
):
    """Provides description of a procedure or function."""
    object_describe(object_type=object_type.value, object_name=identifier, **options)


def _migrate_v1_snowpark_to_v2(pd: ProjectDefinition):
    if not pd.snowpark:
        raise NoProjectDefinitionError(
            project_type="snowpark", project_file=cli_context.project_root
        )

    data: dict = {"definition_version": "2", "entities": {}}
    # TODO: think how to join those two loops
    for function in pd.snowpark.functions:
        function_dict = {
            "type": "function",
            "stage_name": pd.snowpark.stage_name,
            "src": pd.snowpark.src,
            "handler": function.handler,
            "returns": function.returns,
            "signature": function.signature,
            "runtime": function.runtime,
            "external_access_integrations": function.external_access_integrations,
            "secrets": function.secrets,
            "imports": function.imports,
        }
        data["entities"][function.name] = function_dict

    for procedure in pd.snowpark.procedures:
        procedure_dict = {
            "type": "procedure",
            "stage_name": pd.snowpark.stage_name,
            "src": pd.snowpark.src,
            "handler": procedure.handler,
            "returns": procedure.returns,
            "signature": procedure.signature,
            "runtime": procedure.runtime,
            "external_access_integrations": procedure.external_access_integrations,
            "secrets": procedure.secrets,
            "imports": procedure.imports,
            "execute_as_caller": procedure.execute_as_caller,
        }
        data["entities"][procedure.name] = procedure_dict

    return ProjectDefinitionV2(**data)<|MERGE_RESOLUTION|>--- conflicted
+++ resolved
@@ -387,17 +387,10 @@
     The archive is built using only the `src` directory specified in the project file.
     """
 
-<<<<<<< HEAD
     pd = cli_context.project_definition
     if not pd.meets_version_requirement("2"):
         pd = _migrate_v1_snowpark_to_v2(pd)
-
-    if not deprecated_check_anaconda_for_pypi_deps:
-        ignore_anaconda = True
-=======
-    assert_project_type("snowpark")
     cli_context = get_cli_context()
->>>>>>> 6f1db14d
     snowpark_paths = SnowparkPackagePaths.for_snowpark_project(
         project_root=SecurePath(cli_context.project_root),
         snowpark_project_definition=cli_context.project_definition.snowpark,
