from __future__ import annotations

import logging
from enum import Enum
from typing import Dict, List, Optional, Set

import typer
from click import ClickException
from snowflake.cli.api.cli_global_context import cli_context
from snowflake.cli.api.commands.decorators import (
    with_project_definition,
)
from snowflake.cli.api.commands.flags import (
    ReplaceOption,
    deprecated_flag_callback_enum,
    execution_identifier_argument,
)
from snowflake.cli.api.commands.project_initialisation import add_init_command
from snowflake.cli.api.commands.snow_typer import SnowTyper
from snowflake.cli.api.constants import DEPLOYMENT_STAGE, ObjectType
from snowflake.cli.api.exceptions import (
    SecretsWithoutExternalAccessIntegrationError,
)
from snowflake.cli.api.output.types import (
    CollectionResult,
    CommandResult,
    MessageResult,
    SingleQueryResult,
)
from snowflake.cli.api.project.schemas.snowpark.callable import (
    Callable,
    FunctionSchema,
    ProcedureSchema,
)
from snowflake.cli.api.secure_path import SecurePath
from snowflake.cli.plugins.object.manager import ObjectManager
from snowflake.cli.plugins.object.stage.manager import StageManager
from snowflake.cli.plugins.snowpark import package_utils
from snowflake.cli.plugins.snowpark.common import (
    build_udf_sproc_identifier,
    check_if_replace_is_required,
)
from snowflake.cli.plugins.snowpark.manager import FunctionManager, ProcedureManager
<<<<<<< HEAD
from snowflake.cli.plugins.snowpark.models import PypiOption, Requirement
from snowflake.cli.plugins.snowpark.package.anaconda import AnacondaChannel
=======
from snowflake.cli.plugins.snowpark.models import YesNoAsk
>>>>>>> 3e04153a
from snowflake.cli.plugins.snowpark.package_utils import get_snowflake_packages
from snowflake.cli.plugins.snowpark.snowpark_package_paths import SnowparkPackagePaths
from snowflake.cli.plugins.snowpark.snowpark_shared import (
    DeprecatedCheckAnacondaForPyPiDependencies,
    IgnoreAnacondaOption,
    PackageNativeLibrariesOption,
)
from snowflake.cli.plugins.snowpark.zipper import zip_dir
from snowflake.connector import DictCursor, ProgrammingError

log = logging.getLogger(__name__)

app = SnowTyper(
    name="snowpark",
    help="Manages procedures and functions.",
)

ObjectTypeArgument = typer.Argument(
    help="Type of Snowpark object",
    case_sensitive=False,
)

add_init_command(app, project_type="Snowpark", template="default_snowpark")


@app.command("deploy", requires_connection=True)
@with_project_definition("snowpark")
def deploy(
    replace: bool = ReplaceOption(
        help="Replaces procedure or function, even if no detected changes to metadata"
    ),
    **options,
) -> CommandResult:
    """
    Deploys procedures and functions defined in project. Deploying the project alters all objects defined in it.
    By default, if any of the objects exist already the commands will fail unless `--replace` flag is provided.
    All deployed objects use the same artifact which is deployed only once.
    """
    snowpark = cli_context.project_definition
    paths = SnowparkPackagePaths.for_snowpark_project(
        project_root=SecurePath(cli_context.project_root),
        snowpark_project_definition=snowpark,
    )

    procedures = snowpark.procedures
    functions = snowpark.functions

    if not procedures and not functions:
        raise ClickException(
            "No procedures or functions were specified in the project definition."
        )

    if not paths.artifact_file.exists():
        raise ClickException(
            "Artifact required for deploying the project does not exist in this directory. "
            "Please use build command to create it."
        )

    pm = ProcedureManager()
    fm = FunctionManager()
    om = ObjectManager()

    _assert_object_definitions_are_correct("function", functions)
    _assert_object_definitions_are_correct("procedure", procedures)
    _check_if_all_defined_integrations_exists(om, functions, procedures)

    existing_functions = _find_existing_objects(ObjectType.FUNCTION, functions, om)
    existing_procedures = _find_existing_objects(ObjectType.PROCEDURE, procedures, om)

    if (existing_functions or existing_procedures) and not replace:
        msg = "Following objects already exists. Consider using --replace.\n"
        msg += "\n".join(f"function: {n}" for n in existing_functions)
        msg += "\n" if existing_functions and existing_procedures else ""
        msg += "\n".join(f"procedure: {n}" for n in existing_procedures)
        raise ClickException(msg)

    # Create stage
    stage_name = snowpark.stage_name
    stage_manager = StageManager()
    stage_name = stage_manager.to_fully_qualified_name(stage_name)
    stage_manager.create(
        stage_name=stage_name, comment="deployments managed by Snowflake CLI"
    )

    packages = get_snowflake_packages()

    artifact_stage_directory = get_app_stage_path(stage_name, snowpark.project_name)
    artifact_stage_target = (
        f"{artifact_stage_directory}/{paths.artifact_file.path.name}"
    )

    stage_manager.put(
        local_path=paths.artifact_file.path,
        stage_path=artifact_stage_directory,
        overwrite=True,
    )

    deploy_status = []
    # Procedures
    for procedure in procedures:
        operation_result = _deploy_single_object(
            manager=pm,
            object_type=ObjectType.PROCEDURE,
            object_definition=procedure,
            existing_objects=existing_procedures,
            packages=packages,
            stage_artifact_path=artifact_stage_target,
            source_name=paths.artifact_file.path.name,
        )
        deploy_status.append(operation_result)

    # Functions
    for function in functions:
        operation_result = _deploy_single_object(
            manager=fm,
            object_type=ObjectType.FUNCTION,
            object_definition=function,
            existing_objects=existing_functions,
            packages=packages,
            stage_artifact_path=artifact_stage_target,
            source_name=paths.artifact_file.path.name,
        )
        deploy_status.append(operation_result)

    return CollectionResult(deploy_status)


def _assert_object_definitions_are_correct(
    object_type, object_definitions: List[Callable]
):
    for definition in object_definitions:
        database = definition.database
        schema = definition.schema_name
        name = definition.name
        fqn_parts = len(name.split("."))
        if fqn_parts == 3 and database:
            raise ClickException(
                f"database of {object_type} {name} is redefined in its name"
            )
        if fqn_parts >= 2 and schema:
            raise ClickException(
                f"schema of {object_type} {name} is redefined in its name"
            )


def _find_existing_objects(
    object_type: ObjectType,
    objects: List[Dict],
    om: ObjectManager,
):
    existing_objects = {}
    for object_definition in objects:
        identifier = build_udf_sproc_identifier(
            object_definition, om, include_parameter_names=False
        )
        try:
            current_state = om.describe(
                object_type=object_type.value.sf_name,
                name=identifier,
            )
            existing_objects[identifier] = current_state
        except ProgrammingError:
            pass
    return existing_objects


def _check_if_all_defined_integrations_exists(
    om: ObjectManager,
    functions: List[FunctionSchema],
    procedures: List[ProcedureSchema],
):
    existing_integrations = {
        i["name"].lower()
        for i in om.show(object_type="integration", cursor_class=DictCursor, like=None)
        if i["type"] == "EXTERNAL_ACCESS"
    }
    declared_integration: Set[str] = set()
    for object_definition in [*functions, *procedures]:
        external_access_integrations = {
            s.lower() for s in object_definition.external_access_integrations
        }
        secrets = [s.lower() for s in object_definition.secrets]

        if not external_access_integrations and secrets:
            raise SecretsWithoutExternalAccessIntegrationError(object_definition.name)

        declared_integration = declared_integration | external_access_integrations

    missing = declared_integration - existing_integrations
    if missing:
        raise ClickException(
            f"Following external access integration does not exists in Snowflake: {', '.join(missing)}"
        )


def get_app_stage_path(stage_name: Optional[str], project_name: str) -> str:
    artifact_stage_directory = f"@{(stage_name or DEPLOYMENT_STAGE)}/{project_name}"
    return artifact_stage_directory


def _deploy_single_object(
    manager: FunctionManager | ProcedureManager,
    object_type: ObjectType,
    object_definition: Callable,
    existing_objects: Dict[str, Dict],
    packages: List[str],
    stage_artifact_path: str,
    source_name: str,
):
    identifier = build_udf_sproc_identifier(
        object_definition, manager, include_parameter_names=False
    )
    identifier_with_default_values = build_udf_sproc_identifier(
        object_definition,
        manager,
        include_parameter_names=True,
        include_default_values=True,
    )
    log.info("Deploying %s: %s", object_type, identifier_with_default_values)

    handler = object_definition.handler
    returns = object_definition.returns
    imports = object_definition.imports
    replace_object = False

    object_exists = identifier in existing_objects
    if object_exists:
        replace_object = check_if_replace_is_required(
            object_type,
            existing_objects[identifier],
            handler,
            returns,
            imports,
            stage_artifact_path,
        )

    if object_exists and not replace_object:
        return {
            "object": identifier_with_default_values,
            "type": str(object_type),
            "status": "packages updated",
        }

    create_or_replace_kwargs = {
        "identifier": identifier_with_default_values,
        "handler": handler,
        "return_type": returns,
        "artifact_file": stage_artifact_path,
        "packages": packages,
        "runtime": object_definition.runtime,
        "external_access_integrations": object_definition.external_access_integrations,
        "secrets": object_definition.secrets,
        "imports": imports,
    }
    if object_type == ObjectType.PROCEDURE:
        create_or_replace_kwargs[
            "execute_as_caller"
        ] = object_definition.execute_as_caller
    manager.create_or_replace(**create_or_replace_kwargs)

    status = "created" if not object_exists else "definition updated"
    return {
        "object": identifier_with_default_values,
        "type": str(object_type),
        "status": status,
    }


deprecated_pypi_download_option = typer.Option(
    PypiOption.NO.value,
    "--pypi-download",
    help="Whether to download non-Anaconda packages from PyPi.",
    hidden=True,
    callback=deprecated_flag_callback_enum(
        "--pypi-download flag is deprecated. Snowpark build command"
        " always tries to download non-Anaconda packages from PyPi."
    ),
)


def _write_requirements_file(file_path: SecurePath, requirements: List[Requirement]):
    log.info("Writing %s file", file_path.path)
    with file_path.open("w", encoding="utf-8") as f:
        for req in requirements:
            f.write(f"{req.line}\n")


@app.command("build")
@with_project_definition("snowpark")
def build(
<<<<<<< HEAD
    ignore_anaconda: bool = IgnoreAnacondaOption,
    package_native_libraries: PypiOption = PackageNativeLibrariesOption,
    deprecated_check_anaconda_for_pypi_deps: bool = DeprecatedCheckAnacondaForPyPiDependencies,
    _deprecated_pypi_download: PypiOption = deprecated_pypi_download_option,
=======
    pypi_download: YesNoAsk = PyPiDownloadOption,
    check_anaconda_for_pypi_deps: bool = CheckAnacondaForPyPiDependencies,
    package_native_libraries: YesNoAsk = PackageNativeLibrariesOption,
>>>>>>> 3e04153a
    **options,
) -> CommandResult:
    """
    Builds the Snowpark project as a `.zip` archive that can be used by `deploy` command.
    The archive is built using only the `src` directory specified in the project file.
    """
    if not deprecated_check_anaconda_for_pypi_deps:
        ignore_anaconda = True

    paths = SnowparkPackagePaths.for_snowpark_project(
        project_root=SecurePath(cli_context.project_root),
        snowpark_project_definition=cli_context.project_definition,
    )
    log.info("Building package using sources from: %s", paths.source.path)

    if paths.defined_requirements_file.exists():
        log.info("Resolving any requirements from requirements.txt...")
        anaconda = AnacondaChannel.from_snowflake() if not ignore_anaconda else None
        requirements = package_utils.parse_requirements(
            requirements_file=paths.defined_requirements_file
        )

        if ignore_anaconda:
            dependencies_to_download = requirements
            anaconda_dependencies = []
        else:
            # check whether some of original requirements are available on Anaconda
            log.info("Comparing provided packages from Snowflake Anaconda...")
            dependencies = anaconda.parse_anaconda_packages(requirements)
            anaconda_dependencies = dependencies.snowflake
            dependencies_to_download = dependencies.other

        if not dependencies_to_download:
            log.info("No packages to manually resolve")
        else:
            # download dependencies which cannot be found on Anaconda
            log.info("Downloading non-Anaconda packages...")
            packages_are_downloaded, dependencies = package_utils.download_packages(
                anaconda=anaconda,
                perform_anaconda_check_for_dependencies=not ignore_anaconda,
                requirements=dependencies_to_download,
                packages_dir=paths.downloaded_packages_dir,
                allow_shared_libraries=package_native_libraries,
            )
            if not packages_are_downloaded:
                return MessageResult(
                    "Some requirements cannot be downloaded. Check requirements.txt file"
                    " or try again with --allow-shared-libraries."
                )

            anaconda_dependencies += dependencies.snowflake

        # write requirements.snowflake.txt file if some dependencies were found in Anaconda
        if anaconda_dependencies:
            _write_requirements_file(
                paths.snowflake_requirements_file,
                package_utils.deduplicate_and_sort_reqs(anaconda_dependencies),
            )

    zip_dir(source=paths.source.path, dest_zip=paths.artifact_file.path)
    if paths.downloaded_packages_dir.exists():
        zip_dir(
            source=paths.downloaded_packages_dir.path,
            dest_zip=paths.artifact_file.path,
            mode="a",
        )

    log.info("Deployment package now ready: %s", paths.artifact_file.path)

    return MessageResult(f"Build done. Artifact path: {paths.artifact_file.path}")


class _SnowparkObject(Enum):
    """This clas is used only for Snowpark execute where choice is limited."""

    PROCEDURE = str(ObjectType.PROCEDURE)
    FUNCTION = str(ObjectType.FUNCTION)


def _execute_object_method(
    method_name: str,
    object_type: _SnowparkObject,
    **kwargs,
):
    if object_type == _SnowparkObject.PROCEDURE:
        manager = ProcedureManager()
    elif object_type == _SnowparkObject.FUNCTION:
        manager = FunctionManager()
    else:
        raise ClickException(f"Unknown object type: {object_type}")

    return getattr(manager, method_name)(**kwargs)


@app.command("execute", requires_connection=True)
def execute(
    object_type: _SnowparkObject = ObjectTypeArgument,
    execution_identifier: str = execution_identifier_argument(
        "procedure/function", "hello(1, 'world')"
    ),
    **options,
) -> CommandResult:
    """Executes a procedure or function in a specified environment."""
    cursor = _execute_object_method(
        "execute", object_type=object_type, execution_identifier=execution_identifier
    )
    return SingleQueryResult(cursor)<|MERGE_RESOLUTION|>--- conflicted
+++ resolved
@@ -41,12 +41,8 @@
     check_if_replace_is_required,
 )
 from snowflake.cli.plugins.snowpark.manager import FunctionManager, ProcedureManager
-<<<<<<< HEAD
-from snowflake.cli.plugins.snowpark.models import PypiOption, Requirement
+from snowflake.cli.plugins.snowpark.models import Requirement, YesNoAsk
 from snowflake.cli.plugins.snowpark.package.anaconda import AnacondaChannel
-=======
-from snowflake.cli.plugins.snowpark.models import YesNoAsk
->>>>>>> 3e04153a
 from snowflake.cli.plugins.snowpark.package_utils import get_snowflake_packages
 from snowflake.cli.plugins.snowpark.snowpark_package_paths import SnowparkPackagePaths
 from snowflake.cli.plugins.snowpark.snowpark_shared import (
@@ -316,7 +312,7 @@
 
 
 deprecated_pypi_download_option = typer.Option(
-    PypiOption.NO.value,
+    YesNoAsk.NO.value,
     "--pypi-download",
     help="Whether to download non-Anaconda packages from PyPi.",
     hidden=True,
@@ -337,16 +333,10 @@
 @app.command("build")
 @with_project_definition("snowpark")
 def build(
-<<<<<<< HEAD
     ignore_anaconda: bool = IgnoreAnacondaOption,
-    package_native_libraries: PypiOption = PackageNativeLibrariesOption,
+    package_native_libraries: YesNoAsk = PackageNativeLibrariesOption,
     deprecated_check_anaconda_for_pypi_deps: bool = DeprecatedCheckAnacondaForPyPiDependencies,
-    _deprecated_pypi_download: PypiOption = deprecated_pypi_download_option,
-=======
-    pypi_download: YesNoAsk = PyPiDownloadOption,
-    check_anaconda_for_pypi_deps: bool = CheckAnacondaForPyPiDependencies,
-    package_native_libraries: YesNoAsk = PackageNativeLibrariesOption,
->>>>>>> 3e04153a
+    _deprecated_pypi_download: YesNoAsk = deprecated_pypi_download_option,
     **options,
 ) -> CommandResult:
     """
@@ -386,7 +376,7 @@
             log.info("Downloading non-Anaconda packages...")
             packages_are_downloaded, dependencies = package_utils.download_packages(
                 anaconda=anaconda,
-                perform_anaconda_check_for_dependencies=not ignore_anaconda,
+                ignore_anaconda=ignore_anaconda,
                 requirements=dependencies_to_download,
                 packages_dir=paths.downloaded_packages_dir,
                 allow_shared_libraries=package_native_libraries,
