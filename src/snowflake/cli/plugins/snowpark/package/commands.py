--- conflicted
+++ resolved
@@ -58,16 +58,11 @@
     if deprecated_install_option:
         install_packages = deprecated_install_option
 
-<<<<<<< HEAD
     lookup_result = lookup(
         name=name,
         install_packages=install_packages,
         allow_native_libraries=allow_native_libraries,
     )
-    cleanup_after_install()
-=======
-    lookup_result = lookup(name=name, install_packages=install_packages)
->>>>>>> 99b96c4a
     return MessageResult(lookup_result.message)
 
 
