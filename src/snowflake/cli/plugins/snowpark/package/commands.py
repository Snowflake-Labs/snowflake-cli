--- conflicted
+++ resolved
@@ -213,14 +213,8 @@
     packages_dir = SecurePath(".packages")
     packages_are_downloaded, dependencies = download_packages(
         anaconda=anaconda,
-<<<<<<< HEAD
-        perform_anaconda_check_for_dependencies=not ignore_anaconda,
+        ignore_anaconda=ignore_anaconda,
         requirements=[package],
-=======
-        ignore_anaconda=ignore_anaconda,
-        package_name=name,
-        requirements_file=None,
->>>>>>> 3e04153a
         packages_dir=packages_dir,
         index_url=index_url,
         allow_shared_libraries=allow_shared_libraries_yesnoask,
