from pathlib import Path

from snowflake.cli.plugins.object.stage.manager import StageManager
from snowflake.connector.cursor import SnowflakeCursor


class GitManager(StageManager):
    def show_branches(self, repo_name: str) -> SnowflakeCursor:
        query = f"show git branches in {repo_name}"
        return self._execute_query(query)

    def show_tags(self, repo_name: str) -> SnowflakeCursor:
        query = f"show git tags in {repo_name}"
        return self._execute_query(query)

    def show_files(self, repo_path: str) -> SnowflakeCursor:
        query = f"ls {repo_path}"
        return self._execute_query(query)

    def fetch(self, repo_name: str) -> SnowflakeCursor:
        query = f"alter git repository {repo_name} fetch"
<<<<<<< HEAD
        return self._execute_query(query)

    def _get_standard_stage_directory_path(self, path):
        if not path.endswith("/"):
            path += "/"
        return self.get_standard_stage_name(path)

    def get(self, repo_path: str, target_path: Path, parallel: int) -> SnowflakeCursor:
        return super().get(
            stage_name=self._get_standard_stage_directory_path(repo_path),
            dest_path=target_path,
            parallel=parallel,
        )

    def copy(self, repo_path: str, destination_path: str) -> SnowflakeCursor:
        source = self._get_standard_stage_directory_path(repo_path)
        destination = self._get_standard_stage_directory_path(destination_path)
        query = f"copy files into {destination} from {source}"
=======
>>>>>>> c2172f8c
        return self._execute_query(query)<|MERGE_RESOLUTION|>--- conflicted
+++ resolved
@@ -1,5 +1,3 @@
-from pathlib import Path
-
 from snowflake.cli.plugins.object.stage.manager import StageManager
 from snowflake.connector.cursor import SnowflakeCursor
 
@@ -19,25 +17,4 @@
 
     def fetch(self, repo_name: str) -> SnowflakeCursor:
         query = f"alter git repository {repo_name} fetch"
-<<<<<<< HEAD
-        return self._execute_query(query)
-
-    def _get_standard_stage_directory_path(self, path):
-        if not path.endswith("/"):
-            path += "/"
-        return self.get_standard_stage_name(path)
-
-    def get(self, repo_path: str, target_path: Path, parallel: int) -> SnowflakeCursor:
-        return super().get(
-            stage_name=self._get_standard_stage_directory_path(repo_path),
-            dest_path=target_path,
-            parallel=parallel,
-        )
-
-    def copy(self, repo_path: str, destination_path: str) -> SnowflakeCursor:
-        source = self._get_standard_stage_directory_path(repo_path)
-        destination = self._get_standard_stage_directory_path(destination_path)
-        query = f"copy files into {destination} from {source}"
-=======
->>>>>>> c2172f8c
         return self._execute_query(query)