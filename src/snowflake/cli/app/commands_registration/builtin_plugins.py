# Copyright (c) 2024 Snowflake Inc.
#
# Licensed under the Apache License, Version 2.0 (the "License");
# you may not use this file except in compliance with the License.
# You may obtain a copy of the License at
#
# http://www.apache.org/licenses/LICENSE-2.0
#
# Unless required by applicable law or agreed to in writing, software
# distributed under the License is distributed on an "AS IS" BASIS,
# WITHOUT WARRANTIES OR CONDITIONS OF ANY KIND, either express or implied.
# See the License for the specific language governing permissions and
# limitations under the License.

from snowflake.cli.plugins.connection import plugin_spec as connection_plugin_spec
from snowflake.cli.plugins.cortex import plugin_spec as cortex_plugin_spec
from snowflake.cli.plugins.git import plugin_spec as git_plugin_spec
from snowflake.cli.plugins.init import plugin_spec as init_plugin_spec
from snowflake.cli.plugins.nativeapp import plugin_spec as nativeapp_plugin_spec
from snowflake.cli.plugins.notebook import plugin_spec as notebook_plugin_spec
from snowflake.cli.plugins.object import plugin_spec as object_plugin_spec

# TODO 3.0: remove this import
from snowflake.cli.plugins.object_stage_deprecated import (
    plugin_spec as object_stage_deprecated_plugin_spec,
)
from snowflake.cli.plugins.snowpark import plugin_spec as snowpark_plugin_spec
from snowflake.cli.plugins.spcs import plugin_spec as spcs_plugin_spec
from snowflake.cli.plugins.sql import plugin_spec as sql_plugin_spec
from snowflake.cli.plugins.stage import plugin_spec as stage_plugin_spec
from snowflake.cli.plugins.streamlit import plugin_spec as streamlit_plugin_spec
from snowflake.cli.plugins.workspace import plugin_spec as workspace_plugin_spec


# plugin name to plugin spec
def get_builtin_plugin_name_to_plugin_spec():
    plugin_specs = {
        "connection": connection_plugin_spec,
        "spcs": spcs_plugin_spec,
        "nativeapp": nativeapp_plugin_spec,
        "object": object_plugin_spec,
        "snowpark": snowpark_plugin_spec,
        "stage": stage_plugin_spec,
        "sql": sql_plugin_spec,
        "streamlit": streamlit_plugin_spec,
        "git": git_plugin_spec,
        "notebook": notebook_plugin_spec,
        "object-stage-deprecated": object_stage_deprecated_plugin_spec,
        "cortex": cortex_plugin_spec,
<<<<<<< HEAD
        "init": init_plugin_spec,
=======
        "workspace": workspace_plugin_spec,
>>>>>>> b62f746f
    }

    return plugin_specs<|MERGE_RESOLUTION|>--- conflicted
+++ resolved
@@ -47,11 +47,8 @@
         "notebook": notebook_plugin_spec,
         "object-stage-deprecated": object_stage_deprecated_plugin_spec,
         "cortex": cortex_plugin_spec,
-<<<<<<< HEAD
         "init": init_plugin_spec,
-=======
         "workspace": workspace_plugin_spec,
->>>>>>> b62f746f
     }
 
     return plugin_specs