--- conflicted
+++ resolved
@@ -105,10 +105,6 @@
             )
             files_to_process.append(src_file)
 
-<<<<<<< HEAD
-            sql_files_mapping = self._execute_in_sandbox(files_to_process)
-            self._generate_setup_sql(sql_files_mapping)
-=======
         result = self._execute_in_sandbox(files_to_process)
         if not result:
             return  # nothing to do
@@ -142,7 +138,6 @@
         ]
         if manifest_mods:
             self._edit_manifest(manifest_mods)
->>>>>>> 24c19184
 
     def _execute_in_sandbox(self, py_files: List[Path]) -> dict:
         file_count = len(py_files)
