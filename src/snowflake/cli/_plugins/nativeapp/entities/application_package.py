from __future__ import annotations

import json
import os
import re
from functools import cached_property
from pathlib import Path
from textwrap import dedent
from typing import Any, List, Literal, Optional, Set, Union

import typer
from click import BadOptionUsage, ClickException
from pydantic import Field, field_validator
from snowflake.cli._plugins.connection.util import UIParameter
from snowflake.cli._plugins.nativeapp.artifacts import (
    BundleMap,
    VersionInfo,
    build_bundle,
    find_setup_script_file,
    find_version_info_in_manifest_file,
)
from snowflake.cli._plugins.nativeapp.bundle_context import BundleContext
from snowflake.cli._plugins.nativeapp.codegen.compiler import NativeAppCompiler
from snowflake.cli._plugins.nativeapp.constants import (
    ALLOWED_SPECIAL_COMMENTS,
    COMMENT_COL,
    DEFAULT_CHANNEL,
    DEFAULT_DIRECTIVE,
    EXTERNAL_DISTRIBUTION,
    INTERNAL_DISTRIBUTION,
    NAME_COL,
    OWNER_COL,
    PATCH_COL,
    VERSION_COL,
)
from snowflake.cli._plugins.nativeapp.entities.application_package_child_interface import (
    ApplicationPackageChildInterface,
)
from snowflake.cli._plugins.nativeapp.exceptions import (
    ApplicationPackageAlreadyExistsError,
    ApplicationPackageDoesNotExistError,
    CouldNotDropApplicationPackageWithVersions,
    ObjectPropertyNotFoundError,
    SetupScriptFailedValidation,
)
from snowflake.cli._plugins.nativeapp.feature_flags import FeatureFlag
from snowflake.cli._plugins.nativeapp.policy import (
    AllowAlwaysPolicy,
    AskAlwaysPolicy,
    DenyAlwaysPolicy,
    PolicyBase,
)
from snowflake.cli._plugins.nativeapp.sf_facade import get_snowflake_facade
from snowflake.cli._plugins.nativeapp.sf_facade_exceptions import (
    InsufficientPrivilegesError,
)
<<<<<<< HEAD
from snowflake.cli._plugins.nativeapp.utils import needs_confirmation
from snowflake.cli._plugins.stage.diff import DiffResult, compute_stage_diff
from snowflake.cli._plugins.stage.manager import (
    DefaultStagePathParts,
    StageManager,
    StagePathParts,
)
from snowflake.cli._plugins.stage.utils import print_diff_to_console
=======
from snowflake.cli._plugins.nativeapp.utils import needs_confirmation, sanitize_dir_name
from snowflake.cli._plugins.snowpark.snowpark_entity_model import (
    FunctionEntityModel,
    ProcedureEntityModel,
)
from snowflake.cli._plugins.stage.diff import DiffResult
from snowflake.cli._plugins.stage.manager import StageManager
from snowflake.cli._plugins.streamlit.streamlit_entity_model import (
    StreamlitEntityModel,
)
>>>>>>> 24809a8a
from snowflake.cli._plugins.workspace.context import ActionContext
from snowflake.cli.api.cli_global_context import span
from snowflake.cli.api.entities.common import (
    EntityBase,
    attach_spans_to_entity_actions,
    get_sql_executor,
)
from snowflake.cli.api.entities.utils import (
    drop_generic_object,
    execute_post_deploy_hooks,
    generic_sql_error_handler,
    sync_deploy_root_with_stage,
    validation_item_to_str,
)
from snowflake.cli.api.errno import DOES_NOT_EXIST_OR_NOT_AUTHORIZED
from snowflake.cli.api.exceptions import SnowflakeSQLExecutionError
from snowflake.cli.api.project.schemas.entities.common import (
    EntityModelBase,
    Identifier,
    PostDeployHook,
)
from snowflake.cli.api.project.schemas.updatable_model import (
    DiscriminatorField,
    IdentifierField,
    UpdatableModel,
)
from snowflake.cli.api.project.schemas.v1.native_app.package import DistributionOptions
from snowflake.cli.api.project.schemas.v1.native_app.path_mapping import PathMapping
from snowflake.cli.api.project.util import (
    SCHEMA_AND_NAME,
    VALID_IDENTIFIER_REGEX,
    append_test_resource_suffix,
    identifier_in_list,
    identifier_to_show_like_pattern,
    same_identifiers,
    sql_match,
    to_identifier,
    unquote_identifier,
)
from snowflake.cli.api.utils.cursor import find_all_rows
from snowflake.connector import DictCursor, ProgrammingError
from snowflake.connector.cursor import SnowflakeCursor

ApplicationPackageChildrenTypes = (
    StreamlitEntityModel | FunctionEntityModel | ProcedureEntityModel
)


class ApplicationPackageChildIdentifier(UpdatableModel):
    schema_: Optional[str] = Field(
        title="Child entity schema", alias="schema", default=None
    )


class EnsureUsableByField(UpdatableModel):
    application_roles: Optional[Union[str, Set[str]]] = Field(
        title="One or more application roles to be granted with the required privileges",
        default=None,
    )

    @field_validator("application_roles")
    @classmethod
    def ensure_app_roles_is_a_set(
        cls, application_roles: Optional[Union[str, Set[str]]]
    ) -> Optional[Union[Set[str]]]:
        if isinstance(application_roles, str):
            return set([application_roles])
        return application_roles


class ApplicationPackageChildField(UpdatableModel):
    target: str = Field(title="The key of the entity to include in this package")
    ensure_usable_by: Optional[EnsureUsableByField] = Field(
        title="Automatically grant the required privileges on the child object and its schema",
        default=None,
    )
    identifier: ApplicationPackageChildIdentifier = Field(
        title="Entity identifier", default=None
    )


class ApplicationPackageEntityModel(EntityModelBase):
    type: Literal["application package"] = DiscriminatorField()  # noqa: A003
    artifacts: List[Union[PathMapping, str]] = Field(
        title="List of paths or file source/destination pairs to add to the deploy root",
    )
    bundle_root: Optional[str] = Field(
        title="Folder at the root of your project where artifacts necessary to perform the bundle step are stored",
        default="output/bundle/",
    )
    deploy_root: Optional[str] = Field(
        title="Folder at the root of your project where the build step copies the artifacts",
        default="output/deploy/",
    )
    children_artifacts_dir: Optional[str] = Field(
        title="Folder under deploy_root where the child artifacts will be stored",
        default="_children/",
    )
    generated_root: Optional[str] = Field(
        title="Subdirectory of the deploy root where files generated by the Snowflake CLI will be written",
        default="__generated/",
    )
    stage: Optional[str] = IdentifierField(
        title="Identifier of the stage that stores the application artifacts",
        default="app_src.stage",
    )
    scratch_stage: Optional[str] = IdentifierField(
        title="Identifier of the stage that stores temporary scratch data used by the Snowflake CLI",
        default="app_src.stage_snowflake_cli_scratch",
    )
    distribution: Optional[DistributionOptions] = Field(
        title="Distribution of the application package created by the Snowflake CLI",
        default="internal",
    )
    manifest: Optional[str] = Field(
        title="Path to manifest.yml. Unused and deprecated starting with Snowflake CLI 3.2",
        default="",
    )
    children: Optional[List[ApplicationPackageChildField]] = Field(
        title="Entities that will be bundled and deployed as part of this application package",
        default=[],
    )

    @field_validator("children")
    @classmethod
    def verify_children_behind_flag(
        cls, input_value: Optional[List[ApplicationPackageChildField]]
    ) -> Optional[List[ApplicationPackageChildField]]:
        if input_value and not FeatureFlag.ENABLE_NATIVE_APP_CHILDREN.is_enabled():
            raise AttributeError("Application package children are not supported yet")
        return input_value

    stage_subdirectory: Optional[str] = Field(
        title="Subfolder in stage to upload the artifacts to, instead of the root of the application package's stage",
        default="",
    )

    @field_validator("identifier")
    @classmethod
    def append_test_resource_suffix_to_identifier(
        cls, input_value: Identifier | str
    ) -> Identifier | str:
        identifier = (
            input_value.name if isinstance(input_value, Identifier) else input_value
        )
        with_suffix = append_test_resource_suffix(identifier)
        if isinstance(input_value, Identifier):
            return input_value.model_copy(update=dict(name=with_suffix))
        return with_suffix

    @field_validator("artifacts")
    @classmethod
    def transform_artifacts(
        cls, orig_artifacts: List[Union[PathMapping, str]]
    ) -> List[PathMapping]:
        transformed_artifacts = []
        if orig_artifacts is None:
            return transformed_artifacts

        for artifact in orig_artifacts:
            if isinstance(artifact, PathMapping):
                transformed_artifacts.append(artifact)
            else:
                transformed_artifacts.append(PathMapping(src=artifact))

        return transformed_artifacts

    @field_validator("stage")
    @classmethod
    def validate_source_stage(cls, input_value: str):
        if not re.match(SCHEMA_AND_NAME, input_value):
            raise ValueError(
                "Incorrect value for stage of native_app. Expected format for this field is {schema_name}.{stage_name} "
            )
        return input_value


@attach_spans_to_entity_actions(entity_name="app_pkg")
class ApplicationPackageEntity(EntityBase[ApplicationPackageEntityModel]):
    """
    A Native App application package.
    """

    @property
    def project_root(self) -> Path:
        return self._workspace_ctx.project_root

    @property
    def deploy_root(self) -> Path:
        return (
            self.project_root
            / self._entity_model.deploy_root
            / self._entity_model.stage_subdirectory
        )

    @property
    def children_artifacts_deploy_root(self) -> Path:
        return self.deploy_root / self._entity_model.children_artifacts_dir

    @property
    def bundle_root(self) -> Path:
        return self.project_root / self._entity_model.bundle_root

    @property
    def generated_root(self) -> Path:
        return self.deploy_root / self._entity_model.generated_root

    @property
    def name(self) -> str:
        return self._entity_model.fqn.name

    @property
    def role(self) -> str:
        model = self._entity_model
        return (model.meta and model.meta.role) or self._workspace_ctx.default_role

    @property
    def warehouse(self) -> str:
        model = self._entity_model
        return (
            model.meta and model.meta.warehouse and to_identifier(model.meta.warehouse)
        ) or to_identifier(self._workspace_ctx.default_warehouse)

    @property
    def scratch_stage_path(self) -> DefaultStagePathParts:
        return DefaultStagePathParts.from_fqn(
            f"{self.name}.{self._entity_model.scratch_stage}"
        )

    @cached_property
    def stage_path(self) -> DefaultStagePathParts:
        stage_fqn = f"{self.name}.{self._entity_model.stage}"
        subdir = self._entity_model.stage_subdirectory
        return DefaultStagePathParts.from_fqn(stage_fqn, subdir)

    @property
    def post_deploy_hooks(self) -> list[PostDeployHook] | None:
        model = self._entity_model
        return model.meta and model.meta.post_deploy

    def action_bundle(self, action_ctx: ActionContext, *args, **kwargs):
        return self._bundle(action_ctx)

    def action_diff(
        self, action_ctx: ActionContext, print_to_console: bool, *args, **kwargs
    ):
        """
        Compute the diff between the local artifacts and the remote ones on the stage.
        """
        bundle_map = self._bundle()
        diff = compute_stage_diff(
            local_root=self.deploy_root,
            stage_path=self.stage_path,
        )

        if print_to_console:
            print_diff_to_console(diff, bundle_map)

        return diff

    def action_deploy(
        self,
        action_ctx: ActionContext,
        prune: bool,
        recursive: bool,
        paths: List[Path],
        validate: bool,
        interactive: bool,
        force: bool,
        *args,
        **kwargs,
    ):
        return self._deploy(
            action_ctx=action_ctx,
            bundle_map=None,
            prune=prune,
            recursive=recursive,
            paths=paths,
            print_diff=True,
            validate=validate,
            stage_path=self.stage_path,
            interactive=interactive,
            force=force,
        )

    def action_drop(self, action_ctx: ActionContext, force_drop: bool, *args, **kwargs):
        console = self._workspace_ctx.console
        sql_executor = get_sql_executor()
        needs_confirm = True

        # 1. If existing application package is not found, exit gracefully
        show_obj_row = self.get_existing_app_pkg_info()
        if show_obj_row is None:
            console.warning(
                f"Role {self.role} does not own any application package with the name {self.name}, or the application package does not exist."
            )
            return

        with sql_executor.use_role(self.role):
            # 2. Check for versions in the application package
            show_versions_query = f"show versions in application package {self.name}"
            show_versions_cursor = sql_executor.execute_query(
                show_versions_query, cursor_class=DictCursor
            )
            if show_versions_cursor.rowcount is None:
                raise SnowflakeSQLExecutionError(show_versions_query)

            if show_versions_cursor.rowcount > 0:
                # allow dropping a package with versions when --force is set
                if not force_drop:
                    raise CouldNotDropApplicationPackageWithVersions(
                        "Drop versions first, or use --force to override."
                    )

        # 3. Check distribution of the existing application package
        actual_distribution = self.get_app_pkg_distribution_in_snowflake()
        if not self.verify_project_distribution():
            console.warning(
                f"Dropping application package {self.name} with distribution '{actual_distribution}'."
            )

        # 4. If distribution is internal, check if created by the Snowflake CLI
        row_comment = show_obj_row[COMMENT_COL]
        if actual_distribution == INTERNAL_DISTRIBUTION:
            if row_comment in ALLOWED_SPECIAL_COMMENTS:
                needs_confirm = False
            else:
                if needs_confirmation(needs_confirm, force_drop):
                    console.warning(
                        f"Application package {self.name} was not created by Snowflake CLI."
                    )
        else:
            if needs_confirmation(needs_confirm, force_drop):
                console.warning(
                    f"Application package {self.name} in your Snowflake account has distribution property '{EXTERNAL_DISTRIBUTION}' and could be associated with one or more of your listings on Snowflake Marketplace."
                )

        if needs_confirmation(needs_confirm, force_drop):
            should_drop_object = typer.confirm(
                dedent(
                    f"""\
                        Application package details:
                        Name: {self.name}
                        Created on: {show_obj_row["created_on"]}
                        Distribution: {actual_distribution}
                        Owner: {show_obj_row[OWNER_COL]}
                        Comment: {show_obj_row[COMMENT_COL]}
                        Are you sure you want to drop it?
                    """
                )
            )
            if not should_drop_object:
                console.message(f"Did not drop application package {self.name}.")
                return  # The user desires to keep the application package, therefore exit gracefully

        # All validations have passed, drop object
        drop_generic_object(
            console=console,
            object_type="application package",
            object_name=(self.name),
            role=(self.role),
        )

    def action_validate(
        self,
        action_ctx: ActionContext,
        interactive: bool,
        force: bool,
        use_scratch_stage: bool = True,
        *args,
        **kwargs,
    ):
        self.validate_setup_script(
            action_ctx=action_ctx,
            use_scratch_stage=use_scratch_stage,
            interactive=interactive,
            force=force,
        )
        self._workspace_ctx.console.message("Setup script is valid")

    def action_version_list(
        self, action_ctx: ActionContext, *args, **kwargs
    ) -> SnowflakeCursor:
        """
        Get all existing versions, if defined, for an application package.
        It executes a 'show versions in application package' query and returns all the results.
        """
        sql_executor = get_sql_executor()
        with sql_executor.use_role(self.role):
            show_obj_query = f"show versions in application package {self.name}"
            show_obj_cursor = sql_executor.execute_query(show_obj_query)

            if show_obj_cursor.rowcount is None:
                raise SnowflakeSQLExecutionError(show_obj_query)

            return show_obj_cursor

    def action_version_create(
        self,
        action_ctx: ActionContext,
        version: Optional[str],
        patch: Optional[int],
        label: Optional[str],
        skip_git_check: bool,
        interactive: bool,
        force: bool,
        *args,
        **kwargs,
    ) -> VersionInfo:
        """
        Create a version and/or patch for a new or existing application package.
        Always performs a deploy action before creating version or patch.
        If version is not provided in CLI, bundle is performed to read version from manifest.yml. Raises a ClickException if version is not found.
        """
        console = self._workspace_ctx.console

        if force:
            policy = AllowAlwaysPolicy()
        elif interactive:
            policy = AskAlwaysPolicy()
        else:
            policy = DenyAlwaysPolicy()

        if skip_git_check:
            git_policy = DenyAlwaysPolicy()
        else:
            git_policy = AllowAlwaysPolicy()

        bundle_map = self._bundle(action_ctx)
        resolved_version, resolved_patch, resolved_label = self.resolve_version_info(
            version=version,
            patch=patch,
            label=label,
            bundle_map=bundle_map,
            policy=policy,
            interactive=interactive,
        )

        if git_policy.should_proceed():
            self.check_index_changes_in_git_repo(policy=policy, interactive=interactive)

        self._deploy(
            action_ctx=action_ctx,
            bundle_map=bundle_map,
            prune=True,
            recursive=True,
            paths=[],
            print_diff=True,
            validate=True,
            stage_path=self.stage_path,
            interactive=interactive,
            force=force,
        )

        # Warn if the version exists in a release directive(s)
        try:
            existing_release_directives = (
                self.get_existing_release_directive_info_for_version(resolved_version)
            )
        except InsufficientPrivilegesError:
            warning = (
                "Could not check for existing release directives due to insufficient privileges. "
                "The MANAGE RELEASES privilege is required to check for existing release directives."
            )
        else:
            if existing_release_directives:
                release_directive_names = ", ".join(
                    row["name"] for row in existing_release_directives
                )
                warning = f"Version {resolved_version} already defined in application package {self.name} and in release directive(s): {release_directive_names}."
            else:
                warning = ""

        if warning:
            console.warning(warning)
            user_prompt = (
                f"Are you sure you want to create a new patch for version {resolved_version} in application "
                f"package {self.name}? Once added, this operation cannot be undone."
            )
            if not policy.should_proceed(user_prompt):
                if interactive:
                    console.message("Not creating a new patch.")
                    raise typer.Exit(0)
                else:
                    console.message(
                        "Cannot create a new patch non-interactively without --force."
                    )
                    raise typer.Exit(1)

        # Define a new version in the application package
        if not self.get_existing_version_info(resolved_version):
            self.add_new_version(version=resolved_version, label=resolved_label)
            # A new version created automatically has patch 0, we do not need to further increment the patch.
            return VersionInfo(resolved_version, 0, resolved_label)

        # Add a new patch to an existing (old) version
        patch = self.add_new_patch_to_version(
            version=resolved_version, patch=resolved_patch, label=resolved_label
        )
        return VersionInfo(resolved_version, patch, resolved_label)

    def action_version_drop(
        self,
        action_ctx: ActionContext,
        version: Optional[str],
        interactive: bool,
        force: bool,
        *args,
        **kwargs,
    ):
        """
        Drops a version defined in an application package. If --force is provided, then no user prompts will be executed.
        """
        console = self._workspace_ctx.console

        if force:
            interactive = False
            policy = AllowAlwaysPolicy()
        else:
            policy = AskAlwaysPolicy() if interactive else DenyAlwaysPolicy()

        # 1. Check for existing an existing application package
        show_obj_row = self.get_existing_app_pkg_info()
        if not show_obj_row:
            raise ApplicationPackageDoesNotExistError(self.name)

        # 2. Check distribution of the existing application package
        actual_distribution = self.get_app_pkg_distribution_in_snowflake()
        if not self.verify_project_distribution(
            expected_distribution=actual_distribution
        ):
            console.warning(
                f"Continuing to execute version drop on application package "
                f"{self.name} with distribution '{actual_distribution}'."
            )

        # 3. If the user did not pass in a version string, determine from manifest.yml
        if not version:
            console.message(
                dedent(
                    f"""\
                        Version was not provided through the Snowflake CLI. Checking version in the manifest.yml instead.
                        This step will bundle your app artifacts to determine the location of the manifest.yml file.
                    """
                )
            )
            self._bundle(action_ctx)
            version_info = find_version_info_in_manifest_file(self.deploy_root)
            version = version_info.version_name
            if not version:
                raise ClickException(
                    "Manifest.yml file does not contain a value for the version field."
                )

        # Make the version a valid identifier, adding quotes if necessary
        version = to_identifier(version)

        console.step(
            f"About to drop version {version} in application package {self.name}."
        )

        # If user did not provide --force, ask for confirmation
        user_prompt = (
            f"Are you sure you want to drop version {version} "
            f"in application package {self.name}? "
            f"Once dropped, this operation cannot be undone."
        )
        if not policy.should_proceed(user_prompt):
            if interactive:
                console.message("Not dropping version.")
                raise typer.Exit(0)
            else:
                console.message(
                    "Cannot drop version non-interactively without --force."
                )
                raise typer.Exit(1)

        # Drop the version
        get_snowflake_facade().drop_version_from_package(
            package_name=self.name, version=version, role=self.role
        )

        console.message(
            f"Version {version} in application package {self.name} dropped successfully."
        )

    def action_release_directive_list(
        self,
        action_ctx: ActionContext,
        release_channel: Optional[str],
        like: str,
        *args,
        **kwargs,
    ) -> list[dict[str, Any]]:
        """
        Get all existing release directives for an application package.
        Limit the results to a specific release channel, if provided.

        If `like` is provided, only release directives matching the SQL LIKE pattern are listed.
        """
        available_release_channels = get_snowflake_facade().show_release_channels(
            self.name, self.role
        )

        # assume no release channel used if user selects default channel and release channels are not enabled
        if (
            release_channel
            and same_identifiers(release_channel, DEFAULT_CHANNEL)
            and not available_release_channels
        ):
            release_channel = None

        release_channel_names = [c.get("name") for c in available_release_channels]
        if release_channel and not identifier_in_list(
            release_channel, release_channel_names
        ):
            raise ClickException(
                f"Release channel {release_channel} does not exist in application package {self.name}."
            )

        release_directives = get_snowflake_facade().show_release_directives(
            package_name=self.name,
            role=self.role,
            release_channel=release_channel,
        )

        return [
            directive
            for directive in release_directives
            if sql_match(pattern=like, value=directive.get("name", ""))
        ]

    def action_release_directive_set(
        self,
        action_ctx: ActionContext,
        version: str,
        patch: int,
        release_directive: str,
        release_channel: str,
        target_accounts: Optional[list[str]],
        *args,
        **kwargs,
    ):
        """
        Sets a release directive to the specified version and patch using the specified release channel.
        Target accounts can only be specified for non-default release directives.

        For non-default release directives, update the existing release directive if target accounts are not provided.
        """
        if target_accounts:
            for account in target_accounts:
                if not re.fullmatch(
                    f"{VALID_IDENTIFIER_REGEX}\\.{VALID_IDENTIFIER_REGEX}", account
                ):
                    raise ClickException(
                        f"Target account {account} is not in a valid format. Make sure you provide the target account in the format 'org.account'."
                    )

        if target_accounts and same_identifiers(release_directive, DEFAULT_DIRECTIVE):
            raise BadOptionUsage(
                "target_accounts",
                "Target accounts can only be specified for non-default named release directives.",
            )

        available_release_channels = get_snowflake_facade().show_release_channels(
            self.name, self.role
        )

        release_channel_names = [c.get("name") for c in available_release_channels]

        if not same_identifiers(
            release_channel, DEFAULT_CHANNEL
        ) and not identifier_in_list(release_channel, release_channel_names):
            raise ClickException(
                f"Release channel {release_channel} does not exist in application package {self.name}."
            )

        if (
            not same_identifiers(release_directive, DEFAULT_DIRECTIVE)
            and not target_accounts
        ):
            # if it is a non-default release directive with no target accounts specified,
            # it means that the user wants to modify existing release directive
            get_snowflake_facade().modify_release_directive(
                package_name=self.name,
                release_directive=release_directive,
                release_channel=release_channel,
                version=version,
                patch=patch,
                role=self.role,
            )
        else:
            get_snowflake_facade().set_release_directive(
                package_name=self.name,
                release_directive=release_directive,
                release_channel=release_channel if available_release_channels else None,
                target_accounts=target_accounts,
                version=version,
                patch=patch,
                role=self.role,
            )

    def action_release_directive_unset(
        self, action_ctx: ActionContext, release_directive: str, release_channel: str
    ):
        """
        Unsets a release directive from the specified release channel.
        """
        if same_identifiers(release_directive, DEFAULT_DIRECTIVE):
            raise ClickException(
                "Cannot unset default release directive. Please specify a non-default release directive."
            )

        available_release_channels = get_snowflake_facade().show_release_channels(
            self.name, self.role
        )
        release_channel_names = [c.get("name") for c in available_release_channels]
        if not same_identifiers(
            release_channel, DEFAULT_CHANNEL
        ) and not identifier_in_list(release_channel, release_channel_names):
            raise ClickException(
                f"Release channel {release_channel} does not exist in application package {self.name}."
            )

        get_snowflake_facade().unset_release_directive(
            package_name=self.name,
            release_directive=release_directive,
            release_channel=release_channel if available_release_channels else None,
            role=self.role,
        )

    def _bundle(self, action_ctx: ActionContext = None):
        model = self._entity_model
        bundle_map = build_bundle(self.project_root, self.deploy_root, model.artifacts)
        bundle_context = BundleContext(
            package_name=self.name,
            artifacts=model.artifacts,
            project_root=self.project_root,
            bundle_root=self.bundle_root,
            deploy_root=self.deploy_root,
            generated_root=self.generated_root,
        )
        compiler = NativeAppCompiler(bundle_context)
        compiler.compile_artifacts()

        if self._entity_model.children:
            # Bundle children and append their SQL to setup script
            # TODO Consider re-writing the logic below as a processor
            children_sql = self._bundle_children(action_ctx=action_ctx)
            setup_file_path = find_setup_script_file(deploy_root=self.deploy_root)
            with open(setup_file_path, "r", encoding="utf-8") as file:
                existing_setup_script = file.read()
            if setup_file_path.is_symlink():
                setup_file_path.unlink()
            with open(setup_file_path, "w", encoding="utf-8") as file:
                file.write(existing_setup_script)
                file.write("\n-- AUTO GENERATED CHILDREN SECTION\n")
                file.write("\n".join(children_sql))
                file.write("\n")

        return bundle_map

    def _bundle_children(self, action_ctx: ActionContext) -> List[str]:
        # Create _children directory
        children_artifacts_dir = self.children_artifacts_deploy_root
        os.makedirs(children_artifacts_dir)
        children_sql = []
        for child in self._entity_model.children:
            # Create child sub directory
            child_artifacts_dir = children_artifacts_dir / sanitize_dir_name(
                child.target
            )
            try:
                os.makedirs(child_artifacts_dir)
            except FileExistsError:
                raise ClickException(
                    f"Could not create sub-directory at {child_artifacts_dir}. Make sure child entity names do not collide with each other."
                )
            child_entity: ApplicationPackageChildInterface = action_ctx.get_entity(
                child.target
            )
            child_entity.bundle(child_artifacts_dir)
            app_role = (
                to_identifier(
                    child.ensure_usable_by.application_roles.pop()  # TODO Support more than one application role
                )
                if child.ensure_usable_by and child.ensure_usable_by.application_roles
                else None
            )
            child_schema = (
                to_identifier(child.identifier.schema_)
                if child.identifier and child.identifier.schema_
                else None
            )
            children_sql.append(
                child_entity.get_deploy_sql(
                    artifacts_dir=child_artifacts_dir.relative_to(self.deploy_root),
                    schema=child_schema,
                )
            )
            if app_role:
                children_sql.append(
                    f"CREATE APPLICATION ROLE IF NOT EXISTS {app_role};"
                )
                if child_schema:
                    children_sql.append(
                        f"GRANT USAGE ON SCHEMA {child_schema} TO APPLICATION ROLE {app_role};"
                    )
                children_sql.append(
                    child_entity.get_usage_grant_sql(
                        app_role=app_role, schema=child_schema
                    )
                )
        return children_sql

    def _deploy(
        self,
        action_ctx: ActionContext,
        bundle_map: BundleMap | None,
        prune: bool,
        recursive: bool,
        paths: list[Path],
        print_diff: bool,
        validate: bool,
        stage_path: StagePathParts,
        interactive: bool,
        force: bool,
        run_post_deploy_hooks: bool = True,
    ) -> DiffResult:
        model = self._entity_model
        workspace_ctx = self._workspace_ctx
        if force:
            policy = AllowAlwaysPolicy()
        elif interactive:
            policy = AskAlwaysPolicy()
        else:
            policy = DenyAlwaysPolicy()

        console = workspace_ctx.console
        stage_path = stage_path or self.stage_path

        # 1. Create a bundle if one wasn't passed in
        bundle_map = bundle_map or self._bundle(action_ctx)

        # 2. Create an empty application package, if none exists
        try:
            self.create_app_package()
        except ApplicationPackageAlreadyExistsError as e:
            console.warning(e.message)
            if not policy.should_proceed("Proceed with using this package?"):
                raise typer.Abort() from e

        with get_sql_executor().use_role(self.role):
            # 3. Upload files from deploy root local folder to the above stage
            diff = sync_deploy_root_with_stage(
                console=console,
                deploy_root=self.deploy_root,
                package_name=self.name,
                bundle_map=bundle_map,
                role=self.role,
                prune=prune,
                recursive=recursive,
                stage_path=stage_path,
                local_paths_to_sync=paths,
                print_diff=print_diff,
            )

        if run_post_deploy_hooks:
            self.execute_post_deploy_hooks()

        if validate:
            self.validate_setup_script(
                action_ctx=action_ctx,
                use_scratch_stage=False,
                interactive=interactive,
                force=force,
            )

        return diff

    def get_existing_version_info(self, version: str) -> Optional[dict]:
        """
        Get the latest patch on an existing version by name in the application package.
        Executes 'show versions like ... in application package' query and returns
        the latest patch in the version as a single row, if one exists. Otherwise,
        returns None.
        """
        sql_executor = get_sql_executor()
        with sql_executor.use_role(self.role):
            try:
                query = f"show versions like {identifier_to_show_like_pattern(version)} in application package {self.name}"
                cursor = sql_executor.execute_query(query, cursor_class=DictCursor)

                if cursor.rowcount is None:
                    raise SnowflakeSQLExecutionError(query)

                matching_rows = find_all_rows(
                    cursor, lambda row: row[VERSION_COL] == unquote_identifier(version)
                )

                if not matching_rows:
                    return None

                return max(matching_rows, key=lambda row: row[PATCH_COL])

            except ProgrammingError as err:
                if err.msg.__contains__("does not exist or not authorized"):
                    raise ApplicationPackageDoesNotExistError(self.name)
                else:
                    generic_sql_error_handler(err=err)
                    return None

    def get_existing_release_directive_info_for_version(
        self, version: str
    ) -> List[dict]:
        """
        Get all existing release directives, if present, set on the version defined in an application package.
        It executes a 'show release directives in application package' query and returns the filtered results, if they exist.
        """
        release_directives = get_snowflake_facade().show_release_directives(
            package_name=self.name, role=self.role
        )
        return [
            directive
            for directive in release_directives
            if directive[VERSION_COL] == unquote_identifier(version)
        ]

    def add_new_version(self, version: str, label: str | None = None) -> None:
        """
        Add a new version with an optional label in application package.
        """
        console = self._workspace_ctx.console
        with_label_prompt = f" labeled {label}" if label else ""

        console.step(
            f"Defining a new version {version}{with_label_prompt} in application package {self.name}"
        )
        get_snowflake_facade().create_version_in_package(
            role=self.role,
            package_name=self.name,
            path_to_version_directory=self.stage_path.full_path,
            version=version,
            label=label,
        )
        console.message(
            f"Version {version}{with_label_prompt} created for application package {self.name}."
        )

    def add_new_patch_to_version(
        self, version: str, patch: int | None = None, label: str | None = None
    ) -> int:
        """
        Add a new patch, optionally a custom one, to an existing version in an application package.
        Returns the patch number of the newly created patch.
        """
        console = self._workspace_ctx.console

        with_label_prompt = f" labeled {label}" if label else ""

        console.step(
            f"Adding new patch to version {version}{with_label_prompt} defined in application package {self.name}"
        )
        new_patch = get_snowflake_facade().add_patch_to_package_version(
            role=self.role,
            package_name=self.name,
            path_to_version_directory=self.stage_path.full_path,
            version=version,
            patch=patch,
            label=label,
        )
        console.message(
            f"Patch {new_patch}{with_label_prompt} created for version {version} defined in application package {self.name}."
        )
        return new_patch

    def check_index_changes_in_git_repo(
        self, policy: PolicyBase, interactive: bool
    ) -> None:
        """
        Checks if the project root, i.e. the native apps project is a git repository. If it is a git repository,
        it also checks if there any local changes to the directory that may not be on the application package stage.
        """

        from git import Repo
        from git.exc import InvalidGitRepositoryError

        console = self._workspace_ctx.console

        try:
            repo = Repo(self.project_root, search_parent_directories=True)
            assert repo.git_dir is not None

            # Check if the repo has any changes, including untracked files
            if repo.is_dirty(untracked_files=True):
                console.warning(
                    "Changes detected in the git repository. "
                    "(Rerun your command with --skip-git-check flag to ignore this check)"
                )
                repo.git.execute(["git", "status"])

                user_prompt = (
                    "You have local changes in this repository that are not part of a previous commit. "
                    "Do you still want to continue?"
                )
                if not policy.should_proceed(user_prompt):
                    if interactive:
                        console.message("Not creating a new version.")
                        raise typer.Exit(0)
                    else:
                        console.message(
                            "Cannot create a new version non-interactively without --force."
                        )
                        raise typer.Exit(1)

        except InvalidGitRepositoryError:
            pass  # not a git repository, which is acceptable

    def get_existing_app_pkg_info(self) -> Optional[dict]:
        """
        Check for an existing application package by the same name as in project definition, in account.
        It executes a 'show application packages like' query and returns the result as single row, if one exists.
        """
        sql_executor = get_sql_executor()
        with sql_executor.use_role(self.role):
            return sql_executor.show_specific_object(
                "application packages", self.name, name_col=NAME_COL
            )

    def get_app_pkg_distribution_in_snowflake(self) -> str:
        """
        Returns the 'distribution' attribute of a 'describe application package' SQL query, in lowercase.
        """
        sql_executor = get_sql_executor()
        with sql_executor.use_role(self.role):
            try:
                desc_cursor = sql_executor.execute_query(
                    f"describe application package {self.name}"
                )
            except ProgrammingError as err:
                generic_sql_error_handler(err)

            if desc_cursor.rowcount is None or desc_cursor.rowcount == 0:
                raise SnowflakeSQLExecutionError()
            else:
                for row in desc_cursor:
                    if row[0].lower() == "distribution":
                        return row[1].lower()
        raise ObjectPropertyNotFoundError(
            property_name="distribution",
            object_type="application package",
            object_name=self.name,
        )

    def verify_project_distribution(
        self,
        expected_distribution: Optional[str] = None,
    ) -> bool:
        """
        Returns true if the 'distribution' attribute of an existing application package in snowflake
        is the same as the the attribute specified in project definition file.
        """
        model = self._entity_model
        workspace_ctx = self._workspace_ctx

        actual_distribution = (
            expected_distribution
            if expected_distribution
            else self.get_app_pkg_distribution_in_snowflake()
        )
        project_def_distribution = model.distribution.lower()
        if actual_distribution != project_def_distribution:
            workspace_ctx.console.warning(
                dedent(
                    f"""\
                    Application package {self.name} in your Snowflake account has distribution property {actual_distribution},
                    which does not match the value specified in project definition file: {project_def_distribution}.
                    """
                )
            )
            return False
        return True

    def _get_enable_release_channels_flag(self) -> Optional[bool]:
        """
        Returns the requested value of enable_release_channels flag for the application package.
        It retrieves the value from the configuration file and checks that the feature is enabled in the account.
        If return value is None, it means do not explicitly set the flag.
        """
        feature_flag_from_config = FeatureFlag.ENABLE_RELEASE_CHANNELS.get_value()
        feature_enabled_in_account = (
            get_snowflake_facade().get_ui_parameter(
                UIParameter.NA_FEATURE_RELEASE_CHANNELS, "ENABLED"
            )
            == "ENABLED"
        )

        if feature_flag_from_config is not None and not feature_enabled_in_account:
            self._workspace_ctx.console.warning(
                f"Ignoring feature flag {FeatureFlag.ENABLE_RELEASE_CHANNELS.name} because release channels are not enabled in the current account."
            )
            return None

        return feature_flag_from_config

    def create_app_package(self) -> None:
        """
        Creates the application package with our up-to-date stage if none exists.
        """
        model = self._entity_model
        console = self._workspace_ctx.console

        # 1. Check for existing application package
        show_obj_row = self.get_existing_app_pkg_info()

        if show_obj_row:
            # 2. Check distribution of the existing application package
            actual_distribution = self.get_app_pkg_distribution_in_snowflake()
            if not self.verify_project_distribution(
                expected_distribution=actual_distribution
            ):
                console.warning(
                    f"Continuing to execute `snow app run` on application package {self.name} with distribution '{actual_distribution}'."
                )

            # 3. If actual_distribution is external, skip comment check
            if actual_distribution == INTERNAL_DISTRIBUTION:
                row_comment = show_obj_row[COMMENT_COL]

                if row_comment not in ALLOWED_SPECIAL_COMMENTS:
                    raise ApplicationPackageAlreadyExistsError(self.name)

            # 4. Update the application package with setting enable_release_channels if necessary
            get_snowflake_facade().alter_application_package_properties(
                package_name=self.name,
                enable_release_channels=self._get_enable_release_channels_flag(),
                role=self.role,
            )

            return

        # If no application package pre-exists, create an application package, with the specified distribution in the project definition file.
        console.step(f"Creating new application package {self.name} in account.")
        get_snowflake_facade().create_application_package(
            role=self.role,
            enable_release_channels=self._get_enable_release_channels_flag(),
            distribution=model.distribution,
            package_name=self.name,
        )

    def execute_post_deploy_hooks(self):
        execute_post_deploy_hooks(
            console=self._workspace_ctx.console,
            project_root=self.project_root,
            post_deploy_hooks=self.post_deploy_hooks,
            deployed_object_type="application package",
            role_name=self.role,
            warehouse_name=self.warehouse,
            database_name=self.name,
        )

    def validate_setup_script(
        self,
        action_ctx: ActionContext,
        use_scratch_stage: bool,
        interactive: bool,
        force: bool,
    ):
        workspace_ctx = self._workspace_ctx
        console = workspace_ctx.console

        """Validates Native App setup script SQL."""
        with console.phase(f"Validating Snowflake Native App setup script."):
            validation_result = self.get_validation_result(
                action_ctx=action_ctx,
                use_scratch_stage=use_scratch_stage,
                force=force,
                interactive=interactive,
            )

            # First print warnings, regardless of the outcome of validation
            for warning in validation_result.get("warnings", []):
                console.warning(validation_item_to_str(warning))

            # Then print errors
            for error in validation_result.get("errors", []):
                # Print them as warnings for now since we're going to be
                # revamping CLI output soon
                console.warning(validation_item_to_str(error))

            # Then raise an exception if validation failed
            if validation_result["status"] == "FAIL":
                raise SetupScriptFailedValidation()

    @span("validate_setup_script")
    def get_validation_result(
        self,
        action_ctx: ActionContext,
        use_scratch_stage: bool,
        interactive: bool,
        force: bool,
    ):
        """Call system$validate_native_app_setup() to validate deployed Native App setup script."""
        stage_path = self.stage_path
        if use_scratch_stage:
            stage_path = self.scratch_stage_path
            self._deploy(
                action_ctx=action_ctx,
                bundle_map=None,
                prune=True,
                recursive=True,
                paths=[],
                print_diff=False,
                validate=False,
                stage_path=stage_path,
                interactive=interactive,
                force=force,
                run_post_deploy_hooks=False,
            )
        prefixed_stage_fqn = StageManager.get_standard_stage_prefix(
            stage_path.full_path
        )

        sql_executor = get_sql_executor()
        try:
            cursor = sql_executor.execute_query(
                f"call system$validate_native_app_setup('{prefixed_stage_fqn}')"
            )
        except ProgrammingError as err:
            if err.errno == DOES_NOT_EXIST_OR_NOT_AUTHORIZED:
                raise ApplicationPackageDoesNotExistError(self.name)
            generic_sql_error_handler(err)
        else:
            if not cursor.rowcount:
                raise SnowflakeSQLExecutionError()
            return json.loads(cursor.fetchone()[0])
        finally:
            if use_scratch_stage:
                self._workspace_ctx.console.step(
                    f"Dropping stage {self.scratch_stage_path.stage}."
                )
                with sql_executor.use_role(self.role):
                    sql_executor.execute_query(
                        f"drop stage if exists {self.scratch_stage_path.stage}"
                    )

    def resolve_version_info(
        self,
        version: str | None,
        patch: int | None,
        label: str | None,
        bundle_map: BundleMap | None,
        policy: PolicyBase,
        interactive: bool,
    ) -> VersionInfo:
        """Determine version name, patch number, and label from CLI provided values and manifest.yml version entry.
        @param [Optional] version: version name as specified in the command
        @param [Optional] patch: patch number as specified in the command
        @param [Optional] label: version/patch label as specified in the command
        @param [Optional] bundle_map: bundle_map if a deploy_root is prepared. _bundle() is performed otherwise.
        @param policy: CLI policy
        @param interactive: True if command is run in interactive mode, otherwise False

        @return VersionInfo: version_name, patch_number, label resolved from CLI and manifest.yml
        """
        console = self._workspace_ctx.console

        resolved_version = None
        resolved_patch = None
        resolved_label = None

        # If version is specified in CLI, no version information from manifest.yml is used (except for comment, we can't control comment as of now).
        if version is not None:
            console.message(
                "Ignoring version information from the application manifest since a version was explicitly specified with the command."
            )
            resolved_patch = patch
            resolved_label = label
            resolved_version = version

        # When version is not set by CLI, version name is read from manifest.yml. patch and label from CLI will be used, if provided.
        else:
            console.message(
                dedent(
                    f"""\
                        Version was not provided through the Snowflake CLI. Checking version in the manifest.yml instead.
                    """
                )
            )
            if bundle_map is None:
                self._bundle()
            (
                resolved_version,
                patch_manifest,
                label_manifest,
            ) = find_version_info_in_manifest_file(self.deploy_root)
            if resolved_version is None:
                raise ClickException(
                    "Manifest.yml file does not contain a value for the version field."
                )

            # If patch is set in CLI and is also present in manifest.yml with different value, confirmation from
            # user is required to ignore patch from manifest.yml and proceed with CLI value.
            if (
                patch is not None
                and patch_manifest is not None
                and patch_manifest != patch
            ):
                console.warning(
                    f"Cannot resolve version. Found patch: {patch_manifest} in manifest.yml which is different from provided patch {patch}."
                )
                user_prompt = f"Do you want to ignore patch in manifest.yml and proceed with provided --patch {patch}?"
                if not policy.should_proceed(user_prompt):
                    if interactive:
                        console.message("Not creating a new patch.")
                        raise typer.Exit(0)
                    else:
                        console.message(
                            "Could not create a new patch non-interactively without --force."
                        )
                        raise typer.Exit(1)
                resolved_patch = patch
            elif patch is not None:
                resolved_patch = patch
            else:
                resolved_patch = patch_manifest

            # If label is not specified in CLI, label from manifest.yml is used. Even if patch is from CLI.
            resolved_label = label if label is not None else label_manifest

        # Check if patch needs to throw a bad option error, either if application package does not exist or if version does not exist
        if resolved_patch is not None:
            try:
                if not self.get_existing_version_info(to_identifier(resolved_version)):
                    raise BadOptionUsage(
                        option_name="patch",
                        message=f"Cannot create patch {resolved_patch} when version {resolved_version} is not defined in the application package {self.name}. Try again without specifying a patch.",
                    )
            except ApplicationPackageDoesNotExistError as app_err:
                raise BadOptionUsage(
                    option_name="patch",
                    message=f"Cannot create patch {resolved_patch} when application package {self.name} does not exist. Try again without specifying a patch.",
                )

        return VersionInfo(
            version_name=resolved_version,
            patch_number=resolved_patch,
            label=resolved_label,
        )<|MERGE_RESOLUTION|>--- conflicted
+++ resolved
@@ -54,8 +54,11 @@
 from snowflake.cli._plugins.nativeapp.sf_facade_exceptions import (
     InsufficientPrivilegesError,
 )
-<<<<<<< HEAD
-from snowflake.cli._plugins.nativeapp.utils import needs_confirmation
+from snowflake.cli._plugins.nativeapp.utils import needs_confirmation, sanitize_dir_name
+from snowflake.cli._plugins.snowpark.snowpark_entity_model import (
+    FunctionEntityModel,
+    ProcedureEntityModel,
+)
 from snowflake.cli._plugins.stage.diff import DiffResult, compute_stage_diff
 from snowflake.cli._plugins.stage.manager import (
     DefaultStagePathParts,
@@ -63,18 +66,9 @@
     StagePathParts,
 )
 from snowflake.cli._plugins.stage.utils import print_diff_to_console
-=======
-from snowflake.cli._plugins.nativeapp.utils import needs_confirmation, sanitize_dir_name
-from snowflake.cli._plugins.snowpark.snowpark_entity_model import (
-    FunctionEntityModel,
-    ProcedureEntityModel,
-)
-from snowflake.cli._plugins.stage.diff import DiffResult
-from snowflake.cli._plugins.stage.manager import StageManager
 from snowflake.cli._plugins.streamlit.streamlit_entity_model import (
     StreamlitEntityModel,
 )
->>>>>>> 24809a8a
 from snowflake.cli._plugins.workspace.context import ActionContext
 from snowflake.cli.api.cli_global_context import span
 from snowflake.cli.api.entities.common import (
@@ -193,6 +187,11 @@
         title="Path to manifest.yml. Unused and deprecated starting with Snowflake CLI 3.2",
         default="",
     )
+
+    stage_subdirectory: Optional[str] = Field(
+        title="Subfolder in stage to upload the artifacts to, instead of the root of the application package's stage",
+        default="",
+    )
     children: Optional[List[ApplicationPackageChildField]] = Field(
         title="Entities that will be bundled and deployed as part of this application package",
         default=[],
@@ -206,11 +205,6 @@
         if input_value and not FeatureFlag.ENABLE_NATIVE_APP_CHILDREN.is_enabled():
             raise AttributeError("Application package children are not supported yet")
         return input_value
-
-    stage_subdirectory: Optional[str] = Field(
-        title="Subfolder in stage to upload the artifacts to, instead of the root of the application package's stage",
-        default="",
-    )
 
     @field_validator("identifier")
     @classmethod
