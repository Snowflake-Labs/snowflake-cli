--- conflicted
+++ resolved
@@ -55,12 +55,8 @@
 from snowflake.cli._plugins.nativeapp.sf_facade import get_snowflake_facade
 from snowflake.cli._plugins.nativeapp.utils import needs_confirmation
 from snowflake.cli._plugins.workspace.context import ActionContext
-<<<<<<< HEAD
-from snowflake.cli.api.cli_global_context import span
-=======
-from snowflake.cli.api.cli_global_context import get_cli_context
+from snowflake.cli.api.cli_global_context import get_cli_context, span
 from snowflake.cli.api.console.abc import AbstractConsole
->>>>>>> 3c0c9209
 from snowflake.cli.api.entities.common import EntityBase, get_sql_executor
 from snowflake.cli.api.entities.utils import (
     drop_generic_object,
@@ -779,17 +775,10 @@
                     create_cursor = sql_executor.execute_query(
                         dedent(
                             f"""\
-<<<<<<< HEAD
-                            create application {self.name}
-                                from application package {package.name} {using_clause} {debug_mode_clause}
-                                comment = {SPECIAL_COMMENT}
-                            """
-=======
                         create application {self.name}
                             from application package {package.name} {using_clause} {debug_mode_clause}{authorize_telemetry_clause}
                             comment = {SPECIAL_COMMENT}
                         """
->>>>>>> 3c0c9209
                         ),
                     )
                     print_messages(console, create_cursor)
