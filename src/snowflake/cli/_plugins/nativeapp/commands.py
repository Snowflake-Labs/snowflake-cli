# Copyright (c) 2024 Snowflake Inc.
#
# Licensed under the Apache License, Version 2.0 (the "License");
# you may not use this file except in compliance with the License.
# You may obtain a copy of the License at
#
# http://www.apache.org/licenses/LICENSE-2.0
#
# Unless required by applicable law or agreed to in writing, software
# distributed under the License is distributed on an "AS IS" BASIS,
# WITHOUT WARRANTIES OR CONDITIONS OF ANY KIND, either express or implied.
# See the License for the specific language governing permissions and
# limitations under the License.

from __future__ import annotations

import itertools
import logging
from enum import Enum
from pathlib import Path
from textwrap import dedent
from typing import Generator, Iterable, List, Optional, cast

import typer
from snowflake.cli._plugins.nativeapp.application_entity_model import (
    ApplicationEntityModel,
)
from snowflake.cli._plugins.nativeapp.application_package_entity_model import (
    ApplicationPackageEntityModel,
)
from snowflake.cli._plugins.nativeapp.common_flags import (
    ForceOption,
    InteractiveOption,
    ValidateOption,
)
from snowflake.cli._plugins.nativeapp.init import (
    OFFICIAL_TEMPLATES_GITHUB_URL,
    nativeapp_init,
)
from snowflake.cli._plugins.nativeapp.manager import NativeAppManager
from snowflake.cli._plugins.nativeapp.policy import (
    AllowAlwaysPolicy,
    AskAlwaysPolicy,
    DenyAlwaysPolicy,
)
from snowflake.cli._plugins.nativeapp.run_processor import NativeAppRunProcessor
from snowflake.cli._plugins.nativeapp.teardown_processor import (
    NativeAppTeardownProcessor,
)
from snowflake.cli._plugins.nativeapp.utils import (
    get_first_paragraph_from_markdown_file,
    shallow_git_clone,
)
from snowflake.cli._plugins.nativeapp.v2_conversions.v2_to_v1_decorator import (
    find_entity,
    nativeapp_definition_v2_to_v1,
)
from snowflake.cli._plugins.nativeapp.version.commands import app as versions_app
from snowflake.cli._plugins.stage.diff import (
    DiffResult,
    compute_stage_diff,
)
from snowflake.cli._plugins.stage.utils import print_diff_to_console
from snowflake.cli._plugins.workspace.manager import WorkspaceManager
from snowflake.cli.api.cli_global_context import get_cli_context
from snowflake.cli.api.commands.decorators import (
    with_project_definition,
)
from snowflake.cli.api.commands.snow_typer import SnowTyperFactory
from snowflake.cli.api.entities.common import EntityActions
from snowflake.cli.api.exceptions import IncompatibleParametersError
from snowflake.cli.api.output.formats import OutputFormat
from snowflake.cli.api.output.types import (
    CollectionResult,
    CommandResult,
    MessageResult,
    ObjectResult,
    StreamResult,
)
from snowflake.cli.api.project.project_verification import assert_project_type
from snowflake.cli.api.project.schemas.project_definition import ProjectDefinitionV1
from snowflake.cli.api.secure_path import SecurePath
from typing_extensions import Annotated

app = SnowTyperFactory(
    name="app",
    help="Manages a Snowflake Native App",
)
app.add_typer(versions_app)

log = logging.getLogger(__name__)


@app.command("init")
def app_init(
    path: str = typer.Argument(
        ...,
        help=f"""Directory to be initialized with the Snowflake Native App project. This directory must not already exist.""",
        show_default=False,
    ),
    name: str = typer.Option(
        None,
        help=f"""The name of the Snowflake Native App project to include in snowflake.yml. When not specified, it is
        generated from the name of the directory. Names are assumed to be unquoted identifiers whenever possible, but
        can be forced to be quoted by including the surrounding quote characters in the provided value.""",
    ),
    template_repo: str = typer.Option(
        None,
        help=f"""Specifies the git URL to a template repository, which can be a template itself or contain many templates inside it,
        such as https://github.com/snowflakedb/native-apps-templates.git for all official Snowflake Native App with Snowflake CLI templates.
        If using a private Github repo, you might be prompted to enter your Github username and password.
        Please use your personal access token in the password prompt, and refer to
        https://docs.github.com/en/get-started/getting-started-with-git/about-remote-repositories#cloning-with-https-urls for information on currently recommended modes of authentication.""",
    ),
    template: str = typer.Option(
        None,
        help="A specific template name within the template repo to use as template for the Snowflake Native App project. Example: Default is basic if `--template-repo` is https://github.com/snowflakedb/native-apps-templates.git, and None if any other --template-repo is specified.",
    ),
    **options,
) -> CommandResult:
    """
    Initializes a Snowflake Native App project.
    """
    project = nativeapp_init(
        path=path, name=name, git_url=template_repo, template=template
    )
    return MessageResult(
        f"Snowflake Native App project {project.name} has been created at: {path}"
    )


@app.command("list-templates", hidden=True)
def app_list_templates(**options) -> CommandResult:
    """
    Prints information regarding the official templates that can be used with snow app init.
    """
    with SecurePath.temporary_directory() as temp_path:
        from git import rmtree as git_rmtree

        repo = shallow_git_clone(OFFICIAL_TEMPLATES_GITHUB_URL, temp_path.path)

        # Mark a directory as a template if a project definition jinja template is inside
        template_directories = [
            entry.name
            for entry in repo.head.commit.tree
            if (temp_path / entry.name / "snowflake.yml.jinja").exists()
        ]

        # get the template descriptions from the README.md in its directory
        template_descriptions = [
            get_first_paragraph_from_markdown_file(
                (temp_path / directory / "README.md").path
            )
            for directory in template_directories
        ]

        result = (
            {"template": directory, "description": description}
            for directory, description in zip(
                template_directories, template_descriptions
            )
        )

        # proactively clean up here to avoid permission issues on Windows
        repo.close()
        git_rmtree(temp_path.path)

        return CollectionResult(result)


@app.command("bundle")
@with_project_definition()
@nativeapp_definition_v2_to_v1()
def app_bundle(
    **options,
) -> CommandResult:
    """
    Prepares a local folder with configured app artifacts.
    """

    assert_project_type("native_app")

    cli_context = get_cli_context()
    manager = NativeAppManager(
        project_definition=cli_context.project_definition.native_app,
        project_root=cli_context.project_root,
    )
    manager.build_bundle()
    return MessageResult(f"Bundle generated at {manager.deploy_root}")


@app.command("diff", requires_connection=True, hidden=True)
@with_project_definition()
@nativeapp_definition_v2_to_v1()
def app_diff(
    **options,
) -> CommandResult:
    """
    Performs a diff between the app's source stage and the local deploy root.
    """
    assert_project_type("native_app")

    cli_context = get_cli_context()
    manager = NativeAppManager(
        project_definition=cli_context.project_definition.native_app,
        project_root=cli_context.project_root,
    )
    bundle_map = manager.build_bundle()
    diff: DiffResult = compute_stage_diff(
        local_root=Path(manager.deploy_root), stage_fqn=manager.stage_fqn
    )
    if cli_context.output_format == OutputFormat.JSON:
        return ObjectResult(diff.to_dict())
    else:
        print_diff_to_console(diff, bundle_map)
        return None  # don't print any output


@app.command("run", requires_connection=True)
@with_project_definition()
@nativeapp_definition_v2_to_v1(app_required=True)
def app_run(
    version: Optional[str] = typer.Option(
        None,
        help=f"""The version defined in an existing application package from which you want to create an application object.
        The application object and application package names are determined from the project definition file.""",
    ),
    patch: Optional[int] = typer.Option(
        None,
        "--patch",
        help=f"""The patch number under the given `--version` defined in an existing application package that should be used to create an application object.
        The application object and application package names are determined from the project definition file.""",
    ),
    from_release_directive: Optional[bool] = typer.Option(
        False,
        "--from-release-directive",
        help=f"""Creates or upgrades an application object to the version and patch specified by the release directive applicable to your Snowflake account.
        The command fails if no release directive exists for your Snowflake account for a given application package, which is determined from the project definition file. Default: unset.""",
        is_flag=True,
    ),
    interactive: bool = InteractiveOption,
    force: Optional[bool] = ForceOption,
    validate: bool = ValidateOption,
    **options,
) -> CommandResult:
    """
    Creates an application package in your Snowflake account, uploads code files to its stage,
    then creates or upgrades an application object from the application package.
    """

    assert_project_type("native_app")

    is_interactive = False
    if force:
        policy = AllowAlwaysPolicy()
    elif interactive:
        is_interactive = True
        policy = AskAlwaysPolicy()
    else:
        policy = DenyAlwaysPolicy()

    cli_context = get_cli_context()
    processor = NativeAppRunProcessor(
        project_definition=cli_context.project_definition.native_app,
        project_root=cli_context.project_root,
    )
    bundle_map = processor.build_bundle()
    processor.process(
        bundle_map=bundle_map,
        policy=policy,
        version=version,
        patch=patch,
        from_release_directive=from_release_directive,
        is_interactive=is_interactive,
        validate=validate,
    )
    return MessageResult(
        f"Your application object ({processor.app_name}) is now available:\n"
        + processor.get_snowsight_url()
    )


@app.command("open", requires_connection=True)
@with_project_definition()
@nativeapp_definition_v2_to_v1(app_required=True)
def app_open(
    **options,
) -> CommandResult:
    """
    Opens the Snowflake Native App inside of your browser,
    once it has been installed in your account.
    """

    assert_project_type("native_app")

    cli_context = get_cli_context()
    manager = NativeAppManager(
        project_definition=cli_context.project_definition.native_app,
        project_root=cli_context.project_root,
    )
    if manager.get_existing_app_info():
        typer.launch(manager.get_snowsight_url())
        return MessageResult(f"Snowflake Native App opened in browser.")
    else:
        return MessageResult(
            'Snowflake Native App not yet deployed! Please run "snow app run" first.'
        )


@app.command("teardown", requires_connection=True)
@with_project_definition()
# This command doesn't use @nativeapp_definition_v2_to_v1 because it needs to
# be aware of PDFv2 definitions that have multiple apps created from the same package,
# which all need to be torn down.
def app_teardown(
    force: Optional[bool] = ForceOption,
    cascade: Optional[bool] = typer.Option(
        None,
        help=f"""Whether to drop all application objects owned by the application within the account. Default: false.""",
        show_default=False,
    ),
    interactive: bool = InteractiveOption,
    # Same as the param auto-added by @nativeapp_definition_v2_to_v1
    package_entity_id: Optional[str] = typer.Option(
        default="",
        help="The ID of the package entity on which to operate when definition_version is 2 or higher.",
    ),
    **options,
) -> CommandResult:
    """
    Attempts to drop both the application object and application package as defined in the project definition file.
    """
    cli_context = get_cli_context()
    project = cli_context.project_definition
    if isinstance(project, ProjectDefinitionV1):
        # Old behaviour, not multi-app aware so we can use the old processor
        processor = NativeAppTeardownProcessor(
            project_definition=cli_context.project_definition.native_app,
            project_root=cli_context.project_root,
        )
        processor.process(interactive, force, cascade)
    else:
        # New behaviour, multi-app aware so teardown all the apps created from the package

        # Determine the package entity to drop, there must be one
        app_package_entity = find_entity(
            project,
            ApplicationPackageEntityModel,
            package_entity_id,
            disambiguation_option="--package-entity-id",
            required=True,
        )
        assert app_package_entity is not None  # satisfy mypy

        # Same implementation as `snow ws drop`
        ws = WorkspaceManager(
            project_definition=cli_context.project_definition,
            project_root=cli_context.project_root,
        )
        for app_entity in project.get_entities_by_type(
            ApplicationEntityModel.get_type()
        ).values():
            # Drop each app
            if app_entity.from_.target == app_package_entity.entity_id:
                ws.perform_action(
                    app_entity.entity_id,
                    EntityActions.DROP,
                    force_drop=force,
                    interactive=interactive,
                    cascade=cascade,
                )
        # Then drop the package
        ws.perform_action(
            app_package_entity.entity_id,
            EntityActions.DROP,
            force_drop=force,
            interactive=interactive,
            cascade=cascade,
        )

    return MessageResult(f"Teardown is now complete.")


@app.command("deploy", requires_connection=True)
@with_project_definition()
@nativeapp_definition_v2_to_v1()
def app_deploy(
    prune: Optional[bool] = typer.Option(
        default=None,
        help=f"""Whether to delete specified files from the stage if they don't exist locally. If set, the command deletes files that exist in the stage, but not in the local filesystem. This option cannot be used when paths are specified.""",
    ),
    recursive: Optional[bool] = typer.Option(
        None,
        "--recursive/--no-recursive",
        "-r",
        help=f"""Whether to traverse and deploy files from subdirectories. If set, the command deploys all files and subdirectories; otherwise, only files in the current directory are deployed.""",
    ),
    paths: Optional[List[Path]] = typer.Argument(
        default=None,
        show_default=False,
        help=dedent(
            f"""
            Paths, relative to the the project root, of files or directories you want to upload to a stage. If a file is
            specified, it must match one of the artifacts src pattern entries in snowflake.yml. If a directory is
            specified, it will be searched for subfolders or files to deploy based on artifacts src pattern entries. If
            unspecified, the command syncs all local changes to the stage."""
        ).strip(),
    ),
    interactive: bool = InteractiveOption,
    force: Optional[bool] = ForceOption,
    validate: bool = ValidateOption,
    **options,
) -> CommandResult:
    """
    Creates an application package in your Snowflake account and syncs the local changes to the stage without creating or updating the application.
    Running this command with no arguments at all, as in `snow app deploy`, is a shorthand for `snow app deploy --prune --recursive`.
    """

    assert_project_type("native_app")

    if force:
        policy = AllowAlwaysPolicy()
    elif interactive:
        policy = AskAlwaysPolicy()
    else:
        policy = DenyAlwaysPolicy()

    has_paths = paths is not None and len(paths) > 0
    if prune is None and recursive is None and not has_paths:
        prune = True
        recursive = True
    else:
        if prune is None:
            prune = False
        if recursive is None:
            recursive = False

    if has_paths and prune:
        raise IncompatibleParametersError(["paths", "--prune"])

    cli_context = get_cli_context()
    manager = NativeAppManager(
        project_definition=cli_context.project_definition.native_app,
        project_root=cli_context.project_root,
    )

    bundle_map = manager.build_bundle()
    manager.deploy(
        bundle_map=bundle_map,
        prune=prune,
        recursive=recursive,
        local_paths_to_sync=paths,
        validate=validate,
        policy=policy,
    )

    return MessageResult(
        f"Deployed successfully. Application package and stage are up-to-date."
    )


@app.command("validate", requires_connection=True)
@with_project_definition()
<<<<<<< HEAD
@nativeapp_definition_v2_to_v1
def app_validate(
    interactive: bool = InteractiveOption,
    force: Optional[bool] = ForceOption,
    **options,
):
=======
@nativeapp_definition_v2_to_v1()
def app_validate(**options):
>>>>>>> 96509d09
    """
    Validates a deployed Snowflake Native App's setup script.
    """

    assert_project_type("native_app")

    if force:
        policy = AllowAlwaysPolicy()
    elif interactive:
        policy = AskAlwaysPolicy()
    else:
        policy = DenyAlwaysPolicy()

    cli_context = get_cli_context()
    manager = NativeAppManager(
        project_definition=cli_context.project_definition.native_app,
        project_root=cli_context.project_root,
    )
    if cli_context.output_format == OutputFormat.JSON:
        return ObjectResult(
            manager.get_validation_result(policy=policy, use_scratch_stage=True)
        )

    manager.validate(policy=policy, use_scratch_stage=True)
    return MessageResult("Snowflake Native App validation succeeded.")


class RecordType(Enum):
    LOG = "log"
    SPAN = "span"
    SPAN_EVENT = "span_event"


# The default number of lines to print before streaming when running
# snow app events --follow
DEFAULT_EVENT_FOLLOW_LAST = 20


@app.command("events", requires_connection=True)
@with_project_definition()
@nativeapp_definition_v2_to_v1(app_required=True)
def app_events(
    since: str = typer.Option(
        default="",
        help="Fetch events that are newer than this time ago, in Snowflake interval syntax.",
    ),
    until: str = typer.Option(
        default="",
        help="Fetch events that are older than this time ago, in Snowflake interval syntax.",
    ),
    record_types: Annotated[
        list[RecordType], typer.Option(case_sensitive=False)
    ] = typer.Option(
        [],
        "--type",
        help="Restrict results to specific record type. Can be specified multiple times.",
    ),
    scopes: Annotated[list[str], typer.Option()] = typer.Option(
        [],
        "--scope",
        help="Restrict results to a specific scope name. Can be specified multiple times.",
    ),
    consumer_org: str = typer.Option(
        default="", help="The name of the consumer organization."
    ),
    consumer_account: str = typer.Option(
        default="",
        help="The name of the consumer account in the organization.",
    ),
    consumer_app_hash: str = typer.Option(
        default="",
        help="The SHA-1 hash of the consumer application name",
    ),
    first: int = typer.Option(
        default=-1,
        show_default=False,
        help="Fetch only the first N events. Cannot be used with --last.",
    ),
    last: int = typer.Option(
        default=-1,
        show_default=False,
        help="Fetch only the last N events. Cannot be used with --first.",
    ),
    follow: bool = typer.Option(
        False,
        "--follow",
        "-f",
        help=(
            f"Continue polling for events. Implies --last {DEFAULT_EVENT_FOLLOW_LAST} "
            f"unless overridden or the --since flag is used."
        ),
    ),
    follow_interval: int = typer.Option(
        10,
        help=f"Polling interval in seconds when using the --follow flag.",
    ),
    **options,
):
    """Fetches events for this app from the event table configured in Snowflake.

    By default, this command will fetch events generated by an app installed in the
    current connection's account. To fetch events generated by an app installed
    in a consumer account, use the --consumer-org and --consumer-account options.
    This requires event sharing to be set up to route events to the provider account:
    https://docs.snowflake.com/en/developer-guide/native-apps/setting-up-logging-and-events
    """
    if first >= 0 and last >= 0:
        raise IncompatibleParametersError(["--first", "--last"])

    if (consumer_org and not consumer_account) or (
        consumer_account and not consumer_org
    ):
        raise IncompatibleParametersError(["--consumer-org", "--consumer-account"])

    if follow:
        if until:
            raise IncompatibleParametersError(["--follow", "--until"])
        if first >= 0:
            raise IncompatibleParametersError(["--follow", "--first"])

    assert_project_type("native_app")

    record_type_names = [r.name for r in record_types]
    manager = NativeAppManager(
        project_definition=get_cli_context().project_definition.native_app,
        project_root=get_cli_context().project_root,
    )
    if follow:
        if last == -1 and not since:
            # If we don't have a value for --last or --since, assume a value
            # for --last so we at least print something before starting the stream
            last = DEFAULT_EVENT_FOLLOW_LAST
        stream: Iterable[CommandResult] = (
            EventResult(event)
            for event in manager.stream_events(
                since=since,
                last=last,
                interval_seconds=follow_interval,
                record_types=record_type_names,
                scopes=scopes,
                consumer_org=consumer_org,
                consumer_account=consumer_account,
                consumer_app_hash=consumer_app_hash,
            )
        )
        # Append a newline at the end to make the CLI output clean when we hit Ctrl-C
        stream = itertools.chain(stream, [MessageResult("")])
    else:
        stream = (
            EventResult(event)
            for event in manager.get_events(
                since=since,
                until=until,
                record_types=record_type_names,
                scopes=scopes,
                first=first,
                last=last,
                consumer_org=consumer_org,
                consumer_account=consumer_account,
                consumer_app_hash=consumer_app_hash,
            )
        )

    # Cast the stream to a Generator since that's what StreamResult wants
    return StreamResult(cast(Generator[CommandResult, None, None], stream))


class EventResult(ObjectResult, MessageResult):
    """ObjectResult that renders as a custom string when not printed as JSON."""

    @property
    def message(self):
        e = self._element
        return f"{e['TIMESTAMP']} {e['VALUE']}"

    @property
    def result(self):
        return self._element<|MERGE_RESOLUTION|>--- conflicted
+++ resolved
@@ -461,17 +461,12 @@
 
 @app.command("validate", requires_connection=True)
 @with_project_definition()
-<<<<<<< HEAD
-@nativeapp_definition_v2_to_v1
+@nativeapp_definition_v2_to_v1()
 def app_validate(
     interactive: bool = InteractiveOption,
     force: Optional[bool] = ForceOption,
     **options,
 ):
-=======
-@nativeapp_definition_v2_to_v1()
-def app_validate(**options):
->>>>>>> 96509d09
     """
     Validates a deployed Snowflake Native App's setup script.
     """
