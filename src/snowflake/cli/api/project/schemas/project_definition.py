--- conflicted
+++ resolved
@@ -123,7 +123,7 @@
         default=None,
     )
 
-    env: Union[Dict[str, str], ProjectEnvironment, None] = Field(
+    env: Optional[Dict[str, Union[str, int, bool]]] = Field(
         title="Environment specification for this project.",
         default=None,
         validation_alias="env",
@@ -157,29 +157,20 @@
     ) -> Dict[str, EntityOrList]:
         for key, entity in entities.items():
             # TODO Automatically detect TargetFields to validate
-<<<<<<< HEAD
             if isinstance(entity, list):
                 for e in entity:
                     cls._validate_single_entity(e, entities)
             else:
                 cls._validate_single_entity(entity, entities)
-=======
-            if entity.type == ApplicationEntity.get_type():
-                if isinstance(entity.from_, TargetField):
-                    target_key = entity.from_.target
-                    target_object = entity.from_
-                    target_type = target_object.get_type()
-                    cls._validate_target_field(target_key, target_type, entities)
->>>>>>> ebee4563
         return entities
 
     @classmethod
     def _validate_single_entity(cls, entity: Entity, entities: Dict[str, EntityOrList]):
         if entity.type == ApplicationEntity.get_type():
-            if isinstance(entity.from_.target, TargetField):
-                target_key = str(entity.from_.target)
-                target_class = entity.from_.__class__.model_fields["target"]
-                target_type = target_class.annotation.__args__[0]
+            if isinstance(entity.from_, TargetField):
+                target_key = entity.from_.target
+                target_object = entity.from_
+                target_type = target_object.get_type()
                 cls._validate_target_field(target_key, target_type, entities)
 
     @classmethod
@@ -196,7 +187,6 @@
                 f"Target type mismatch. Expected {target_type.__name__}, got {actual_target_type.__name__}"
             )
 
-<<<<<<< HEAD
     @field_validator("env")
     @classmethod
     def _convert_env(
@@ -205,20 +195,6 @@
         if isinstance(env, ProjectEnvironment):
             return env
         return ProjectEnvironment(default_env=(env or {}), override_env={})
-=======
-    defaults: Optional[DefaultsField] = Field(
-        title="Default key/value entity values that are merged recursively for each entity.",
-        default=None,
-    )
-
-    env: Optional[Dict[str, Union[str, int, bool]]] = Field(
-        title="Default environment specification for this project.",
-        default=None,
-    )
-
-    def get_entities_by_type(self, entity_type: str):
-        return {i: e for i, e in self.entities.items() if e.get_type() == entity_type}
->>>>>>> ebee4563
 
     def get_entities_by_type(self, entity_type: str):
         return {i: e for i, e in self.entities.items() if e.get_type() == entity_type}
