--- conflicted
+++ resolved
@@ -51,11 +51,8 @@
     StreamlitEntity,
     ProcedureEntity,
     FunctionEntity,
-<<<<<<< HEAD
+    ComputePoolEntity,
     NotebookEntity,
-=======
-    ComputePoolEntity,
->>>>>>> cd0ff299
 ]
 EntityModel = Union[
     ApplicationEntityModel,
@@ -63,11 +60,8 @@
     StreamlitEntityModel,
     FunctionEntityModel,
     ProcedureEntityModel,
-<<<<<<< HEAD
+    ComputePoolEntityModel,
     NotebookEntityModel,
-=======
-    ComputePoolEntityModel,
->>>>>>> cd0ff299
 ]
 
 ALL_ENTITIES: List[Entity] = [*get_args(Entity)]
