# Copyright (c) 2024 Snowflake Inc.
#
# Licensed under the Apache License, Version 2.0 (the "License");
# you may not use this file except in compliance with the License.
# You may obtain a copy of the License at
#
# http://www.apache.org/licenses/LICENSE-2.0
#
# Unless required by applicable law or agreed to in writing, software
# distributed under the License is distributed on an "AS IS" BASIS,
# WITHOUT WARRANTIES OR CONDITIONS OF ANY KIND, either express or implied.
# See the License for the specific language governing permissions and
# limitations under the License.

from __future__ import annotations

from typing import Dict, List, Union, get_args

from snowflake.cli.api.entities.application_entity import ApplicationEntity
from snowflake.cli.api.entities.application_package_entity import (
    ApplicationPackageEntity,
)
<<<<<<< HEAD
from snowflake.cli.api.project.schemas.entities.snowpark_entity import (
    FunctionEntity,
    ProcedureEntity,
)
from snowflake.cli.api.project.schemas.entities.streamlit_entity import StreamlitEntity

Entity = Union[
    ApplicationEntity,
    ApplicationPackageEntity,
    StreamlitEntity,
    ProcedureEntity,
    FunctionEntity,
=======
from snowflake.cli.api.entities.streamlit_entity import StreamlitEntity
from snowflake.cli.api.project.schemas.entities.application_entity_model import (
    ApplicationEntityModel,
)
from snowflake.cli.api.project.schemas.entities.application_package_entity_model import (
    ApplicationPackageEntityModel,
)
from snowflake.cli.api.project.schemas.entities.streamlit_entity_model import (
    StreamlitEntityModel,
)

Entity = Union[ApplicationEntity, ApplicationPackageEntity, StreamlitEntity]
EntityModel = Union[
    ApplicationEntityModel, ApplicationPackageEntityModel, StreamlitEntityModel
>>>>>>> 1b93dc06
]

ALL_ENTITIES: List[Entity] = [*get_args(Entity)]
ALL_ENTITY_MODELS: List[EntityModel] = [*get_args(EntityModel)]

v2_entity_model_types_map = {e.get_type(): e for e in ALL_ENTITY_MODELS}
v2_entity_model_to_entity_map: Dict[EntityModel, Entity] = {
    ApplicationEntityModel: ApplicationEntity,
    ApplicationPackageEntityModel: ApplicationPackageEntity,
    StreamlitEntityModel: StreamlitEntity,
}<|MERGE_RESOLUTION|>--- conflicted
+++ resolved
@@ -20,20 +20,11 @@
 from snowflake.cli.api.entities.application_package_entity import (
     ApplicationPackageEntity,
 )
-<<<<<<< HEAD
 from snowflake.cli.api.project.schemas.entities.snowpark_entity import (
     FunctionEntity,
     ProcedureEntity,
 )
 from snowflake.cli.api.project.schemas.entities.streamlit_entity import StreamlitEntity
-
-Entity = Union[
-    ApplicationEntity,
-    ApplicationPackageEntity,
-    StreamlitEntity,
-    ProcedureEntity,
-    FunctionEntity,
-=======
 from snowflake.cli.api.entities.streamlit_entity import StreamlitEntity
 from snowflake.cli.api.project.schemas.entities.application_entity_model import (
     ApplicationEntityModel,
@@ -45,10 +36,15 @@
     StreamlitEntityModel,
 )
 
-Entity = Union[ApplicationEntity, ApplicationPackageEntity, StreamlitEntity]
+Entity = Union[
+    ApplicationEntity,
+    ApplicationPackageEntity,
+    StreamlitEntity,
+    ProcedureEntity,
+    FunctionEntity,
+]
 EntityModel = Union[
     ApplicationEntityModel, ApplicationPackageEntityModel, StreamlitEntityModel
->>>>>>> 1b93dc06
 ]
 
 ALL_ENTITIES: List[Entity] = [*get_args(Entity)]
