--- conflicted
+++ resolved
@@ -40,26 +40,16 @@
 from snowflake.connector.errors import ProgrammingError
 
 
-<<<<<<< HEAD
-class SqlExecutionMixin:
-    def __init__(self, connection=None):
-=======
 class SqlExecutor:
     def __init__(self, connection: SnowflakeConnection | None = None):
->>>>>>> 2552334d
         self._snowpark_session = None
         self._connection = connection
 
     @property
-<<<<<<< HEAD
-    def _conn(self):
-        return self._connection if self._connection else get_cli_context().connection
-=======
     def _conn(self) -> SnowflakeConnection:
         if self._connection:
             return self._connection
         return get_cli_context().connection
->>>>>>> 2552334d
 
     @cached_property
     def _log(self):
