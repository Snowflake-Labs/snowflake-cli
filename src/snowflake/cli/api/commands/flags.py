--- conflicted
+++ resolved
@@ -251,7 +251,7 @@
 def _diag_log_path_callback(path: str):
     if path == _DIAG_LOG_DEFAULT_VALUE:
         path = tempfile.gettempdir()
-    get_cli_context_manager().connection_context.set_diag_log_path(Path(path))
+    get_cli_context_manager().connection_context.diag_log_path = Path(path)
     return path
 
 
@@ -259,11 +259,7 @@
     _DIAG_LOG_DEFAULT_VALUE,
     "--diag-log-path",
     help="Diagnostic report path",
-<<<<<<< HEAD
-    callback=_connection_callback("diag_log_path"),
-=======
     callback=_diag_log_path_callback,
->>>>>>> f228594d
     show_default=False,
     rich_help_panel=_CONNECTION_SECTION,
     exists=True,
