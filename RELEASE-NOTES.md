<!--
 Copyright (c) 2024 Snowflake Inc.

 Licensed under the Apache License, Version 2.0 (the "License");
 you may not use this file except in compliance with the License.
 You may obtain a copy of the License at

 http://www.apache.org/licenses/LICENSE-2.0

 Unless required by applicable law or agreed to in writing, software
 distributed under the License is distributed on an "AS IS" BASIS,
 WITHOUT WARRANTIES OR CONDITIONS OF ANY KIND, either express or implied.
 See the License for the specific language governing permissions and
 limitations under the License.
 -->
# Unreleased version
## Backward incompatibility

## Deprecations
* Added deprecation message for default Streamlit warehouse

## New additions
* Add Release Directives support by introducing the following commands:
  * `snow app release-directive list`
  * `snow app release-directive set`
  * `snow app release-directive unset`
* `snow app version create` now returns version, patch, and label in JSON format.
* Add support for release channels:
  * Add support for release channels feature in native app version creation/drop.
  * Add ability to specify release channel when creating application instance from release directive: `snow app run --from-release-directive --channel=<channel>`
  * Add ability to list release channels through `snow app release-channel list` command
  * Add ability to add and remove accounts from release channels through `snow app release-channel add-accounts` and snow app release-channel remove-accounts` commands.
  * Add ability to add/remove versions to/from release channels through `snow app release-channel add-version` and `snow app release-channel remove-version` commands.
<<<<<<< HEAD
* Added a new command: `snow helpers import-snowsql-connections` allowing to import configuration of connections from SnowSQL.
=======
* Add publish command to make it easier to manage publishing versions to release channels and updating release directives: `snow app publish`
* Add support for restricting Snowflake user authentication policy to Snowflake CLI-only.
>>>>>>> 94335121

## Fixes and improvements
* Fixed inability to add patches to lowercase quoted versions
* Fixes label being set to blank instead of None when not provided.
* Added a feature flag `ENABLE_SPCS_LOG_STREAMING` to control the rollout of the log streaming feature


# v3.2.2
## Backward incompatibility

## Deprecations

## New additions

## Fixes and improvements
* Fix "No module named 'pandas'" warning.


# v3.2.1
## Backward incompatibility

## Deprecations

## New additions

## Fixes and improvements
* Fixed crashes with older x86_64 Intel CPUs.


# v3.2.0

## Deprecations
* `manifest` field of `application package` entity is now optional. This field does not have any functionality.
## New additions
* Added `--retain-comments` option to `snow sql` command to allow passing comments to Snowflake.
* Added `--replace` and `--if-not-exists` options to `snow object create` command.
* Added support for event sharing, which now can be specified under the `telemetry` section of an application entity. Two fields are supported: `share_mandatory_events` and `optional_shared_events`.
* `snow stage copy` supports `--recursive` flag to copy local files and subdirectories recursively to stage. Including
  glob support.
* `snow helpers v1-to-v2` now converts v1 template references to v2 in Native App artifacts that use the `templates` processor.
* Added `--label` option to `snow app version create` command to allow adding labels to versions and patches.
* Enhanced `snow spcs service logs` command with new parameters for improved log retrieval and monitoring.
  * `--previous-logs`: Retrieve logs from the last terminated container.
  * `--since`: Start log retrieval from a specified UTC timestamp.
  * `--include-timestamps`: Include timestamps in log entries for log streaming.
  * `--follow`: Stream logs in real-time.
  * `--follow-interval`: Set custom polling intervals during log streaming.
* `snow connection add` supports `--no-interactive` flag to skip interactive prompts.

## Fixes and improvements
* `snow --info` callback returns information about `SNOWFLAKE_HOME` variable.
* Removed requirement of existence of any `requirements.txt` file for Python code execution via `snow git execute` command.
  Before the fix the file (even empty) was required to make the execution working.
* Fixed saving of the config file updates when `connections.toml` exists.
  Removed incorrect copying of connections from `connections.toml` to `config.toml`.
* Fixes `snow connection generate-jwt` to work with keys with no passphrase.
* The privilege to create a schema or stage is no longer required to run `snow app version create` if the schema and stage already exist.
* Fix Windows permissions error on files created by CLI when owner is a part of custom group with granted
  default permissions.

# v3.1.0

## Deprecations
* Added deprecation warning in the description of `snow spcs service status` and `snow spcs image-repository list-tags`.
* Completely removed the `snow app init` as it was replaced with `snow init` in Snowflake CLI 3.0

## New additions
* Added `snow connection generate-jwt` command to generate JWT token for Snowflake connection.
* Added `snow spcs service list-instances`, `snow spcs service list-containers` and `snow spcs service list-roles` commands, which support fetching information about all instances/containers/service roles in a service.
* `snow spcs service set` now supports `--eai-name` to update external access integrations for a service.

## Fixes and improvements
* Fixed a bug that would cause the `deploy_root`, `bundle_root`, and `generated_root` directories to be created in the current working directory instead of the project root when invoking commands with the `--project` flag from a different directory.
* Align variables for `snow stage|git execute`. For Python files variables are stripped of leading and trailing quotes.
* `snow spcs service list-images` now displays image tag and digest.
* Fix `snow stage list-files` for paths with directories.
* Fix for list fields in mixins applied twice

# v3.0.2

## Backward incompatibility

## Deprecations

## New additions

## Fixes and improvements

* Fixed the handling empty default values for strings by `snow snowpark deploy`.
* Added log error details if the `pip` command fails.
* Fix `snow git execute` support for Python files.

# v3.0.1

## Backward incompatibility

## Deprecations
* Changing package name from `snowflake-cli-labs` to `snowflake-cli`. `Snowflake-cli-labs` will be pointing to the corresponding version of `snowflake-cli`.

## New additions


## Fixes and improvements


# v3.0.0

## Backward incompatibility
* Dropped support for Python below 3.10 version.
* `snow object stage` commands are removed in favour of `snow stage`.
* `snow snowpark init`, `snow streamlit init`, and `snow app init` commands are removed in favor of `snow init` command.
* Removed deprecated flags from `snow snowpark` commands.
* Default Python version for Snowpark functions and procedures was bumped to 3.10 from 3.8.
* Snowpark commands
  * `snow snowpark build` creates a .zip file for each specified artifact that is a directory. Non-Anaconda
    dependencies are packaged once as `dependencies.zip`.
  * `snow snowpark deploy` uploads all artifacts created during build step. Dependencies zip is upload once to
     every Snowpark stage specified in project definition.
  * The changes are compatible with V1 projects definition though the result state (file layout) is different.
  * `snow snowpark package` commands no longer fallback to Anaconda Channel metadata when fetching available packages info fails.
  * Added `snow streamlit execute app-name` command to run Streamlit apps in a Snowflake environment in headless mode.


## Deprecations
* Renamed `private-key-path` flag to `private-key-file`, added `private-key-path` as an alias for backward compatibility.

## New additions
* Added `snow spcs service execute-job` command, which supports creating and executing a job service in the current schema.
* Added `snow app events` command to fetch logs and traces from local and customer app installations.
* Added support for external access (api integrations and secrets) in Streamlit.
* Added support for `<% ... %>` syntax in SQL templating.
* Support multiple Streamlit application in single snowflake.yml project definition file.
* Added `snow helpers v1-to-v2` command to migrate `snowflake.yml` file from V1 to V2.
* Added `--package-entity-id` and `--app-entity-id` options to `snow app` commands to allow targeting specific entities when the `definition_version` in `snowflake.yml` is `2` or higher and it contains multiple `application package` or `application` entities.
* Added templates expansion of arbitrary files for Native Apps through `templates` processor.
* Added `SNOWFLAKE_..._PRIVATE_KEY_RAW` environment variable to pass private key as a raw string.
* Added periodic check for newest version of Snowflake CLI. When new version is available, user will be notified.
* Added support for `imports` in Streamlit definition.
* Add `--host` and `--port` to connection flags.

## Fixes and improvements
* Fixed problem with whitespaces in `snow connection add` command.
* Added check for the correctness of token file and private key paths when addind a connection.
* Fix the typo in spcs service name argument description. It is the identifier of the **service** instead of the **service pool**.
* Fix error handling and improve messaging when no artifacts provided.
* Improved error message for incompatible parameters.
* Fixed SQL error when running `snow app version create` and `snow app version drop` with a version name that isn't a valid Snowflake unquoted identifier
* Duplicated keys in `snowflake.yml` are now detected and reported.
* `snow streamlit deploy` will check for existing streamlit instance before deploying anything.
* Fixed `snow git execute` with `/` in name of the branch.
* `snow app` commands don't enforce ownership of the objects they manage, and rely on RBAC instead.
* `snow app deploy` for package entity now allows operating on application packages created outside the CLI
* Fixes `snow connection add` behavior when `connections.toml` file exists.
* Add more readable error messages in `snow object create` command.


# v2.8.2

## Backward incompatibility

## Deprecations
* Changing package name from `snowflake-cli-labs` to `snowflake-cli`. `Snowflake-cli-labs` will be pointing to the corresponding version of `snowflake-cli`.
## New additions

## Fixes and improvements


# v2.8.1
## Backward incompatibility

## Deprecations

## New additions

## Fixes and improvements
* Fixed git execute not working with upper case in directory name.
* Fixed `snow git setup` command behaviour for fully qualified repository names.
* Fixed `snow git setup` command behaviour in case API integration or secret with default name already exists.
* Fixed `snow snowpark package create` creating empty zip when package name contained capital letters.


# v2.8.0
## Backward incompatibility

## Deprecations
  * Added deprecation warning for `native_app.package.scripts` in project definition file.

## New additions
* Added support for project definition file defaults in templates.
* Added support for `native_app.package.post_deploy` scripts in project definition file.
  * These scripts will execute whenever a Native App Package is created or updated.
  * Currently only supports SQL scripts: `post_deploy: [{sql_script: script.sql}]`.

## Fixes and improvements
* Fix return values of `snow snowpark list`, `describe` and `drop` commands.
* Show warnings returned by Snowflake when `snow app run` is successful.


# v2.7.0

## Backward incompatibility

## Deprecations
* `snow snowpark init` and `snow streamlit init` are marked as deprecated. The commands are still functional,
but should be replaced with `snow init`
## New additions
* Added connection option `--token-file-path` allowing passing OAuth token using a file. The function is also
  supported by setting `token_file_path` in connection definition.
* Support for Python remote execution via `snow stage execute` and `snow git execute` similar to existing EXECUTE IMMEDIATE support.
* Added support for autocomplete in `--connection` flag.
* Added `snow init` command, which supports initializing projects with external templates.

## Fixes and improvements
* The `snow app run` command now allows upgrading to unversioned mode from a versioned or release mode application installation
* The `snow app teardown` command now allows dropping a package with versions when the `--force` flag is provided
* The `snow app version create` command now allows operating on application packages created outside the CLI
* Added support for user stages in stage execute and copy commands
* Improved support for quoted identifiers in snowpark commands.
* Updated post_deploy SQL script default database to be the application database
* Handle `NULL` md5 values correctly when returned by stage storage backends
* Regionless host URLs are now supported when generating Snowsight URLs
* `snow app run` and `snow app deploy` now correctly determine modified status for large files uploaded to AWS S3

# v2.6.1
## Backward incompatibility

## Deprecations

## New additions

## Fixes and improvements
* `snow object create` message returns meaningful error if connection database is not defined.
* Fixed crashing when save_logs is false and log directory does not exist

# v2.6.0
## Backward incompatibility

## Deprecations

## New additions
* Add `snow object create` command
* Added support for `title` field in Streamlit definition in `snowflake.yml` project file.
* Added `--auto-compress` flag to `snow stage copy` command enabling use of gzip to compress files during upload.
* Added new `native_app.application.post_deploy` section to `snowflake.yml` schema to execute actions after the application has been deployed via `snow app run`.
  * Added the `sql_script` hook type to run SQL scripts with template support.
* Added support for `--env` command line arguments for templating.
  * Available for commands that make use of the project definition file.
  * Format of the argument: `--env key1=value1 --env key2=value2`.
  * Overrides `env` variables values when used in templating.
  * Can be referenced in templating through `ctx.env.<key_name>`.
  * Templating will read env vars in this order of priority (highest priority to lowest priority):
    * vars from `--env` command line argument.
    * vars from shell environment variables.
    * vars from `env` section of project definition file.

## Fixes and improvements
* Passing a directory to `snow app deploy` will now deploy any contained file or subfolder specified in the application's artifact rules
* Fixes markup escaping errors in `snow sql` that may occur when users use unintentionally markup-like escape tags.
* Fixed case where `snow app teardown` could not tear down orphan applications (those that have had their package dropped)
* Fixed case where `snow app teardown` could leave behind orphan applications if they were not created by the Snowflake CLI
* Fixed case where `snow app run` could fail to run an existing application whose package was dropped by prompting to drop and recreate the application
* Improve terminal output sanitization to avoid ASCII escape codes.
* The `snow sql` command will show query text before executing it.
* Improved stage diff output in `snow app` commands
* Hid the diff from `snow app validate` output since it was redundant
* Added log into the file with loaded external plugins
* Warn users if they attempt to use templating with project definition version 1
* Improved output and format of Pydantic validation errors
* Improved support for quoted identifiers in streamlit commands.
* The `snow app run` command will no longer override debug mode during an application upgrade unless explicitly set in `snowflake.yml`

# v2.5.0
## Backward incompatibility

## Deprecations

## New additions
* Added `snow app bundle` command that prepares a local folder in the project directory with artifacts to be uploaded to a stage as part of creating a Snowflake Native App.
  * Snowflake Native App projects can now optionally generate CREATE FUNCTION or CREATE PROCEDURE declarations in setup scripts from Snowpark python code that includes decorators (e.g. @sproc, @udf).
* Added `snow app validate` command that validates the setup script SQL used to create a Snowflake Native App for syntax validity, invalid object references, and best practices
  * Added new `native_app.scratch_stage` field to `snowflake.yml` schema to allow customizing the stage that the CLI uses to run the validation
* Changed `snow app deploy` and `snow app run` to trigger validation of the uploaded setup script SQL and block uploads on validation failure, pass `--no-validate` to disable
* Changed `snow app version create --patch` to require an integer patch number, aligning with what Snowflake expects
* Added `snow notebook` commands:
  * `snow notebook execute` enabling head-less execution of a notebook.
  * `snow notebook create` proving an option to create a Snowflake Notebook from a file on stage.
* Added templating support for project definition file.
  * Template variables can now be used anywhere in the project definition file.
* Added `--default` flag to `snow connection add` commands allowing users to mark the new connection as default.

## Fixes and improvements
* Fixed error handling for malformatted `config.toml`
* Fixed ZIP packaging of Snowpark project dependencies containing implicit namespace packages like `snowflake`.
* Deploying function/procedure with `--replace` flag now copies all grants
* Fixed MFA caching
* Fixed `DeprerationWarning`/`SyntaxWarning` due to invalid escape sequences
* Improved error message in `snow spcs image-registry login` when docker is not installed.
* Improved detection of conflicts between artifact rules for native application projects
* Fixed URL generation for applications, streamlits, and notebooks that use a quoted identifier with spaces.

# v2.4.0
## Backward incompatibility

## Deprecations

## New additions
* Added the `--cascade` option to `snow app teardown` command that drops all application objects owned by the application.
 * Add external access integration to snow object commands
 * Add aliases for `snow object list/describe/drop` commands under:
   * `snow stage` for stages
   * `snow git` for git repository stages
   * `snow streamlit` for streamlit apps
   * `snow snowpark` for procedures and functions
   * `snow spcs compute-pool` for compute pools
   * `snow spcs image-repository` for image repositories
   * `snow spcs service` for services
 * `snow sql` works now with `snowflake.yml` file. The variables defined in the new `env` section
       of `snowflake.yml` will be used to expand templates.
 * `snow sql` support executing multiple files. Users can use `-f/--file` flag more than once to execute queries
      from many files.
 * `snow git execute` and `snow stage execute` support passing input variables for SQL execution.
* Added `snow cortex` commands:
    * `complete` - Given a prompt, the command generates a response using your choice of language model.
      In the simplest use case, the prompt is a single string. You may also provide a JSON file with conversation history including multiple prompts and responses for interactive chat-style usage.
    * `extract-answer` - Extracts an answer to a given question from a text document.
      The document may be a plain-English document or a string representation of a semi-structured (JSON) data object.
    * `sentiment` - Returns sentiment as a score between -1 to 1 (with -1 being the most negative and 1 the most positive, with values around 0 neutral) for the given English-language input text.
    * `summarize` - Summarizes the given English-language input text.
    * `translate` - Translates text from the indicated or detected source language to a target language.
    * `search`    - for integration with Cortex Search Service
* When invoked without command help is displayed by default with list of available commands.
* Add tab-completion for `snow` command.

## Fixes and improvements
* Improved support for quoted identifiers.
* Fixed creating patches with `snow app version create` when there are 2 or more existing patches on a version
* Using `--format=json` adds trailing new line to avoid `%` being added by some terminals to signal no new line at the end of output.
* Fixed `--interactive` flag to be enabled by default in interactive environments and added the `--no-interactive` flag to be able to turn off prompting.

# v2.3.1
## Backward incompatibility

## Deprecations

## New additions

## Fixes and improvements
* Fixed bugs in source artifact mapping logic for native applications

# v2.3.0

## Backward incompatibility

## Deprecations

## New additions
* New `snow sql` functionality:
  * `-D/--variable` allows variable substitutions in a SQL input (client-side query templating)
* New `snow app deploy` functionality:
  * Passing files and directories as arguments syncs these only: `snow app deploy some-file some-dir`.
  * `--recursive` syncs all files and subdirectories recursively.
  * `--prune` deletes specified files from the stage if they don't exist locally.

## Fixes and improvements
* More human-friendly errors in case of corrupted `config.toml` file.
* Fixed a bug in `snow app` that caused files to be re-uploaded unnecessarily.
* Optimize snowpark dependency search to lower the size of .zip artifacts and
  the number of anaconda dependencies for snowpark projects.
* Added support for fully qualified stage names in stage and git execute commands.
* Fixed a bug where `snow app run` was not upgrading the application when the local state and remote stage are identical (for example immediately after `snow app deploy`).
* Fixed handling of stage path separators on Windows
* Change to `external_access_integrations` in `snowflake.yml` now also triggers function replace
* The `--info` callback returns info about configured feature flags.

# v2.2.0

## Backward incompatibility

## Deprecations
* `snow snowpark package lookup` no longer performs check against PyPi. Using `--pypi-download` or `--yes`
  has no effect and will cause a warning. In this way the command has single responsibility - check if package is
  available in Snowflake Anaconda channel.
* `snow snowpark package create`:
  * `--pypi-download` or `--yes` flags are deprecated, have no effect and will cause a warning.
    `create` command always checks against PyPi.
  * `--allow-native-libraries` is deprecated in favour of boolean flag `--allow-shared-libraries`.
    Using old flag will cause a warning.
* `snow snowpark build`:
  * `--pypi-download` flag is deprecated, have no effect and will cause a warning. Build command always check against PyPi.
  * `--check-anaconda-for-pypi-depts` is deprecated and using it will cause warning, the functionality is replaced by `--ignore-anaconda`
  * `--package-native-libraries` is deprecated and using it will cause warning, the functionality is replaced by `--allow-shared-libraries`
* `snow object stage` commands are deprecated and using them will cause a warning.
   Functionality is replaced by `snow stage` commands.

## New additions
* Added support for fully qualified name (`database.schema.name`) in `name` parameter in streamlit project definition
* Added support for fully qualified image repository names in `spcs image-repository` commands.
* Added `--if-not-exists` option to `create` commands for `service`, and `compute-pool`. Added `--replace` and `--if-not-exists` options for `image-repository create`.
* Added support for python connector diagnostic report.
* Added `snow app deploy` command that creates an application package and syncs the local changes to the stage without creating or updating the application.
* Added `is_default` column to `snow connection list` output to highlight default connection.
* `snow snowpark package create`:
  * new `--ignore-anaconda` flag disables package lookup in Snowflake Anaconda channel.
    All dependencies will be downloaded from PyPi.
  * new `--skip-version-check` skips comparing versions of dependencies between requirements and Anaconda.
  * new `--index-url` flag sets up Base URL of the Python Package Index to use for package lookup.
* `snow snowpark build`:
  * new `--skip-version-check` skips comparing versions of dependencies between requirements and Anaconda.
  * new `--index-url` flag sets up Base URL of the Python Package Index to use for package lookup.
* Added `--recursive` flag for copy from stage, it will reproduce the directory structure locally.
* Added support for snowgit. New commands:
  * `snow git setup` - wizard setting up a git repository stage and creating all necessary objects
  * `snow git fetch` - fetches latest changes from the origin repository into Snowflake repository
  * `snow git list-branches` - lists all branches in the repository
  * `snow git list-tags` - lists all tags in the repository
  * `snow git list-files` - lists all files on provided branch/tag/commit
  * `snow git copy` - copies files from provided branch/tag/commit into stage or local directory
  * `snow git execute` - execute immediate files from repository
* Added command for execute immediate `snow object stage execute`
* Fetching available packages list from Snowflake instead of directly from Anaconda with fallback to the old method (for backward compatibility).
  As the new method requires a connection to Snowflake, it adds connection options to the following commands:
  * `snow snowpark build`
  * `snow snowpark package lookup`
  * `snow snowpark package create`

## Fixes and improvements
* Adding `--image-name` option for image name argument in `spcs image-repository list-tags` for consistency with other commands.
* Fixed errors during `spcs image-registry login` not being formatted correctly.
* Project definition no longer accept extra fields. Any extra field will cause an error.
* Changing imports in function/procedure section in `snowflake.yml` will cause the definition update on replace
* Adding `--pattern` flag to `stage list-files` command for filtering out results with regex.
* Fixed snowpark build paths for builds with --project option (fixed empty zip issue).
* More clear error messages in `snow snowpark build` command
* Adding support for any source supported by `pip` in `snow snowpark`.
* Fixed version parsing for packages lookup on Snowflake Anaconda Channel
* Fix handling database/schema/role identifiers containing dashes
* Fix schema override bug in `snow connection test`
* Hidden incorrectly working config permissions warning on Windows
* Make errors from `snow connection test` more meaningful when role, warehouse or database does not exist.

# v2.1.2

## Fixes and improvements
* Add `pip` as Snowflake-cli dependency
* Optimize `connection test` command
* Fix venv creation issues in `snowpark package create` and `snowpark build` command

# v2.1.1

## Fixes and improvements
* Improved security of printing connection details in `snow connection list`.
* Improved parsing of non-quoted scalar values within square brackets in `manifest.yml` in Native App projects.

# v2.1.0

## Backward incompatibility

## New additions
* Added ability to specify scope of the `object list` command with the `--in <scope_type> <scope_name>` option.
* Introduced `snowflake.cli.api.console.cli_console` object with helper methods for intermediate output.
* Added new `--mfa-passcode` flag to support MFA.
* Added possibility to specify `database` and `schema` in snowflake.yml for snowpark objects. Also `name` can specify a fully qualify name.
* New commands for `spcs`
  * Added `image-registry url` command to get the URL for your account image registry.
  * Added `image-registry login` command to fetch authentication token and log in to image registry in one command.
  * Added `image-repository url <repo_name>` command to get the URL for specified image repository.
  * Added `create` command for `image-repository`.
  * Added `status`, `set (property)`, `unset (property)`, `suspend` and `resume` commands for `compute-pool`.
  * Added `set (property)`, `unset (property)`,`upgrade` and `list-endpoints` commands for `service`.
* You can now use github repo link in `snow snowpark package create` to prepare your code for upload
* Added `allow-native-libraries` option to `snow snowpark package create` command
* Added alias `--install-from-pip` for `-y` option in `snow snowpark package create` command
* Connections parameters are also supported by generic environment variables:
  * `SNOWFLAKE_ACCOUNT`
  * `SNOWFLAKE_USER`
  * `SNOWFLAKE_PASSWORD`
  * `SNOWFLAKE_DATABASE`
  * `SNOWFLAKE_SCHEMA`
  * `SNOWFLAKE_ROLE`
  * `SNOWFLAKE_WAREHOUSE`
  * `SNOWFLAKE_MFA_PASSCODE`
* Introduced `--pypi-download` flag for `snow snowpark package` commands to replace `-y` and `--yes`

  The `SNOWFLAKE_CONNECTION_<NAME>_<KEY>` variable takes precedence before the generic flag. For example if
  `SNOWFLAKE_PASSWORD` and `SNOWFLAKE_CONNECTIONS_FOO_PASSWORD` are present and user tries to use connection
  "foo" then the later variable will be used.
* Testing connection using `snow connection test` validates also access to database, schema, role and warehouse
  specified in the connection details.
* Added `snow connection set-default` command for changing default connection.

## Fixes and improvements
* Restricted permissions of automatically created files
* Fixed bug where `spcs service create` would not throw error if service with specified name already exists.
* Improved package lookup, to avoid unnecessary uploads
* Logging into the file by default (INFO level)
* Added validation that service, compute pool, and image repository names are unqualified identifiers.
* `spcs service` commands now accept qualified names.
* Updated help messages for `spcs` commands.

# v2.0.0

## Backward incompatibility
* Introduced `snow object` group with `list`, `describe` and `drop` commands which replaces corresponding
  functionalities of procedure/function/streamlit specific commands.
* `snow stage` is now `snow object stage`
* `snow stage get` and `snow stage put` are replaced by `snow object stage copy [FROM] [TO]`
* `snow warehouse status` is now `snow object list warehouse`
* `snow connection test` now outputs all connection details (except for the password), along with connection status
* `snow sql` requires explicit `-i` flag to read input from stdin: `cat my.sql | snow sql -i`
* Switched to Python Connector default connection https://docs.snowflake.com/en/developer-guide/python-connector/python-connector-connect#setting-a-default-connection
  * Default connection name changed from `dev` to `default`
  * Environment variable for default connection name changed from `SNOWFLAKE_OPTIONS_DEFAULT_CONNECTION` to `SNOWFLAKE_DEFAULT_CONNECTION_NAME`

* Snowpark changes
  * Removed `procedure` and `function` subgroups.
  * Removed `snow snowpark function package` and `snow snowpark procedure package` in favour of `snow snowpark build`.
  * Removed `snow snowpark function create` and `snow snowpark function update`. Functions can be deployed using `snow snowpark deploy`.
  * Removed `snow snowpark procedure create` and `snow snowpark procedure update`. Procedures can be deployed using `snow snowpark deploy`.
  * Procedures and functions use single zip artifact for all functions and procedures in project.
  * Changed path to coverage reports on stage, previously created procedures with coverage will not work, have to be recreated.
  * Previously created procedures or functions won't work with `deploy` command due to change in stage path of artifact. Previous code will remain under old path on stage.
  * Package commands are now under `snow snowpark package`.
  * Coverage commands were removed. To measure coverage of your procedures or functions use coverage locally.

* Snowpark Containers services commands
  * `cp` alias for `compute-pool` commands was removed.
  * `services` commands were renamed to `service`
  * `registry` commands were renamed to `image-registry`
  * `compute-pool`, `service`, and `image-registry` commands were moved from `snowpark` group to a new `spcs` group.
  * `snow spcs compute-pool create` and `snow spcs service create` have been updated with new options to match SQL interface.
  * Added new `image-repository` command group under `spcs`. Moved `list-images` and `list-tags` from `image-registry` to `image-repository`.
  * Removed `snow snowpark jobs` command.
  * `list-images` and `list-tags` now outputs image names with a slash at the beginning (e.g. /db/schema/repo/image). Image name input to `list-tags` requires new format.
  * `snow spcs compute-pool stop` has been removed in favor of `snow spcs compute-pool stop-all`.

* Streamlit changes
  * `snow streamlit deploy` is requiring `snowflake.yml` project file with a Streamlit definition.
  * `snow streamlit describe` is now `snow object describe streamlit`
  * `snow streamlit list` is now `snow object list streamlit`
  * `snow streamlit drop` is now `snow object drop streamlit`


## New additions
* Added `snow streamlit get-url [NAME]` command that returns url to a Streamlit app.
* `--temporary-connection` flag, that allows you to connect, without anything declared in config file
* Added project definition for Streamlit
* Added `snow streamlit get-url [NAME]` command that returns url to a Streamlit app.
* Added project definition for Snowpark procedures and functions.
  * The `snowflake.yml` file is required to deploy functions or procedures.
  * Introduced new `deploy` command for project with procedures and functions.
  * Introduced new `build` command for project with procedure and functions
* Added support for external access integration for functions and procedures
* Added support for runtime version in snowpark procedures ad functions.
* You can include previously uploaded packages in your functions, by listing them under `imports` in `snowflake.yml`
* Added more options to `snow connection add` - now you can also specify authenticator and path to private key
* Added support for native applications by introducing new commands.
  * `snow app init` command that creates a new Native App project from a git repository as a template.
  * `snow app version create` command that creates or upgrades an application package and creates a version or patch for that package.
  * `snow app version drop` command that drops a version associated with an application package.
  * `snow app version list` command that lists all versions associated with an application package.
  * `snow app run` command that creates or upgrades an application in development mode or through release directives.
  * `snow app open` command that opens the application inside of your browser on Snowsight, once it has been installed in your account.
  * `snow app teardown` command that attempts to drop both the application and package as defined in the project definition file.
* Snowpark: add `default` field to procedure and function arguments definition in `snowflake.yml` to support [named and optional
  arguments](https://docs.snowflake.com/en/developer-guide/udf/udf-calling-sql#calling-a-udf-that-has-optional-arguments)

## Fixes and improvements
* Allow the use of quoted identifiers in stages


# v1.2.5
## Fixes and improvements
* Import git module only when is needed


# v1.2.4
## Fixes and improvements
* Fixed look up for all folders in downloaded package.


# v1.2.3
## Fixes and improvements
* Removed hardcoded values of instance families for `snow snowpark pool create` command.


# v1.2.2
## Fixes and improvements
* Fixed parsing of commands and arguments lists in specifications of snowpark services and jobs


# v1.2.1
## Fixes and improvements
* Fix homebrew installation


# v1.2.0

## Backward incompatibility
* Removed `snow streamlit create` command. Streamlit can be deployed using `snow streamlit deploy`
* Removed short option names in compute pool commands:
  * `-n` for `--name`, name of compute pool
  * `-d` for `--num`, number of pool's instances
  * `-f` for `--family`, instance family
* Renamed long options in Snowpark services commands:
  * `--compute_pool` is now `--compute-pool`
  * `--num_instances` is now `--num-instances`
  * `--container_name` is now `--container-name`

## New additions
* `snow streamlit init` command that creates a new streamlit project.
* `snow streamlit deploy` support pages and environment.yml files.
* Support for private key authentication

## Fixes and improvements
* Adjust streamlit commands to PuPr syntax
* Fix URL to streamlit dashboards


# v1.1.1

## Backward incompatibility
* Removed short version `-p` of `--password` option.

## New additions
* Added commands:
  * `snow snowpark registry list-images`
  * `snow snowpark registry list-tags`

## Fixes and improvements
* Too long texts in table cells are now wrapped instead of cropped
* Split global options into separate section in `help`
* Avoiding unnecessary replace in function/procedure update
* Added global options to all commands
* Updated help messages
* Fixed problem with Windows shortened paths
* If only one connection is configured, will be used as default
* Fixed registry token connection issues
* Fixes in commands belonging to `snow snowpark compute-pool` and `snow snowpark services` groups
* Removed duplicated short option names in a few commands by:
  * Removing `-p` short option for `--password` option for all commands (backward incompatibility affecting all the commands using a connection) (it was conflicting with various options in a few commands)
  * Removing `-a` short option for `--replace-always` in `snow snowpark function update` command (it was conflicting with short version of `--check-anaconda-for-pypi-deps`)
  * Removing `-c` short option for `--compute-pool` in `snow snowpark jobs create` (it was conflicting with short version of global `--connection` option)
  * Removing `-c` short option for `--container-name` in `snow snowpark jobs logs` (it was conflicting with short version of global `--connection` option)
* Fixed parsing of specs yaml in `snow snowpark services create` command<|MERGE_RESOLUTION|>--- conflicted
+++ resolved
@@ -20,7 +20,7 @@
 * Added deprecation message for default Streamlit warehouse
 
 ## New additions
-* Add Release Directives support by introducing the following commands:
+* Add support for Release Directives by introducing the following commands:
   * `snow app release-directive list`
   * `snow app release-directive set`
   * `snow app release-directive unset`
@@ -31,12 +31,9 @@
   * Add ability to list release channels through `snow app release-channel list` command
   * Add ability to add and remove accounts from release channels through `snow app release-channel add-accounts` and snow app release-channel remove-accounts` commands.
   * Add ability to add/remove versions to/from release channels through `snow app release-channel add-version` and `snow app release-channel remove-version` commands.
-<<<<<<< HEAD
-* Added a new command: `snow helpers import-snowsql-connections` allowing to import configuration of connections from SnowSQL.
-=======
 * Add publish command to make it easier to manage publishing versions to release channels and updating release directives: `snow app publish`
 * Add support for restricting Snowflake user authentication policy to Snowflake CLI-only.
->>>>>>> 94335121
+* Added a new command: `snow helpers import-snowsql-connections` allowing to import configuration of connections from SnowSQL.
 
 ## Fixes and improvements
 * Fixed inability to add patches to lowercase quoted versions
