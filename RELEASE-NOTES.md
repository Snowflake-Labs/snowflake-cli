# v2.0.1

## Backward incompatibility

## New additions
* Added ability to specify scope of the `object list` command with the `--in <scope_type> <scope_name>` option.
* Introduced `snowflake.cli.api.console.cli_console` object with helper methods for intermediate output.
* Added new `--mfa-passcode` flag to support MFA.
* New commands for `spcs`
  * Added `image-registry url` command to get the URL for your account image registry.
  * Added `image-registry login` command to fetch authentication token and log in to image registry in one command.
  * Added `image-repository url <repo_name>` command to get the URL for specified image repository.
  * Added `create` command for `image-repository`.
  * Added `set (property)`, `unset (property)`, `suspend` and `resume` commands for `compute-pool`.
  * Added `set (property)`, `unset (property)`,`upgrade` and `list-endpoints` commands for `service`.
* You can now use github repo link in `snow snowpark package create` to prepare your code for upload
* Added `allow-native-libraries` option to `snow snowpark package create` command
* Added alias `--install-from-pip` for `-y` option in `snow snowpark package create` command 

## Fixes and improvements
* Restricted permissions of automatically created files
* Fixed bug where `spcs service create` would not throw error if service with specified name already exists.
<<<<<<< HEAD
* Improved package lookup, to avoid unnecessary uploads
=======
* Logging into the file by default (INFO level)
>>>>>>> b0b48e69


# v2.0.0

## Backward incompatibility
* Introduced `snow object` group with `list`, `describe` and `drop` commands which replaces corresponding
  functionalities of procedure/function/streamlit specific commands.
* `snow stage` is now `snow object stage`
* `snow stage get` and `snow stage put` are replaced by `snow object stage copy [FROM] [TO]`
* `snow warehouse status` is now `snow object list warehouse`
* `snow connection test` now outputs all connection details (except for the password), along with connection status
* `snow sql` requires explicit `-i` flag to read input from stdin: `cat my.sql | snow sql -i`
* Switched to Python Connector default connection https://docs.snowflake.com/en/developer-guide/python-connector/python-connector-connect#setting-a-default-connection
  * Default connection name changed from `dev` to `default`
  * Environment variable for default connection name changed from `SNOWFLAKE_OPTIONS_DEFAULT_CONNECTION` to `SNOWFLAKE_DEFAULT_CONNECTION_NAME`

* Snowpark changes
  * Removed `procedure` and `function` subgroups.
  * Removed `snow snowpark function package` and `snow snowpark procedure package` in favour of `snow snowpark build`.
  * Removed `snow snowpark function create` and `snow snowpark function update`. Functions can be deployed using `snow snowpark deploy`.
  * Removed `snow snowpark procedure create` and `snow snowpark procedure update`. Procedures can be deployed using `snow snowpark deploy`.
  * Procedures and functions use single zip artifact for all functions and procedures in project.
  * Changed path to coverage reports on stage, previously created procedures with coverage will not work, have to be recreated.
  * Previously created procedures or functions won't work with `deploy` command due to change in stage path of artifact. Previous code will remain under old path on stage.
  * Package commands are now under `snow snowpark package`.
  * Coverage commands were removed. To measure coverage of your procedures or functions use coverage locally.

* Snowpark Containers services commands
  * `cp` alias for `compute-pool` commands was removed.
  * `services` commands were renamed to `service`
  * `registry` commands were renamed to `image-registry`
  * `compute-pool`, `service`, and `image-registry` commands were moved from `snowpark` group to a new `spcs` group.
  * `snow spcs compute-pool create` and `snow spcs service create` have been updated with new options to match SQL interface.
  * Added new `image-repository` command group under `spcs`. Moved `list-images` and `list-tags` from `image-registry` to `image-repository`.
  * Removed `snow snowpark jobs` command.
  * `list-images` and `list-tags` now outputs image names with a slash at the beginning (e.g. /db/schema/repo/image). Image name input to `list-tags` requires new format.
  * `snow spcs compute-pool stop` has been removed in favor of `snow spcs compute-pool stop-all`.

* Streamlit changes
  * `snow streamlit deploy` is requiring `snowflake.yml` project file with a Streamlit definition.
  * `snow streamlit describe` is now `snow object describe streamlit`
  * `snow streamlit list` is now `snow object list streamlit`
  * `snow streamlit drop` is now `snow object drop streamlit`


## New additions
* Added `snow streamlit get-url [NAME]` command that returns url to a Streamlit app.
* `--temporary-connection` flag, that allows you to connect, without anything declared in config file
* Added project definition for Streamlit
* Added `snow streamlit get-url [NAME]` command that returns url to a Streamlit app.
* Added project definition for Snowpark procedures and functions.
  * The `snowflake.yml` file is required to deploy functions or procedures.
  * Introduced new `deploy` command for project with procedures and functions.
  * Introduced new `build` command for project with procedure and functions
* Added support for external access integration for functions and procedures
* Added support for runtime version in snowpark procedures ad functions.
* You can include previously uploaded packages in your functions, by listing them under `imports` in `snowflake.yml`
* Added more options to `snow connection add` - now you can also specify authenticator and path to private key
* Added support for native applications by introducing new commands.
  * `snow app init` command that creates a new Native App project from a git repository as a template.
  * `snow app version create` command that creates or upgrades an application package and creates a version or patch for that package.
  * `snow app version drop` command that drops a version associated with an application package.
  * `snow app version list` command that lists all versions associated with an application package.
  * `snow app run` command that creates or upgrades an application in development mode or through release directives.
  * `snow app open` command that opens the application inside of your browser on Snowsight, once it has been installed in your account.
  * `snow app teardown` command that attempts to drop both the application and package as defined in the project definition file.
* Snowpark: add `default` field to procedure and function arguments definition in `snowflake.yml` to support [named and optional
  arguments](https://docs.snowflake.com/en/developer-guide/udf/udf-calling-sql#calling-a-udf-that-has-optional-arguments)

## Fixes and improvements
* Allow the use of quoted identifiers in stages


# v1.2.5
## Fixes and improvements
* Import git module only when is needed


# v1.2.4
## Fixes and improvements
* Fixed look up for all folders in downloaded package.


# v1.2.3
## Fixes and improvements
* Removed hardcoded values of instance families for `snow snowpark pool create` command.


# v1.2.2
## Fixes and improvements
* Fixed parsing of commands and arguments lists in specifications of snowpark services and jobs


# v1.2.1
## Fixes and improvements
* Fix homebrew installation


# v1.2.0

## Backward incompatibility
* Removed `snow streamlit create` command. Streamlit can be deployd using `snow streamlit deploy`
* Removed short option names in compute pool commands:
  * `-n` for `--name`, name of compute pool
  * `-d` for `--num`, number of pool's instances
  * `-f` for `--family`, instance family
* Renamed long options in Snowpark services commands:
  * `--compute_pool` is now `--compute-pool`
  * `--num_instances` is now `--num-instances`
  * `--container_name` is now `--container-name`

## New additions
* `snow streamlit init` command that creates a new streamlit project.
* `snow streamlit deploy` support pages and environment.yml files.
* Support for private key authentication

## Fixes and improvements
* Adjust streamlit commands to PuPr syntax
* Fix URL to streamlit dashboards


# v1.1.1

## Backward incompatibility
* Removed short version `-p` of `--password` option.

## New additions
* Added commands:
  * `snow snowpark registry list-images`
  * `snow snowpark registry list-tags`

## Fixes and improvements
* Too long texts in table cells are now wrapped instead of cropped
* Split global options into separate section in `help`
* Avoiding unnecessary replace in function/procedure update
* Added global options to all commands
* Updated help messages
* Fixed problem with Windows shortened paths
* If only one connection is configured, will be used as default
* Fixed registry token connection issues
* Fixes in commands belonging to `snow snowpark compute-pool` and `snow snowpark services` groups
* Removed duplicated short option names in a few commands by:
  * Removing `-p` short option for `--password` option for all commands (backward incompatibility affecting all the commands using a connection) (it was conflicting with various options in a few commands)
  * Removing `-a` short option for `--replace-always` in `snow snowpark function update` command (it was conflicting with short version of `--check-anaconda-for-pypi-deps`)
  * Removing `-c` short option for `--compute-pool` in `snow snowpark jobs create` (it was conflicting with short version of global `--connection` option)
  * Removing `-c` short option for `--container-name` in `snow snowpark jobs logs` (it was conflicting with short version of global `--connection` option)
* Fixed parsing of specs yaml in `snow snowpark services create` command<|MERGE_RESOLUTION|>--- conflicted
+++ resolved
@@ -20,11 +20,8 @@
 ## Fixes and improvements
 * Restricted permissions of automatically created files
 * Fixed bug where `spcs service create` would not throw error if service with specified name already exists.
-<<<<<<< HEAD
 * Improved package lookup, to avoid unnecessary uploads
-=======
 * Logging into the file by default (INFO level)
->>>>>>> b0b48e69
 
 
 # v2.0.0
