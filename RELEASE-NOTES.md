<!--
 Copyright (c) 2024 Snowflake Inc.

 Licensed under the Apache License, Version 2.0 (the "License");
 you may not use this file except in compliance with the License.
 You may obtain a copy of the License at

 http://www.apache.org/licenses/LICENSE-2.0

 Unless required by applicable law or agreed to in writing, software
 distributed under the License is distributed on an "AS IS" BASIS,
 WITHOUT WARRANTIES OR CONDITIONS OF ANY KIND, either express or implied.
 See the License for the specific language governing permissions and
 limitations under the License.
 -->

# Unreleased version
## Backward incompatibility

## Deprecations

## New additions

## Fixes and improvements


# v2.6.0
## Backward incompatibility

## Deprecations

## New additions
* Add `snow object create` command
* Added support for `title` field in Streamlit definition in `snowflake.yml` project file.
* Added `--auto-compress` flag to `snow stage copy` command enabling use of gzip to compress files during upload.
* Added new `native_app.application.post_deploy` section to `snowflake.yml` schema to execute actions after the application has been deployed via `snow app run`.
  * Added the `sql_script` hook type to run SQL scripts with template support.
* Added support for `--env` command line arguments for templating.
  * Available for commands that make use of the project definition file.
  * Format of the argument: `--env key1=value1 --env key2=value2`.
  * Overrides `env` variables values when used in templating.
  * Can be referenced in templating through `ctx.env.<key_name>`.
  * Templating will read env vars in this order of priority (highest priority to lowest priority):
    * vars from `--env` command line argument.
    * vars from shell environment variables.
    * vars from `env` section of project definition file.

## Fixes and improvements
* Passing a directory to `snow app deploy` will now deploy any contained file or subfolder specified in the application's artifact rules
* Fixes markup escaping errors in `snow sql` that may occur when users use unintentionally markup-like escape tags.
* Fixed case where `snow app teardown` could not tear down orphan applications (those that have had their package dropped)
* Fixed case where `snow app teardown` could leave behind orphan applications if they were not created by the Snowflake CLI
* Fixed case where `snow app run` could fail to run an existing application whose package was dropped by prompting to drop and recreate the application
* Improve terminal output sanitization to avoid ASCII escape codes.
* The `snow sql` command will show query text before executing it.
* Improved stage diff output in `snow app` commands
* Hid the diff from `snow app validate` output since it was redundant
* Added log into the file with loaded external plugins
* Warn users if they attempt to use templating with project definition version 1
* Improved output and format of Pydantic validation errors
<<<<<<< HEAD
* Improved support for quoted identifiers in streamlit commands.
=======
* The `snow app run` command will no longer override debug mode during an application upgrade unless explicitly set in `snowflake.yml`
>>>>>>> 546cde17

# v2.5.0
## Backward incompatibility

## Deprecations

## New additions
* Added `snow app bundle` command that prepares a local folder in the project directory with artifacts to be uploaded to a stage as part of creating a Snowflake Native App.
  * Snowflake Native App projects can now optionally generate CREATE FUNCTION or CREATE PROCEDURE declarations in setup scripts from Snowpark python code that includes decorators (e.g. @sproc, @udf).
* Added `snow app validate` command that validates the setup script SQL used to create a Snowflake Native App for syntax validity, invalid object references, and best practices
  * Added new `native_app.scratch_stage` field to `snowflake.yml` schema to allow customizing the stage that the CLI uses to run the validation
* Changed `snow app deploy` and `snow app run` to trigger validation of the uploaded setup script SQL and block uploads on validation failure, pass `--no-validate` to disable
* Changed `snow app version create --patch` to require an integer patch number, aligning with what Snowflake expects
* Added `snow notebook` commands:
  * `snow notebook execute` enabling head-less execution of a notebook.
  * `snow notebook create` proving an option to create a Snowflake Notebook from a file on stage.
* Added templating support for project definition file.
  * Template variables can now be used anywhere in the project definition file.
* Added `--default` flag to `snow connection add` commands allowing users to mark the new connection as default.

## Fixes and improvements
* Fixed error handling for malformatted `config.toml`
* Fixed ZIP packaging of Snowpark project dependencies containing implicit namespace packages like `snowflake`.
* Deploying function/procedure with `--replace` flag now copies all grants
* Fixed MFA caching
* Fixed `DeprerationWarning`/`SyntaxWarning` due to invalid escape sequences
* Improved error message in `snow spcs image-registry login` when docker is not installed.
* Improved detection of conflicts between artifact rules for native application projects
* Fixed URL generation for applications, streamlits, and notebooks that use a quoted identifier with spaces.

# v2.4.0
## Backward incompatibility

## Deprecations

## New additions
* Added the `--cascade` option to `snow app teardown` command that drops all application objects owned by the application.
 * Add external access integration to snow object commands
 * Add aliases for `snow object list/describe/drop` commands under:
   * `snow stage` for stages
   * `snow git` for git repository stages
   * `snow streamlit` for streamlit apps
   * `snow snowpark` for procedures and functions
   * `snow spcs compute-pool` for compute pools
   * `snow spcs image-repository` for image repositories
   * `snow spcs service` for services
 * `snow sql` works now with `snowflake.yml` file. The variables defined in the new `env` section
       of `snowflake.yml` will be used to expand templates.
 * `snow sql` support executing multiple files. Users can use `-f/--file` flag more than once to execute queries
      from many files.
 * `snow git execute` and `snow stage execute` support passing input variables for SQL execution.
* Added `snow cortex` commands:
    * `complete` - Given a prompt, the command generates a response using your choice of language model.
      In the simplest use case, the prompt is a single string. You may also provide a JSON file with conversation history including multiple prompts and responses for interactive chat-style usage.
    * `extract-answer` - Extracts an answer to a given question from a text document.
      The document may be a plain-English document or a string representation of a semi-structured (JSON) data object.
    * `sentiment` - Returns sentiment as a score between -1 to 1 (with -1 being the most negative and 1 the most positive, with values around 0 neutral) for the given English-language input text.
    * `summarize` - Summarizes the given English-language input text.
    * `translate` - Translates text from the indicated or detected source language to a target language.
    * `search`    - for integration with Cortex Search Service
* When invoked without command help is displayed by default with list of available commands.
* Add tab-completion for `snow` command.

## Fixes and improvements
* Improved support for quoted identifiers.
* Fixed creating patches with `snow app version create` when there are 2 or more existing patches on a version
* Using `--format=json` adds trailing new line to avoid `%` being added by some terminals to signal no new line at the end of output.
* Fixed `--interactive` flag to be enabled by default in interactive environments and added the `--no-interactive` flag to be able to turn off prompting.

# v2.3.1
## Backward incompatibility

## Deprecations

## New additions

## Fixes and improvements
* Fixed bugs in source artifact mapping logic for native applications

# v2.3.0

## Backward incompatibility

## Deprecations

## New additions
* New `snow sql` functionality:
  * `-D/--variable` allows variable substitutions in a SQL input (client-side query templating)
* New `snow app deploy` functionality:
  * Passing files and directories as arguments syncs these only: `snow app deploy some-file some-dir`.
  * `--recursive` syncs all files and subdirectories recursively.
  * `--prune` deletes specified files from the stage if they don't exist locally.

## Fixes and improvements
* More human-friendly errors in case of corrupted `config.toml` file.
* Fixed a bug in `snow app` that caused files to be re-uploaded unnecessarily.
* Optimize snowpark dependency search to lower the size of .zip artifacts and
  the number of anaconda dependencies for snowpark projects.
* Added support for fully qualified stage names in stage and git execute commands.
* Fixed a bug where `snow app run` was not upgrading the application when the local state and remote stage are identical (for example immediately after `snow app deploy`).
* Fixed handling of stage path separators on Windows
* Change to `external_access_integrations` in `snowflake.yml` now also triggers function replace
* The `--info` callback returns info about configured feature flags.

# v2.2.0

## Backward incompatibility

## Deprecations
* `snow snowpark package lookup` no longer performs check against PyPi. Using `--pypi-download` or `--yes`
  has no effect and will cause a warning. In this way the command has single responsibility - check if package is
  available in Snowflake Anaconda channel.
* `snow snowpark package create`:
  * `--pypi-download` or `--yes` flags are deprecated, have no effect and will cause a warning.
    `create` command always checks against PyPi.
  * `--allow-native-libraries` is deprecated in favour of boolean flag `--allow-shared-libraries`.
    Using old flag will cause a warning.
* `snow snowpark build`:
  * `--pypi-download` flag is deprecated, have no effect and will cause a warning. Build command always check against PyPi.
  * `--check-anaconda-for-pypi-depts` is deprecated and using it will cause warning, the functionality is replaced by `--ignore-anaconda`
  * `--package-native-libraries` is deprecated and using it will cause warning, the functionality is replaced by `--allow-shared-libraries`
* `snow object stage` commands are deprecated and using them will cause a warning.
   Functionality is replaced by `snow stage` commands.

## New additions
* Added support for fully qualified name (`database.schema.name`) in `name` parameter in streamlit project definition
* Added support for fully qualified image repository names in `spcs image-repository` commands.
* Added `--if-not-exists` option to `create` commands for `service`, and `compute-pool`. Added `--replace` and `--if-not-exists` options for `image-repository create`.
* Added support for python connector diagnostic report.
* Added `snow app deploy` command that creates an application package and syncs the local changes to the stage without creating or updating the application.
* Added `is_default` column to `snow connection list` output to highlight default connection.
* `snow snowpark package create`:
  * new `--ignore-anaconda` flag disables package lookup in Snowflake Anaconda channel.
    All dependencies will be downloaded from PyPi.
  * new `--skip-version-check` skips comparing versions of dependencies between requirements and Anaconda.
  * new `--index-url` flag sets up Base URL of the Python Package Index to use for package lookup.
* `snow snowpark build`:
  * new `--skip-version-check` skips comparing versions of dependencies between requirements and Anaconda.
  * new `--index-url` flag sets up Base URL of the Python Package Index to use for package lookup.
* Added `--recursive` flag for copy from stage, it will reproduce the directory structure locally.
* Added support for snowgit. New commands:
  * `snow git setup` - wizard setting up a git repository stage and creating all necessary objects
  * `snow git fetch` - fetches latest changes from the origin repository into Snowflake repository
  * `snow git list-branches` - lists all branches in the repository
  * `snow git list-tags` - lists all tags in the repository
  * `snow git list-files` - lists all files on provided branch/tag/commit
  * `snow git copy` - copies files from provided branch/tag/commit into stage or local directory
  * `snow git execute` - execute immediate files from repository
* Added command for execute immediate `snow object stage execute`
* Fetching available packages list from Snowflake instead of directly from Anaconda with fallback to the old method (for backward compatibility).
  As the new method requires a connection to Snowflake, it adds connection options to the following commands:
  * `snow snowpark build`
  * `snow snowpark package lookup`
  * `snow snowpark package create`

## Fixes and improvements
* Adding `--image-name` option for image name argument in `spcs image-repository list-tags` for consistency with other commands.
* Fixed errors during `spcs image-registry login` not being formatted correctly.
* Project definition no longer accept extra fields. Any extra field will cause an error.
* Changing imports in function/procedure section in `snowflake.yml` will cause the definition update on replace
* Adding `--pattern` flag to `stage list-files` command for filtering out results with regex.
* Fixed snowpark build paths for builds with --project option (fixed empty zip issue).
* More clear error messages in `snow snowpark build` command
* Adding support for any source supported by `pip` in `snow snowpark`.
* Fixed version parsing for packages lookup on Snowflake Anaconda Channel
* Fix handling database/schema/role identifiers containing dashes
* Fix schema override bug in `snow connection test`
* Hidden incorrectly working config permissions warning on Windows
* Make errors from `snow connection test` more meaningful when role, warehouse or database does not exist.

# v2.1.2

## Fixes and improvements
* Add `pip` as Snowflake-cli dependency
* Optimize `connection test` command
* Fix venv creation issues in `snowpark package create` and `snowpark build` command

# v2.1.1

## Fixes and improvements
* Improved security of printing connection details in `snow connection list`.
* Improved parsing of non-quoted scalar values within square brackets in `manifest.yml` in Native App projects.

# v2.1.0

## Backward incompatibility

## New additions
* Added ability to specify scope of the `object list` command with the `--in <scope_type> <scope_name>` option.
* Introduced `snowflake.cli.api.console.cli_console` object with helper methods for intermediate output.
* Added new `--mfa-passcode` flag to support MFA.
* Added possibility to specify `database` and `schema` in snowflake.yml for snowpark objects. Also `name` can specify a fully qualify name.
* New commands for `spcs`
  * Added `image-registry url` command to get the URL for your account image registry.
  * Added `image-registry login` command to fetch authentication token and log in to image registry in one command.
  * Added `image-repository url <repo_name>` command to get the URL for specified image repository.
  * Added `create` command for `image-repository`.
  * Added `status`, `set (property)`, `unset (property)`, `suspend` and `resume` commands for `compute-pool`.
  * Added `set (property)`, `unset (property)`,`upgrade` and `list-endpoints` commands for `service`.
* You can now use github repo link in `snow snowpark package create` to prepare your code for upload
* Added `allow-native-libraries` option to `snow snowpark package create` command
* Added alias `--install-from-pip` for `-y` option in `snow snowpark package create` command
* Connections parameters are also supported by generic environment variables:
  * `SNOWFLAKE_ACCOUNT`
  * `SNOWFLAKE_USER`
  * `SNOWFLAKE_PASSWORD`
  * `SNOWFLAKE_DATABASE`
  * `SNOWFLAKE_SCHEMA`
  * `SNOWFLAKE_ROLE`
  * `SNOWFLAKE_WAREHOUSE`
  * `SNOWFLAKE_MFA_PASSCODE`
* Introduced `--pypi-download` flag for `snow snowpark package` commands to replace `-y` and `--yes`

  The `SNOWFLAKE_CONNECTION_<NAME>_<KEY>` variable takes precedence before the generic flag. For example if
  `SNOWFLAKE_PASSWORD` and `SNOWFLAKE_CONNECTIONS_FOO_PASSWORD` are present and user tries to use connection
  "foo" then the later variable will be used.
* Testing connection using `snow connection test` validates also access to database, schema, role and warehouse
  specified in the connection details.
* Added `snow connection set-default` command for changing default connection.

## Fixes and improvements
* Restricted permissions of automatically created files
* Fixed bug where `spcs service create` would not throw error if service with specified name already exists.
* Improved package lookup, to avoid unnecessary uploads
* Logging into the file by default (INFO level)
* Added validation that service, compute pool, and image repository names are unqualified identifiers.
* `spcs service` commands now accept qualified names.
* Updated help messages for `spcs` commands.

# v2.0.0

## Backward incompatibility
* Introduced `snow object` group with `list`, `describe` and `drop` commands which replaces corresponding
  functionalities of procedure/function/streamlit specific commands.
* `snow stage` is now `snow object stage`
* `snow stage get` and `snow stage put` are replaced by `snow object stage copy [FROM] [TO]`
* `snow warehouse status` is now `snow object list warehouse`
* `snow connection test` now outputs all connection details (except for the password), along with connection status
* `snow sql` requires explicit `-i` flag to read input from stdin: `cat my.sql | snow sql -i`
* Switched to Python Connector default connection https://docs.snowflake.com/en/developer-guide/python-connector/python-connector-connect#setting-a-default-connection
  * Default connection name changed from `dev` to `default`
  * Environment variable for default connection name changed from `SNOWFLAKE_OPTIONS_DEFAULT_CONNECTION` to `SNOWFLAKE_DEFAULT_CONNECTION_NAME`

* Snowpark changes
  * Removed `procedure` and `function` subgroups.
  * Removed `snow snowpark function package` and `snow snowpark procedure package` in favour of `snow snowpark build`.
  * Removed `snow snowpark function create` and `snow snowpark function update`. Functions can be deployed using `snow snowpark deploy`.
  * Removed `snow snowpark procedure create` and `snow snowpark procedure update`. Procedures can be deployed using `snow snowpark deploy`.
  * Procedures and functions use single zip artifact for all functions and procedures in project.
  * Changed path to coverage reports on stage, previously created procedures with coverage will not work, have to be recreated.
  * Previously created procedures or functions won't work with `deploy` command due to change in stage path of artifact. Previous code will remain under old path on stage.
  * Package commands are now under `snow snowpark package`.
  * Coverage commands were removed. To measure coverage of your procedures or functions use coverage locally.

* Snowpark Containers services commands
  * `cp` alias for `compute-pool` commands was removed.
  * `services` commands were renamed to `service`
  * `registry` commands were renamed to `image-registry`
  * `compute-pool`, `service`, and `image-registry` commands were moved from `snowpark` group to a new `spcs` group.
  * `snow spcs compute-pool create` and `snow spcs service create` have been updated with new options to match SQL interface.
  * Added new `image-repository` command group under `spcs`. Moved `list-images` and `list-tags` from `image-registry` to `image-repository`.
  * Removed `snow snowpark jobs` command.
  * `list-images` and `list-tags` now outputs image names with a slash at the beginning (e.g. /db/schema/repo/image). Image name input to `list-tags` requires new format.
  * `snow spcs compute-pool stop` has been removed in favor of `snow spcs compute-pool stop-all`.

* Streamlit changes
  * `snow streamlit deploy` is requiring `snowflake.yml` project file with a Streamlit definition.
  * `snow streamlit describe` is now `snow object describe streamlit`
  * `snow streamlit list` is now `snow object list streamlit`
  * `snow streamlit drop` is now `snow object drop streamlit`


## New additions
* Added `snow streamlit get-url [NAME]` command that returns url to a Streamlit app.
* `--temporary-connection` flag, that allows you to connect, without anything declared in config file
* Added project definition for Streamlit
* Added `snow streamlit get-url [NAME]` command that returns url to a Streamlit app.
* Added project definition for Snowpark procedures and functions.
  * The `snowflake.yml` file is required to deploy functions or procedures.
  * Introduced new `deploy` command for project with procedures and functions.
  * Introduced new `build` command for project with procedure and functions
* Added support for external access integration for functions and procedures
* Added support for runtime version in snowpark procedures ad functions.
* You can include previously uploaded packages in your functions, by listing them under `imports` in `snowflake.yml`
* Added more options to `snow connection add` - now you can also specify authenticator and path to private key
* Added support for native applications by introducing new commands.
  * `snow app init` command that creates a new Native App project from a git repository as a template.
  * `snow app version create` command that creates or upgrades an application package and creates a version or patch for that package.
  * `snow app version drop` command that drops a version associated with an application package.
  * `snow app version list` command that lists all versions associated with an application package.
  * `snow app run` command that creates or upgrades an application in development mode or through release directives.
  * `snow app open` command that opens the application inside of your browser on Snowsight, once it has been installed in your account.
  * `snow app teardown` command that attempts to drop both the application and package as defined in the project definition file.
* Snowpark: add `default` field to procedure and function arguments definition in `snowflake.yml` to support [named and optional
  arguments](https://docs.snowflake.com/en/developer-guide/udf/udf-calling-sql#calling-a-udf-that-has-optional-arguments)

## Fixes and improvements
* Allow the use of quoted identifiers in stages


# v1.2.5
## Fixes and improvements
* Import git module only when is needed


# v1.2.4
## Fixes and improvements
* Fixed look up for all folders in downloaded package.


# v1.2.3
## Fixes and improvements
* Removed hardcoded values of instance families for `snow snowpark pool create` command.


# v1.2.2
## Fixes and improvements
* Fixed parsing of commands and arguments lists in specifications of snowpark services and jobs


# v1.2.1
## Fixes and improvements
* Fix homebrew installation


# v1.2.0

## Backward incompatibility
* Removed `snow streamlit create` command. Streamlit can be deployed using `snow streamlit deploy`
* Removed short option names in compute pool commands:
  * `-n` for `--name`, name of compute pool
  * `-d` for `--num`, number of pool's instances
  * `-f` for `--family`, instance family
* Renamed long options in Snowpark services commands:
  * `--compute_pool` is now `--compute-pool`
  * `--num_instances` is now `--num-instances`
  * `--container_name` is now `--container-name`

## New additions
* `snow streamlit init` command that creates a new streamlit project.
* `snow streamlit deploy` support pages and environment.yml files.
* Support for private key authentication

## Fixes and improvements
* Adjust streamlit commands to PuPr syntax
* Fix URL to streamlit dashboards


# v1.1.1

## Backward incompatibility
* Removed short version `-p` of `--password` option.

## New additions
* Added commands:
  * `snow snowpark registry list-images`
  * `snow snowpark registry list-tags`

## Fixes and improvements
* Too long texts in table cells are now wrapped instead of cropped
* Split global options into separate section in `help`
* Avoiding unnecessary replace in function/procedure update
* Added global options to all commands
* Updated help messages
* Fixed problem with Windows shortened paths
* If only one connection is configured, will be used as default
* Fixed registry token connection issues
* Fixes in commands belonging to `snow snowpark compute-pool` and `snow snowpark services` groups
* Removed duplicated short option names in a few commands by:
  * Removing `-p` short option for `--password` option for all commands (backward incompatibility affecting all the commands using a connection) (it was conflicting with various options in a few commands)
  * Removing `-a` short option for `--replace-always` in `snow snowpark function update` command (it was conflicting with short version of `--check-anaconda-for-pypi-deps`)
  * Removing `-c` short option for `--compute-pool` in `snow snowpark jobs create` (it was conflicting with short version of global `--connection` option)
  * Removing `-c` short option for `--container-name` in `snow snowpark jobs logs` (it was conflicting with short version of global `--connection` option)
* Fixed parsing of specs yaml in `snow snowpark services create` command<|MERGE_RESOLUTION|>--- conflicted
+++ resolved
@@ -58,11 +58,8 @@
 * Added log into the file with loaded external plugins
 * Warn users if they attempt to use templating with project definition version 1
 * Improved output and format of Pydantic validation errors
-<<<<<<< HEAD
 * Improved support for quoted identifiers in streamlit commands.
-=======
 * The `snow app run` command will no longer override debug mode during an application upgrade unless explicitly set in `snowflake.yml`
->>>>>>> 546cde17
 
 # v2.5.0
 ## Backward incompatibility
