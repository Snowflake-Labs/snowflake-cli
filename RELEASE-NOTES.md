# v2.2.0

## Backward incompatibility

## Deprecations
* `snow snowpark package lookup` no longer performs check against PyPi. Using `--pypi-download` or `--yes`
  has no effect and will cause a warning. In this way the command has single responsibility - check if package is
  available in Snowflake Anaconda channel.

## New additions
* Added support for fully qualified name (`database.schema.name`) in `name` parameter in streamlit project definition
* Added support for fully qualified image repository names in `spcs image-repository` commands.
* Added `--if-not-exists` option to `create` commands for `service`, and `compute-pool`. Added `--replace` and `--if-not-exists` options for `image-repository create`.
* Added support for python connector diagnostic report.

## Fixes and improvements
* Adding `--image-name` option for image name argument in `spcs image-repository list-tags` for consistency with other commands.
* Fixed errors during `spcs image-registry login` not being formatted correctly.
* Project definition no longer accept extra fields. Any extra field will cause an error.
<<<<<<< HEAD
* Changing imports in function/procedure section in `snowflake.yml` will cause the definition update on replace
=======
* Adding `--pattern` flag to `stage list` command for filtering out results with regex.
>>>>>>> 8981999d

# v2.1.0

## Backward incompatibility

## New additions
* Added ability to specify scope of the `object list` command with the `--in <scope_type> <scope_name>` option.
* Introduced `snowflake.cli.api.console.cli_console` object with helper methods for intermediate output.
* Added new `--mfa-passcode` flag to support MFA.
* Added possibility to specify `database` and `schema` in snowflake.yml for snowpark objects. Also `name` can specify a fully qualify name.
* New commands for `spcs`
  * Added `image-registry url` command to get the URL for your account image registry.
  * Added `image-registry login` command to fetch authentication token and log in to image registry in one command.
  * Added `image-repository url <repo_name>` command to get the URL for specified image repository.
  * Added `create` command for `image-repository`.
  * Added `status`, `set (property)`, `unset (property)`, `suspend` and `resume` commands for `compute-pool`.
  * Added `set (property)`, `unset (property)`,`upgrade` and `list-endpoints` commands for `service`.
* You can now use github repo link in `snow snowpark package create` to prepare your code for upload
* Added `allow-native-libraries` option to `snow snowpark package create` command
* Added alias `--install-from-pip` for `-y` option in `snow snowpark package create` command
* Connections parameters are also supported by generic environment variables:
  * `SNOWFLAKE_ACCOUNT`
  * `SNOWFLAKE_USER`
  * `SNOWFLAKE_PASSWORD`
  * `SNOWFLAKE_DATABASE`
  * `SNOWFLAKE_SCHEMA`
  * `SNOWFLAKE_ROLE`
  * `SNOWFLAKE_WAREHOUSE`
  * `SNOWFLAKE_MFA_PASSCODE`
* Introduced `--pypi-download` flag for `snow snowpark package` commands to replace `-y` and `--yes`

  The `SNOWFLAKE_CONNECTION_<NAME>_<KEY>` variable takes precedence before the generic flag. For example if
  `SNOWFLAKE_PASSWORD` and `SNOWFLAKE_CONNECTIONS_FOO_PASSWORD` are present and user tries to use connection
  "foo" then the later variable will be used.
* Testing connection using `snow connection test` validates also access to database, schema, role and warehouse
  specified in the connection details.
* Added `snow connection set-default` command for changing default connection.

## Fixes and improvements
* Restricted permissions of automatically created files
* Fixed bug where `spcs service create` would not throw error if service with specified name already exists.
* Improved package lookup, to avoid unnecessary uploads
* Logging into the file by default (INFO level)
* Added validation that service, compute pool, and image repository names are unqualified identifiers.
* `spcs service` commands now accept qualified names.
* Updated help messages for `spcs` commands.

# v2.0.0

## Backward incompatibility
* Introduced `snow object` group with `list`, `describe` and `drop` commands which replaces corresponding
  functionalities of procedure/function/streamlit specific commands.
* `snow stage` is now `snow object stage`
* `snow stage get` and `snow stage put` are replaced by `snow object stage copy [FROM] [TO]`
* `snow warehouse status` is now `snow object list warehouse`
* `snow connection test` now outputs all connection details (except for the password), along with connection status
* `snow sql` requires explicit `-i` flag to read input from stdin: `cat my.sql | snow sql -i`
* Switched to Python Connector default connection https://docs.snowflake.com/en/developer-guide/python-connector/python-connector-connect#setting-a-default-connection
  * Default connection name changed from `dev` to `default`
  * Environment variable for default connection name changed from `SNOWFLAKE_OPTIONS_DEFAULT_CONNECTION` to `SNOWFLAKE_DEFAULT_CONNECTION_NAME`

* Snowpark changes
  * Removed `procedure` and `function` subgroups.
  * Removed `snow snowpark function package` and `snow snowpark procedure package` in favour of `snow snowpark build`.
  * Removed `snow snowpark function create` and `snow snowpark function update`. Functions can be deployed using `snow snowpark deploy`.
  * Removed `snow snowpark procedure create` and `snow snowpark procedure update`. Procedures can be deployed using `snow snowpark deploy`.
  * Procedures and functions use single zip artifact for all functions and procedures in project.
  * Changed path to coverage reports on stage, previously created procedures with coverage will not work, have to be recreated.
  * Previously created procedures or functions won't work with `deploy` command due to change in stage path of artifact. Previous code will remain under old path on stage.
  * Package commands are now under `snow snowpark package`.
  * Coverage commands were removed. To measure coverage of your procedures or functions use coverage locally.

* Snowpark Containers services commands
  * `cp` alias for `compute-pool` commands was removed.
  * `services` commands were renamed to `service`
  * `registry` commands were renamed to `image-registry`
  * `compute-pool`, `service`, and `image-registry` commands were moved from `snowpark` group to a new `spcs` group.
  * `snow spcs compute-pool create` and `snow spcs service create` have been updated with new options to match SQL interface.
  * Added new `image-repository` command group under `spcs`. Moved `list-images` and `list-tags` from `image-registry` to `image-repository`.
  * Removed `snow snowpark jobs` command.
  * `list-images` and `list-tags` now outputs image names with a slash at the beginning (e.g. /db/schema/repo/image). Image name input to `list-tags` requires new format.
  * `snow spcs compute-pool stop` has been removed in favor of `snow spcs compute-pool stop-all`.

* Streamlit changes
  * `snow streamlit deploy` is requiring `snowflake.yml` project file with a Streamlit definition.
  * `snow streamlit describe` is now `snow object describe streamlit`
  * `snow streamlit list` is now `snow object list streamlit`
  * `snow streamlit drop` is now `snow object drop streamlit`


## New additions
* Added `snow streamlit get-url [NAME]` command that returns url to a Streamlit app.
* `--temporary-connection` flag, that allows you to connect, without anything declared in config file
* Added project definition for Streamlit
* Added `snow streamlit get-url [NAME]` command that returns url to a Streamlit app.
* Added project definition for Snowpark procedures and functions.
  * The `snowflake.yml` file is required to deploy functions or procedures.
  * Introduced new `deploy` command for project with procedures and functions.
  * Introduced new `build` command for project with procedure and functions
* Added support for external access integration for functions and procedures
* Added support for runtime version in snowpark procedures ad functions.
* You can include previously uploaded packages in your functions, by listing them under `imports` in `snowflake.yml`
* Added more options to `snow connection add` - now you can also specify authenticator and path to private key
* Added support for native applications by introducing new commands.
  * `snow app init` command that creates a new Native App project from a git repository as a template.
  * `snow app version create` command that creates or upgrades an application package and creates a version or patch for that package.
  * `snow app version drop` command that drops a version associated with an application package.
  * `snow app version list` command that lists all versions associated with an application package.
  * `snow app run` command that creates or upgrades an application in development mode or through release directives.
  * `snow app open` command that opens the application inside of your browser on Snowsight, once it has been installed in your account.
  * `snow app teardown` command that attempts to drop both the application and package as defined in the project definition file.
* Snowpark: add `default` field to procedure and function arguments definition in `snowflake.yml` to support [named and optional
  arguments](https://docs.snowflake.com/en/developer-guide/udf/udf-calling-sql#calling-a-udf-that-has-optional-arguments)

## Fixes and improvements
* Allow the use of quoted identifiers in stages


# v1.2.5
## Fixes and improvements
* Import git module only when is needed


# v1.2.4
## Fixes and improvements
* Fixed look up for all folders in downloaded package.


# v1.2.3
## Fixes and improvements
* Removed hardcoded values of instance families for `snow snowpark pool create` command.


# v1.2.2
## Fixes and improvements
* Fixed parsing of commands and arguments lists in specifications of snowpark services and jobs


# v1.2.1
## Fixes and improvements
* Fix homebrew installation


# v1.2.0

## Backward incompatibility
* Removed `snow streamlit create` command. Streamlit can be deployd using `snow streamlit deploy`
* Removed short option names in compute pool commands:
  * `-n` for `--name`, name of compute pool
  * `-d` for `--num`, number of pool's instances
  * `-f` for `--family`, instance family
* Renamed long options in Snowpark services commands:
  * `--compute_pool` is now `--compute-pool`
  * `--num_instances` is now `--num-instances`
  * `--container_name` is now `--container-name`

## New additions
* `snow streamlit init` command that creates a new streamlit project.
* `snow streamlit deploy` support pages and environment.yml files.
* Support for private key authentication

## Fixes and improvements
* Adjust streamlit commands to PuPr syntax
* Fix URL to streamlit dashboards


# v1.1.1

## Backward incompatibility
* Removed short version `-p` of `--password` option.

## New additions
* Added commands:
  * `snow snowpark registry list-images`
  * `snow snowpark registry list-tags`

## Fixes and improvements
* Too long texts in table cells are now wrapped instead of cropped
* Split global options into separate section in `help`
* Avoiding unnecessary replace in function/procedure update
* Added global options to all commands
* Updated help messages
* Fixed problem with Windows shortened paths
* If only one connection is configured, will be used as default
* Fixed registry token connection issues
* Fixes in commands belonging to `snow snowpark compute-pool` and `snow snowpark services` groups
* Removed duplicated short option names in a few commands by:
  * Removing `-p` short option for `--password` option for all commands (backward incompatibility affecting all the commands using a connection) (it was conflicting with various options in a few commands)
  * Removing `-a` short option for `--replace-always` in `snow snowpark function update` command (it was conflicting with short version of `--check-anaconda-for-pypi-deps`)
  * Removing `-c` short option for `--compute-pool` in `snow snowpark jobs create` (it was conflicting with short version of global `--connection` option)
  * Removing `-c` short option for `--container-name` in `snow snowpark jobs logs` (it was conflicting with short version of global `--connection` option)
* Fixed parsing of specs yaml in `snow snowpark services create` command<|MERGE_RESOLUTION|>--- conflicted
+++ resolved
@@ -17,11 +17,8 @@
 * Adding `--image-name` option for image name argument in `spcs image-repository list-tags` for consistency with other commands.
 * Fixed errors during `spcs image-registry login` not being formatted correctly.
 * Project definition no longer accept extra fields. Any extra field will cause an error.
-<<<<<<< HEAD
 * Changing imports in function/procedure section in `snowflake.yml` will cause the definition update on replace
-=======
 * Adding `--pattern` flag to `stage list` command for filtering out results with regex.
->>>>>>> 8981999d
 
 # v2.1.0
 
