--- conflicted
+++ resolved
@@ -14,10 +14,6 @@
 * Snowpark command `compute-pool` and its alias `cp` were replaced by `pool` command.
 * `snow snowpark registry` was replaced with `snow registry` command.
 * `snow connection test` now outputs all connection details (except for the password), along with connection status
-<<<<<<< HEAD
-* Moved `snow stage` from top-level to `snow object` subgroup
-* `snow warehouse status` is now `snow object show warehouses`
-=======
 * Removed `snow snowpark function create` and `snow snowpark function update`. Procedures can be deployed using `snow snowpark function deploy`.
 * Removed `snow snowpark procedure create` and `snow snowpark procedure update`. Procedures can be deployed using `snow snowpark procedure deploy`.
 * From `snow streamlit deploy` moved following parameters to `snowflake.yml`:
@@ -29,7 +25,8 @@
     * `--env-file`
     * `--pages-dir`
 * `init` commands for functions and procedures create new project in new directory instead of using current working directory.
->>>>>>> 815c9558
+* Moved `snow stage` from top-level to `snow object` subgroup
+* `snow warehouse status` is now `snow object show warehouses`
 
 ## New additions
 * `--temporary-connection` flag, that allows you to connect, without anything declared in config file
