<!--
 Copyright (c) 2024 Snowflake Inc.

 Licensed under the Apache License, Version 2.0 (the "License");
 you may not use this file except in compliance with the License.
 You may obtain a copy of the License at

 http://www.apache.org/licenses/LICENSE-2.0

 Unless required by applicable law or agreed to in writing, software
 distributed under the License is distributed on an "AS IS" BASIS,
 WITHOUT WARRANTIES OR CONDITIONS OF ANY KIND, either express or implied.
 See the License for the specific language governing permissions and
 limitations under the License.
 -->

# Unreleased version
## Backward incompatibility
* Dropped support for Python below 3.10 version.
* `snow object stage` commands are removed in favour of `snow stage`.
* `snow snowpark init` and `snow streamlit init` commands are removed in favor of `snow init` command.
* Removed deprecated flags from `snow snowpark` commands.
* Default Python version for Snowpark functions and procedures was bumped to 3.10 from 3.8.

## Deprecations
  * Added deprecation warning for `native_app.package.scripts` in project definition file.

## New additions
* Added support for `native_app.package.post_deploy` scripts in project definition file.
  * These scripts will execute whenever a Native App Package is created or updated.
  * Currently only supports SQL scripts: `post_deploy: [{sql_script: script.sql}]`
* Added `snow spcs service execute-job` command, which supports creating and executing a job service in the current schema.

## Fixes and improvements
* Fixed problem with whitespaces in `snow connection add` command
<<<<<<< HEAD
* Fix error handling and messaging when no artifacts provided

=======
* Added check for the correctness of token file and private key paths when addind a connection
* Fix the typo in spcs service name argument description. It is the identifier of the **service** instead of the **service pool**.
>>>>>>> 3e27d74e

# v2.7.0

# Unreleased version
## Backward incompatibility

## Deprecations
* `snow snowpark init` and `snow streamlit init` are marked as deprecated. The commands are still functional,
but should be replaced with `snow init`
## New additions
* Added connection option `--token-file-path` allowing passing OAuth token using a file. The function is also
  supported by setting `token_file_path` in connection definition.
* Support for Python remote execution via `snow stage execute` and `snow git execute` similar to existing EXECUTE IMMEDIATE support.
* Added support for project definition file defaults in templates
* Added support for autocomplete in `--connection` flag.
* Added `snow init` command, which supports initializing projects with external templates.

## Fixes and improvements
* The `snow app run` command now allows upgrading to unversioned mode from a versioned or release mode application installation
* The `snow app teardown` command now allows dropping a package with versions when the `--force` flag is provided
* The `snow app version create` command now allows operating on application packages created outside the CLI
* Added support for user stages in stage execute and copy commands
* Improved support for quoted identifiers in snowpark commands.
* Updated post_deploy SQL script default database to be the application database
* Handle `NULL` md5 values correctly when returned by stage storage backends
* Regionless host URLs are now supported when generating Snowsight URLs
* `snow app run` and `snow app deploy` now correctly determine modified status for large files uploaded to AWS S3

# v2.6.1
## Backward incompatibility

## Deprecations

## New additions

## Fixes and improvements
* `snow object create` message returns meaningful error if connection database is not defined.
* Fixed crashing when save_logs is false and log directory does not exist

# v2.6.0
## Backward incompatibility

## Deprecations

## New additions
* Add `snow object create` command
* Added support for `title` field in Streamlit definition in `snowflake.yml` project file.
* Added `--auto-compress` flag to `snow stage copy` command enabling use of gzip to compress files during upload.
* Added new `native_app.application.post_deploy` section to `snowflake.yml` schema to execute actions after the application has been deployed via `snow app run`.
  * Added the `sql_script` hook type to run SQL scripts with template support.
* Added support for `--env` command line arguments for templating.
  * Available for commands that make use of the project definition file.
  * Format of the argument: `--env key1=value1 --env key2=value2`.
  * Overrides `env` variables values when used in templating.
  * Can be referenced in templating through `ctx.env.<key_name>`.
  * Templating will read env vars in this order of priority (highest priority to lowest priority):
    * vars from `--env` command line argument.
    * vars from shell environment variables.
    * vars from `env` section of project definition file.

## Fixes and improvements
* Passing a directory to `snow app deploy` will now deploy any contained file or subfolder specified in the application's artifact rules
* Fixes markup escaping errors in `snow sql` that may occur when users use unintentionally markup-like escape tags.
* Fixed case where `snow app teardown` could not tear down orphan applications (those that have had their package dropped)
* Fixed case where `snow app teardown` could leave behind orphan applications if they were not created by the Snowflake CLI
* Fixed case where `snow app run` could fail to run an existing application whose package was dropped by prompting to drop and recreate the application
* Improve terminal output sanitization to avoid ASCII escape codes.
* The `snow sql` command will show query text before executing it.
* Improved stage diff output in `snow app` commands
* Hid the diff from `snow app validate` output since it was redundant
* Added log into the file with loaded external plugins
* Warn users if they attempt to use templating with project definition version 1
* Improved output and format of Pydantic validation errors
* Improved support for quoted identifiers in streamlit commands.
* The `snow app run` command will no longer override debug mode during an application upgrade unless explicitly set in `snowflake.yml`

# v2.5.0
## Backward incompatibility

## Deprecations

## New additions
* Added `snow app bundle` command that prepares a local folder in the project directory with artifacts to be uploaded to a stage as part of creating a Snowflake Native App.
  * Snowflake Native App projects can now optionally generate CREATE FUNCTION or CREATE PROCEDURE declarations in setup scripts from Snowpark python code that includes decorators (e.g. @sproc, @udf).
* Added `snow app validate` command that validates the setup script SQL used to create a Snowflake Native App for syntax validity, invalid object references, and best practices
  * Added new `native_app.scratch_stage` field to `snowflake.yml` schema to allow customizing the stage that the CLI uses to run the validation
* Changed `snow app deploy` and `snow app run` to trigger validation of the uploaded setup script SQL and block uploads on validation failure, pass `--no-validate` to disable
* Changed `snow app version create --patch` to require an integer patch number, aligning with what Snowflake expects
* Added `snow notebook` commands:
  * `snow notebook execute` enabling head-less execution of a notebook.
  * `snow notebook create` proving an option to create a Snowflake Notebook from a file on stage.
* Added templating support for project definition file.
  * Template variables can now be used anywhere in the project definition file.
* Added `--default` flag to `snow connection add` commands allowing users to mark the new connection as default.

## Fixes and improvements
* Fixed error handling for malformatted `config.toml`
* Fixed ZIP packaging of Snowpark project dependencies containing implicit namespace packages like `snowflake`.
* Deploying function/procedure with `--replace` flag now copies all grants
* Fixed MFA caching
* Fixed `DeprerationWarning`/`SyntaxWarning` due to invalid escape sequences
* Improved error message in `snow spcs image-registry login` when docker is not installed.
* Improved detection of conflicts between artifact rules for native application projects
* Fixed URL generation for applications, streamlits, and notebooks that use a quoted identifier with spaces.

# v2.4.0
## Backward incompatibility

## Deprecations

## New additions
* Added the `--cascade` option to `snow app teardown` command that drops all application objects owned by the application.
 * Add external access integration to snow object commands
 * Add aliases for `snow object list/describe/drop` commands under:
   * `snow stage` for stages
   * `snow git` for git repository stages
   * `snow streamlit` for streamlit apps
   * `snow snowpark` for procedures and functions
   * `snow spcs compute-pool` for compute pools
   * `snow spcs image-repository` for image repositories
   * `snow spcs service` for services
 * `snow sql` works now with `snowflake.yml` file. The variables defined in the new `env` section
       of `snowflake.yml` will be used to expand templates.
 * `snow sql` support executing multiple files. Users can use `-f/--file` flag more than once to execute queries
      from many files.
 * `snow git execute` and `snow stage execute` support passing input variables for SQL execution.
* Added `snow cortex` commands:
    * `complete` - Given a prompt, the command generates a response using your choice of language model.
      In the simplest use case, the prompt is a single string. You may also provide a JSON file with conversation history including multiple prompts and responses for interactive chat-style usage.
    * `extract-answer` - Extracts an answer to a given question from a text document.
      The document may be a plain-English document or a string representation of a semi-structured (JSON) data object.
    * `sentiment` - Returns sentiment as a score between -1 to 1 (with -1 being the most negative and 1 the most positive, with values around 0 neutral) for the given English-language input text.
    * `summarize` - Summarizes the given English-language input text.
    * `translate` - Translates text from the indicated or detected source language to a target language.
    * `search`    - for integration with Cortex Search Service
* When invoked without command help is displayed by default with list of available commands.
* Add tab-completion for `snow` command.

## Fixes and improvements
* Improved support for quoted identifiers.
* Fixed creating patches with `snow app version create` when there are 2 or more existing patches on a version
* Using `--format=json` adds trailing new line to avoid `%` being added by some terminals to signal no new line at the end of output.
* Fixed `--interactive` flag to be enabled by default in interactive environments and added the `--no-interactive` flag to be able to turn off prompting.

# v2.3.1
## Backward incompatibility

## Deprecations

## New additions

## Fixes and improvements
* Fixed bugs in source artifact mapping logic for native applications

# v2.3.0

## Backward incompatibility

## Deprecations

## New additions
* New `snow sql` functionality:
  * `-D/--variable` allows variable substitutions in a SQL input (client-side query templating)
* New `snow app deploy` functionality:
  * Passing files and directories as arguments syncs these only: `snow app deploy some-file some-dir`.
  * `--recursive` syncs all files and subdirectories recursively.
  * `--prune` deletes specified files from the stage if they don't exist locally.

## Fixes and improvements
* More human-friendly errors in case of corrupted `config.toml` file.
* Fixed a bug in `snow app` that caused files to be re-uploaded unnecessarily.
* Optimize snowpark dependency search to lower the size of .zip artifacts and
  the number of anaconda dependencies for snowpark projects.
* Added support for fully qualified stage names in stage and git execute commands.
* Fixed a bug where `snow app run` was not upgrading the application when the local state and remote stage are identical (for example immediately after `snow app deploy`).
* Fixed handling of stage path separators on Windows
* Change to `external_access_integrations` in `snowflake.yml` now also triggers function replace
* The `--info` callback returns info about configured feature flags.

# v2.2.0

## Backward incompatibility

## Deprecations
* `snow snowpark package lookup` no longer performs check against PyPi. Using `--pypi-download` or `--yes`
  has no effect and will cause a warning. In this way the command has single responsibility - check if package is
  available in Snowflake Anaconda channel.
* `snow snowpark package create`:
  * `--pypi-download` or `--yes` flags are deprecated, have no effect and will cause a warning.
    `create` command always checks against PyPi.
  * `--allow-native-libraries` is deprecated in favour of boolean flag `--allow-shared-libraries`.
    Using old flag will cause a warning.
* `snow snowpark build`:
  * `--pypi-download` flag is deprecated, have no effect and will cause a warning. Build command always check against PyPi.
  * `--check-anaconda-for-pypi-depts` is deprecated and using it will cause warning, the functionality is replaced by `--ignore-anaconda`
  * `--package-native-libraries` is deprecated and using it will cause warning, the functionality is replaced by `--allow-shared-libraries`
* `snow object stage` commands are deprecated and using them will cause a warning.
   Functionality is replaced by `snow stage` commands.

## New additions
* Added support for fully qualified name (`database.schema.name`) in `name` parameter in streamlit project definition
* Added support for fully qualified image repository names in `spcs image-repository` commands.
* Added `--if-not-exists` option to `create` commands for `service`, and `compute-pool`. Added `--replace` and `--if-not-exists` options for `image-repository create`.
* Added support for python connector diagnostic report.
* Added `snow app deploy` command that creates an application package and syncs the local changes to the stage without creating or updating the application.
* Added `is_default` column to `snow connection list` output to highlight default connection.
* `snow snowpark package create`:
  * new `--ignore-anaconda` flag disables package lookup in Snowflake Anaconda channel.
    All dependencies will be downloaded from PyPi.
  * new `--skip-version-check` skips comparing versions of dependencies between requirements and Anaconda.
  * new `--index-url` flag sets up Base URL of the Python Package Index to use for package lookup.
* `snow snowpark build`:
  * new `--skip-version-check` skips comparing versions of dependencies between requirements and Anaconda.
  * new `--index-url` flag sets up Base URL of the Python Package Index to use for package lookup.
* Added `--recursive` flag for copy from stage, it will reproduce the directory structure locally.
* Added support for snowgit. New commands:
  * `snow git setup` - wizard setting up a git repository stage and creating all necessary objects
  * `snow git fetch` - fetches latest changes from the origin repository into Snowflake repository
  * `snow git list-branches` - lists all branches in the repository
  * `snow git list-tags` - lists all tags in the repository
  * `snow git list-files` - lists all files on provided branch/tag/commit
  * `snow git copy` - copies files from provided branch/tag/commit into stage or local directory
  * `snow git execute` - execute immediate files from repository
* Added command for execute immediate `snow object stage execute`
* Fetching available packages list from Snowflake instead of directly from Anaconda with fallback to the old method (for backward compatibility).
  As the new method requires a connection to Snowflake, it adds connection options to the following commands:
  * `snow snowpark build`
  * `snow snowpark package lookup`
  * `snow snowpark package create`

## Fixes and improvements
* Adding `--image-name` option for image name argument in `spcs image-repository list-tags` for consistency with other commands.
* Fixed errors during `spcs image-registry login` not being formatted correctly.
* Project definition no longer accept extra fields. Any extra field will cause an error.
* Changing imports in function/procedure section in `snowflake.yml` will cause the definition update on replace
* Adding `--pattern` flag to `stage list-files` command for filtering out results with regex.
* Fixed snowpark build paths for builds with --project option (fixed empty zip issue).
* More clear error messages in `snow snowpark build` command
* Adding support for any source supported by `pip` in `snow snowpark`.
* Fixed version parsing for packages lookup on Snowflake Anaconda Channel
* Fix handling database/schema/role identifiers containing dashes
* Fix schema override bug in `snow connection test`
* Hidden incorrectly working config permissions warning on Windows
* Make errors from `snow connection test` more meaningful when role, warehouse or database does not exist.

# v2.1.2

## Fixes and improvements
* Add `pip` as Snowflake-cli dependency
* Optimize `connection test` command
* Fix venv creation issues in `snowpark package create` and `snowpark build` command

# v2.1.1

## Fixes and improvements
* Improved security of printing connection details in `snow connection list`.
* Improved parsing of non-quoted scalar values within square brackets in `manifest.yml` in Native App projects.

# v2.1.0

## Backward incompatibility

## New additions
* Added ability to specify scope of the `object list` command with the `--in <scope_type> <scope_name>` option.
* Introduced `snowflake.cli.api.console.cli_console` object with helper methods for intermediate output.
* Added new `--mfa-passcode` flag to support MFA.
* Added possibility to specify `database` and `schema` in snowflake.yml for snowpark objects. Also `name` can specify a fully qualify name.
* New commands for `spcs`
  * Added `image-registry url` command to get the URL for your account image registry.
  * Added `image-registry login` command to fetch authentication token and log in to image registry in one command.
  * Added `image-repository url <repo_name>` command to get the URL for specified image repository.
  * Added `create` command for `image-repository`.
  * Added `status`, `set (property)`, `unset (property)`, `suspend` and `resume` commands for `compute-pool`.
  * Added `set (property)`, `unset (property)`,`upgrade` and `list-endpoints` commands for `service`.
* You can now use github repo link in `snow snowpark package create` to prepare your code for upload
* Added `allow-native-libraries` option to `snow snowpark package create` command
* Added alias `--install-from-pip` for `-y` option in `snow snowpark package create` command
* Connections parameters are also supported by generic environment variables:
  * `SNOWFLAKE_ACCOUNT`
  * `SNOWFLAKE_USER`
  * `SNOWFLAKE_PASSWORD`
  * `SNOWFLAKE_DATABASE`
  * `SNOWFLAKE_SCHEMA`
  * `SNOWFLAKE_ROLE`
  * `SNOWFLAKE_WAREHOUSE`
  * `SNOWFLAKE_MFA_PASSCODE`
* Introduced `--pypi-download` flag for `snow snowpark package` commands to replace `-y` and `--yes`

  The `SNOWFLAKE_CONNECTION_<NAME>_<KEY>` variable takes precedence before the generic flag. For example if
  `SNOWFLAKE_PASSWORD` and `SNOWFLAKE_CONNECTIONS_FOO_PASSWORD` are present and user tries to use connection
  "foo" then the later variable will be used.
* Testing connection using `snow connection test` validates also access to database, schema, role and warehouse
  specified in the connection details.
* Added `snow connection set-default` command for changing default connection.

## Fixes and improvements
* Restricted permissions of automatically created files
* Fixed bug where `spcs service create` would not throw error if service with specified name already exists.
* Improved package lookup, to avoid unnecessary uploads
* Logging into the file by default (INFO level)
* Added validation that service, compute pool, and image repository names are unqualified identifiers.
* `spcs service` commands now accept qualified names.
* Updated help messages for `spcs` commands.

# v2.0.0

## Backward incompatibility
* Introduced `snow object` group with `list`, `describe` and `drop` commands which replaces corresponding
  functionalities of procedure/function/streamlit specific commands.
* `snow stage` is now `snow object stage`
* `snow stage get` and `snow stage put` are replaced by `snow object stage copy [FROM] [TO]`
* `snow warehouse status` is now `snow object list warehouse`
* `snow connection test` now outputs all connection details (except for the password), along with connection status
* `snow sql` requires explicit `-i` flag to read input from stdin: `cat my.sql | snow sql -i`
* Switched to Python Connector default connection https://docs.snowflake.com/en/developer-guide/python-connector/python-connector-connect#setting-a-default-connection
  * Default connection name changed from `dev` to `default`
  * Environment variable for default connection name changed from `SNOWFLAKE_OPTIONS_DEFAULT_CONNECTION` to `SNOWFLAKE_DEFAULT_CONNECTION_NAME`

* Snowpark changes
  * Removed `procedure` and `function` subgroups.
  * Removed `snow snowpark function package` and `snow snowpark procedure package` in favour of `snow snowpark build`.
  * Removed `snow snowpark function create` and `snow snowpark function update`. Functions can be deployed using `snow snowpark deploy`.
  * Removed `snow snowpark procedure create` and `snow snowpark procedure update`. Procedures can be deployed using `snow snowpark deploy`.
  * Procedures and functions use single zip artifact for all functions and procedures in project.
  * Changed path to coverage reports on stage, previously created procedures with coverage will not work, have to be recreated.
  * Previously created procedures or functions won't work with `deploy` command due to change in stage path of artifact. Previous code will remain under old path on stage.
  * Package commands are now under `snow snowpark package`.
  * Coverage commands were removed. To measure coverage of your procedures or functions use coverage locally.

* Snowpark Containers services commands
  * `cp` alias for `compute-pool` commands was removed.
  * `services` commands were renamed to `service`
  * `registry` commands were renamed to `image-registry`
  * `compute-pool`, `service`, and `image-registry` commands were moved from `snowpark` group to a new `spcs` group.
  * `snow spcs compute-pool create` and `snow spcs service create` have been updated with new options to match SQL interface.
  * Added new `image-repository` command group under `spcs`. Moved `list-images` and `list-tags` from `image-registry` to `image-repository`.
  * Removed `snow snowpark jobs` command.
  * `list-images` and `list-tags` now outputs image names with a slash at the beginning (e.g. /db/schema/repo/image). Image name input to `list-tags` requires new format.
  * `snow spcs compute-pool stop` has been removed in favor of `snow spcs compute-pool stop-all`.

* Streamlit changes
  * `snow streamlit deploy` is requiring `snowflake.yml` project file with a Streamlit definition.
  * `snow streamlit describe` is now `snow object describe streamlit`
  * `snow streamlit list` is now `snow object list streamlit`
  * `snow streamlit drop` is now `snow object drop streamlit`


## New additions
* Added `snow streamlit get-url [NAME]` command that returns url to a Streamlit app.
* `--temporary-connection` flag, that allows you to connect, without anything declared in config file
* Added project definition for Streamlit
* Added `snow streamlit get-url [NAME]` command that returns url to a Streamlit app.
* Added project definition for Snowpark procedures and functions.
  * The `snowflake.yml` file is required to deploy functions or procedures.
  * Introduced new `deploy` command for project with procedures and functions.
  * Introduced new `build` command for project with procedure and functions
* Added support for external access integration for functions and procedures
* Added support for runtime version in snowpark procedures ad functions.
* You can include previously uploaded packages in your functions, by listing them under `imports` in `snowflake.yml`
* Added more options to `snow connection add` - now you can also specify authenticator and path to private key
* Added support for native applications by introducing new commands.
  * `snow app init` command that creates a new Native App project from a git repository as a template.
  * `snow app version create` command that creates or upgrades an application package and creates a version or patch for that package.
  * `snow app version drop` command that drops a version associated with an application package.
  * `snow app version list` command that lists all versions associated with an application package.
  * `snow app run` command that creates or upgrades an application in development mode or through release directives.
  * `snow app open` command that opens the application inside of your browser on Snowsight, once it has been installed in your account.
  * `snow app teardown` command that attempts to drop both the application and package as defined in the project definition file.
* Snowpark: add `default` field to procedure and function arguments definition in `snowflake.yml` to support [named and optional
  arguments](https://docs.snowflake.com/en/developer-guide/udf/udf-calling-sql#calling-a-udf-that-has-optional-arguments)

## Fixes and improvements
* Allow the use of quoted identifiers in stages


# v1.2.5
## Fixes and improvements
* Import git module only when is needed


# v1.2.4
## Fixes and improvements
* Fixed look up for all folders in downloaded package.


# v1.2.3
## Fixes and improvements
* Removed hardcoded values of instance families for `snow snowpark pool create` command.


# v1.2.2
## Fixes and improvements
* Fixed parsing of commands and arguments lists in specifications of snowpark services and jobs


# v1.2.1
## Fixes and improvements
* Fix homebrew installation


# v1.2.0

## Backward incompatibility
* Removed `snow streamlit create` command. Streamlit can be deployed using `snow streamlit deploy`
* Removed short option names in compute pool commands:
  * `-n` for `--name`, name of compute pool
  * `-d` for `--num`, number of pool's instances
  * `-f` for `--family`, instance family
* Renamed long options in Snowpark services commands:
  * `--compute_pool` is now `--compute-pool`
  * `--num_instances` is now `--num-instances`
  * `--container_name` is now `--container-name`

## New additions
* `snow streamlit init` command that creates a new streamlit project.
* `snow streamlit deploy` support pages and environment.yml files.
* Support for private key authentication

## Fixes and improvements
* Adjust streamlit commands to PuPr syntax
* Fix URL to streamlit dashboards


# v1.1.1

## Backward incompatibility
* Removed short version `-p` of `--password` option.

## New additions
* Added commands:
  * `snow snowpark registry list-images`
  * `snow snowpark registry list-tags`

## Fixes and improvements
* Too long texts in table cells are now wrapped instead of cropped
* Split global options into separate section in `help`
* Avoiding unnecessary replace in function/procedure update
* Added global options to all commands
* Updated help messages
* Fixed problem with Windows shortened paths
* If only one connection is configured, will be used as default
* Fixed registry token connection issues
* Fixes in commands belonging to `snow snowpark compute-pool` and `snow snowpark services` groups
* Removed duplicated short option names in a few commands by:
  * Removing `-p` short option for `--password` option for all commands (backward incompatibility affecting all the commands using a connection) (it was conflicting with various options in a few commands)
  * Removing `-a` short option for `--replace-always` in `snow snowpark function update` command (it was conflicting with short version of `--check-anaconda-for-pypi-deps`)
  * Removing `-c` short option for `--compute-pool` in `snow snowpark jobs create` (it was conflicting with short version of global `--connection` option)
  * Removing `-c` short option for `--container-name` in `snow snowpark jobs logs` (it was conflicting with short version of global `--connection` option)
* Fixed parsing of specs yaml in `snow snowpark services create` command<|MERGE_RESOLUTION|>--- conflicted
+++ resolved
@@ -33,13 +33,9 @@
 
 ## Fixes and improvements
 * Fixed problem with whitespaces in `snow connection add` command
-<<<<<<< HEAD
-* Fix error handling and messaging when no artifacts provided
-
-=======
 * Added check for the correctness of token file and private key paths when addind a connection
 * Fix the typo in spcs service name argument description. It is the identifier of the **service** instead of the **service pool**.
->>>>>>> 3e27d74e
+* Fix error handling and messaging when no artifacts provided
 
 # v2.7.0
 
