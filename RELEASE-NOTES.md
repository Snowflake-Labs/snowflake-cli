<!--
 Copyright (c) 2024 Snowflake Inc.

 Licensed under the Apache License, Version 2.0 (the "License");
 you may not use this file except in compliance with the License.
 You may obtain a copy of the License at

 http://www.apache.org/licenses/LICENSE-2.0

 Unless required by applicable law or agreed to in writing, software
 distributed under the License is distributed on an "AS IS" BASIS,
 WITHOUT WARRANTIES OR CONDITIONS OF ANY KIND, either express or implied.
 See the License for the specific language governing permissions and
 limitations under the License.
 -->

# Unreleased version
## Backward incompatibility
* Dropped support for Python below 3.10 version.
* `snow object stage` commands are removed in favour of `snow stage`.
* `snow snowpark init` and `snow streamlit init` commands are removed in favor of `snow init` command.
* Removed deprecated flags from `snow snowpark` commands.
* Default Python version for Snowpark functions and procedures was bumped to 3.10 from 3.8.

## Deprecations
  * Added deprecation warning for `native_app.package.scripts` in project definition file.

## New additions
* Added support for `native_app.package.post_deploy` scripts in project definition file.
  * These scripts will execute whenever a Native App Package is created or updated.
  * Currently only supports SQL scripts: `post_deploy: [{sql_script: script.sql}]`
* Added `snow spcs service execute-job` command, which supports creating and executing a job service in the current schema.
* Added `snow app events` command to fetch logs and traces from local and customer app installations
* Added support for project definition file defaults in templates

## Fixes and improvements
* Fixed problem with whitespaces in `snow connection add` command
* Added check for the correctness of token file and private key paths when addind a connection
* Fix the typo in spcs service name argument description. It is the identifier of the **service** instead of the **service pool**.
<<<<<<< HEAD
* Fix error handling and messaging when no artifacts provided
=======
* Improved error message for incompatible parameters.

>>>>>>> 2e365c63

# v2.7.0

# Unreleased version
## Backward incompatibility

## Deprecations
* `snow snowpark init` and `snow streamlit init` are marked as deprecated. The commands are still functional,
but should be replaced with `snow init`
## New additions
* Added connection option `--token-file-path` allowing passing OAuth token using a file. The function is also
  supported by setting `token_file_path` in connection definition.
* Support for Python remote execution via `snow stage execute` and `snow git execute` similar to existing EXECUTE IMMEDIATE support.
* Added support for autocomplete in `--connection` flag.
* Added `snow init` command, which supports initializing projects with external templates.

## Fixes and improvements
* The `snow app run` command now allows upgrading to unversioned mode from a versioned or release mode application installation
* The `snow app teardown` command now allows dropping a package with versions when the `--force` flag is provided
* The `snow app version create` command now allows operating on application packages created outside the CLI
* Added support for user stages in stage execute and copy commands
* Improved support for quoted identifiers in snowpark commands.
* Updated post_deploy SQL script default database to be the application database
* Handle `NULL` md5 values correctly when returned by stage storage backends
* Regionless host URLs are now supported when generating Snowsight URLs
* `snow app run` and `snow app deploy` now correctly determine modified status for large files uploaded to AWS S3

# v2.6.1
## Backward incompatibility

## Deprecations

## New additions

## Fixes and improvements
* `snow object create` message returns meaningful error if connection database is not defined.
* Fixed crashing when save_logs is false and log directory does not exist

# v2.6.0
## Backward incompatibility

## Deprecations

## New additions
* Add `snow object create` command
* Added support for `title` field in Streamlit definition in `snowflake.yml` project file.
* Added `--auto-compress` flag to `snow stage copy` command enabling use of gzip to compress files during upload.
* Added new `native_app.application.post_deploy` section to `snowflake.yml` schema to execute actions after the application has been deployed via `snow app run`.
  * Added the `sql_script` hook type to run SQL scripts with template support.
* Added support for `--env` command line arguments for templating.
  * Available for commands that make use of the project definition file.
  * Format of the argument: `--env key1=value1 --env key2=value2`.
  * Overrides `env` variables values when used in templating.
  * Can be referenced in templating through `ctx.env.<key_name>`.
  * Templating will read env vars in this order of priority (highest priority to lowest priority):
    * vars from `--env` command line argument.
    * vars from shell environment variables.
    * vars from `env` section of project definition file.

## Fixes and improvements
* Passing a directory to `snow app deploy` will now deploy any contained file or subfolder specified in the application's artifact rules
* Fixes markup escaping errors in `snow sql` that may occur when users use unintentionally markup-like escape tags.
* Fixed case where `snow app teardown` could not tear down orphan applications (those that have had their package dropped)
* Fixed case where `snow app teardown` could leave behind orphan applications if they were not created by the Snowflake CLI
* Fixed case where `snow app run` could fail to run an existing application whose package was dropped by prompting to drop and recreate the application
* Improve terminal output sanitization to avoid ASCII escape codes.
* The `snow sql` command will show query text before executing it.
* Improved stage diff output in `snow app` commands
* Hid the diff from `snow app validate` output since it was redundant
* Added log into the file with loaded external plugins
* Warn users if they attempt to use templating with project definition version 1
* Improved output and format of Pydantic validation errors
* Improved support for quoted identifiers in streamlit commands.
* The `snow app run` command will no longer override debug mode during an application upgrade unless explicitly set in `snowflake.yml`

# v2.5.0
## Backward incompatibility

## Deprecations

## New additions
* Added `snow app bundle` command that prepares a local folder in the project directory with artifacts to be uploaded to a stage as part of creating a Snowflake Native App.
  * Snowflake Native App projects can now optionally generate CREATE FUNCTION or CREATE PROCEDURE declarations in setup scripts from Snowpark python code that includes decorators (e.g. @sproc, @udf).
* Added `snow app validate` command that validates the setup script SQL used to create a Snowflake Native App for syntax validity, invalid object references, and best practices
  * Added new `native_app.scratch_stage` field to `snowflake.yml` schema to allow customizing the stage that the CLI uses to run the validation
* Changed `snow app deploy` and `snow app run` to trigger validation of the uploaded setup script SQL and block uploads on validation failure, pass `--no-validate` to disable
* Changed `snow app version create --patch` to require an integer patch number, aligning with what Snowflake expects
* Added `snow notebook` commands:
  * `snow notebook execute` enabling head-less execution of a notebook.
  * `snow notebook create` proving an option to create a Snowflake Notebook from a file on stage.
* Added templating support for project definition file.
  * Template variables can now be used anywhere in the project definition file.
* Added `--default` flag to `snow connection add` commands allowing users to mark the new connection as default.

## Fixes and improvements
* Fixed error handling for malformatted `config.toml`
* Fixed ZIP packaging of Snowpark project dependencies containing implicit namespace packages like `snowflake`.
* Deploying function/procedure with `--replace` flag now copies all grants
* Fixed MFA caching
* Fixed `DeprerationWarning`/`SyntaxWarning` due to invalid escape sequences
* Improved error message in `snow spcs image-registry login` when docker is not installed.
* Improved detection of conflicts between artifact rules for native application projects
* Fixed URL generation for applications, streamlits, and notebooks that use a quoted identifier with spaces.

# v2.4.0
## Backward incompatibility

## Deprecations

## New additions
* Added the `--cascade` option to `snow app teardown` command that drops all application objects owned by the application.
 * Add external access integration to snow object commands
 * Add aliases for `snow object list/describe/drop` commands under:
   * `snow stage` for stages
   * `snow git` for git repository stages
   * `snow streamlit` for streamlit apps
   * `snow snowpark` for procedures and functions
   * `snow spcs compute-pool` for compute pools
   * `snow spcs image-repository` for image repositories
   * `snow spcs service` for services
 * `snow sql` works now with `snowflake.yml` file. The variables defined in the new `env` section
       of `snowflake.yml` will be used to expand templates.
 * `snow sql` support executing multiple files. Users can use `-f/--file` flag more than once to execute queries
      from many files.
 * `snow git execute` and `snow stage execute` support passing input variables for SQL execution.
* Added `snow cortex` commands:
    * `complete` - Given a prompt, the command generates a response using your choice of language model.
      In the simplest use case, the prompt is a single string. You may also provide a JSON file with conversation history including multiple prompts and responses for interactive chat-style usage.
    * `extract-answer` - Extracts an answer to a given question from a text document.
      The document may be a plain-English document or a string representation of a semi-structured (JSON) data object.
    * `sentiment` - Returns sentiment as a score between -1 to 1 (with -1 being the most negative and 1 the most positive, with values around 0 neutral) for the given English-language input text.
    * `summarize` - Summarizes the given English-language input text.
    * `translate` - Translates text from the indicated or detected source language to a target language.
    * `search`    - for integration with Cortex Search Service
* When invoked without command help is displayed by default with list of available commands.
* Add tab-completion for `snow` command.

## Fixes and improvements
* Improved support for quoted identifiers.
* Fixed creating patches with `snow app version create` when there are 2 or more existing patches on a version
* Using `--format=json` adds trailing new line to avoid `%` being added by some terminals to signal no new line at the end of output.
* Fixed `--interactive` flag to be enabled by default in interactive environments and added the `--no-interactive` flag to be able to turn off prompting.

# v2.3.1
## Backward incompatibility

## Deprecations

## New additions

## Fixes and improvements
* Fixed bugs in source artifact mapping logic for native applications

# v2.3.0

## Backward incompatibility

## Deprecations

## New additions
* New `snow sql` functionality:
  * `-D/--variable` allows variable substitutions in a SQL input (client-side query templating)
* New `snow app deploy` functionality:
  * Passing files and directories as arguments syncs these only: `snow app deploy some-file some-dir`.
  * `--recursive` syncs all files and subdirectories recursively.
  * `--prune` deletes specified files from the stage if they don't exist locally.

## Fixes and improvements
* More human-friendly errors in case of corrupted `config.toml` file.
* Fixed a bug in `snow app` that caused files to be re-uploaded unnecessarily.
* Optimize snowpark dependency search to lower the size of .zip artifacts and
  the number of anaconda dependencies for snowpark projects.
* Added support for fully qualified stage names in stage and git execute commands.
* Fixed a bug where `snow app run` was not upgrading the application when the local state and remote stage are identical (for example immediately after `snow app deploy`).
* Fixed handling of stage path separators on Windows
* Change to `external_access_integrations` in `snowflake.yml` now also triggers function replace
* The `--info` callback returns info about configured feature flags.

# v2.2.0

## Backward incompatibility

## Deprecations
* `snow snowpark package lookup` no longer performs check against PyPi. Using `--pypi-download` or `--yes`
  has no effect and will cause a warning. In this way the command has single responsibility - check if package is
  available in Snowflake Anaconda channel.
* `snow snowpark package create`:
  * `--pypi-download` or `--yes` flags are deprecated, have no effect and will cause a warning.
    `create` command always checks against PyPi.
  * `--allow-native-libraries` is deprecated in favour of boolean flag `--allow-shared-libraries`.
    Using old flag will cause a warning.
* `snow snowpark build`:
  * `--pypi-download` flag is deprecated, have no effect and will cause a warning. Build command always check against PyPi.
  * `--check-anaconda-for-pypi-depts` is deprecated and using it will cause warning, the functionality is replaced by `--ignore-anaconda`
  * `--package-native-libraries` is deprecated and using it will cause warning, the functionality is replaced by `--allow-shared-libraries`
* `snow object stage` commands are deprecated and using them will cause a warning.
   Functionality is replaced by `snow stage` commands.

## New additions
* Added support for fully qualified name (`database.schema.name`) in `name` parameter in streamlit project definition
* Added support for fully qualified image repository names in `spcs image-repository` commands.
* Added `--if-not-exists` option to `create` commands for `service`, and `compute-pool`. Added `--replace` and `--if-not-exists` options for `image-repository create`.
* Added support for python connector diagnostic report.
* Added `snow app deploy` command that creates an application package and syncs the local changes to the stage without creating or updating the application.
* Added `is_default` column to `snow connection list` output to highlight default connection.
* `snow snowpark package create`:
  * new `--ignore-anaconda` flag disables package lookup in Snowflake Anaconda channel.
    All dependencies will be downloaded from PyPi.
  * new `--skip-version-check` skips comparing versions of dependencies between requirements and Anaconda.
  * new `--index-url` flag sets up Base URL of the Python Package Index to use for package lookup.
* `snow snowpark build`:
  * new `--skip-version-check` skips comparing versions of dependencies between requirements and Anaconda.
  * new `--index-url` flag sets up Base URL of the Python Package Index to use for package lookup.
* Added `--recursive` flag for copy from stage, it will reproduce the directory structure locally.
* Added support for snowgit. New commands:
  * `snow git setup` - wizard setting up a git repository stage and creating all necessary objects
  * `snow git fetch` - fetches latest changes from the origin repository into Snowflake repository
  * `snow git list-branches` - lists all branches in the repository
  * `snow git list-tags` - lists all tags in the repository
  * `snow git list-files` - lists all files on provided branch/tag/commit
  * `snow git copy` - copies files from provided branch/tag/commit into stage or local directory
  * `snow git execute` - execute immediate files from repository
* Added command for execute immediate `snow object stage execute`
* Fetching available packages list from Snowflake instead of directly from Anaconda with fallback to the old method (for backward compatibility).
  As the new method requires a connection to Snowflake, it adds connection options to the following commands:
  * `snow snowpark build`
  * `snow snowpark package lookup`
  * `snow snowpark package create`

## Fixes and improvements
* Adding `--image-name` option for image name argument in `spcs image-repository list-tags` for consistency with other commands.
* Fixed errors during `spcs image-registry login` not being formatted correctly.
* Project definition no longer accept extra fields. Any extra field will cause an error.
* Changing imports in function/procedure section in `snowflake.yml` will cause the definition update on replace
* Adding `--pattern` flag to `stage list-files` command for filtering out results with regex.
* Fixed snowpark build paths for builds with --project option (fixed empty zip issue).
* More clear error messages in `snow snowpark build` command
* Adding support for any source supported by `pip` in `snow snowpark`.
* Fixed version parsing for packages lookup on Snowflake Anaconda Channel
* Fix handling database/schema/role identifiers containing dashes
* Fix schema override bug in `snow connection test`
* Hidden incorrectly working config permissions warning on Windows
* Make errors from `snow connection test` more meaningful when role, warehouse or database does not exist.

# v2.1.2

## Fixes and improvements
* Add `pip` as Snowflake-cli dependency
* Optimize `connection test` command
* Fix venv creation issues in `snowpark package create` and `snowpark build` command

# v2.1.1

## Fixes and improvements
* Improved security of printing connection details in `snow connection list`.
* Improved parsing of non-quoted scalar values within square brackets in `manifest.yml` in Native App projects.

# v2.1.0

## Backward incompatibility

## New additions
* Added ability to specify scope of the `object list` command with the `--in <scope_type> <scope_name>` option.
* Introduced `snowflake.cli.api.console.cli_console` object with helper methods for intermediate output.
* Added new `--mfa-passcode` flag to support MFA.
* Added possibility to specify `database` and `schema` in snowflake.yml for snowpark objects. Also `name` can specify a fully qualify name.
* New commands for `spcs`
  * Added `image-registry url` command to get the URL for your account image registry.
  * Added `image-registry login` command to fetch authentication token and log in to image registry in one command.
  * Added `image-repository url <repo_name>` command to get the URL for specified image repository.
  * Added `create` command for `image-repository`.
  * Added `status`, `set (property)`, `unset (property)`, `suspend` and `resume` commands for `compute-pool`.
  * Added `set (property)`, `unset (property)`,`upgrade` and `list-endpoints` commands for `service`.
* You can now use github repo link in `snow snowpark package create` to prepare your code for upload
* Added `allow-native-libraries` option to `snow snowpark package create` command
* Added alias `--install-from-pip` for `-y` option in `snow snowpark package create` command
* Connections parameters are also supported by generic environment variables:
  * `SNOWFLAKE_ACCOUNT`
  * `SNOWFLAKE_USER`
  * `SNOWFLAKE_PASSWORD`
  * `SNOWFLAKE_DATABASE`
  * `SNOWFLAKE_SCHEMA`
  * `SNOWFLAKE_ROLE`
  * `SNOWFLAKE_WAREHOUSE`
  * `SNOWFLAKE_MFA_PASSCODE`
* Introduced `--pypi-download` flag for `snow snowpark package` commands to replace `-y` and `--yes`

  The `SNOWFLAKE_CONNECTION_<NAME>_<KEY>` variable takes precedence before the generic flag. For example if
  `SNOWFLAKE_PASSWORD` and `SNOWFLAKE_CONNECTIONS_FOO_PASSWORD` are present and user tries to use connection
  "foo" then the later variable will be used.
* Testing connection using `snow connection test` validates also access to database, schema, role and warehouse
  specified in the connection details.
* Added `snow connection set-default` command for changing default connection.

## Fixes and improvements
* Restricted permissions of automatically created files
* Fixed bug where `spcs service create` would not throw error if service with specified name already exists.
* Improved package lookup, to avoid unnecessary uploads
* Logging into the file by default (INFO level)
* Added validation that service, compute pool, and image repository names are unqualified identifiers.
* `spcs service` commands now accept qualified names.
* Updated help messages for `spcs` commands.

# v2.0.0

## Backward incompatibility
* Introduced `snow object` group with `list`, `describe` and `drop` commands which replaces corresponding
  functionalities of procedure/function/streamlit specific commands.
* `snow stage` is now `snow object stage`
* `snow stage get` and `snow stage put` are replaced by `snow object stage copy [FROM] [TO]`
* `snow warehouse status` is now `snow object list warehouse`
* `snow connection test` now outputs all connection details (except for the password), along with connection status
* `snow sql` requires explicit `-i` flag to read input from stdin: `cat my.sql | snow sql -i`
* Switched to Python Connector default connection https://docs.snowflake.com/en/developer-guide/python-connector/python-connector-connect#setting-a-default-connection
  * Default connection name changed from `dev` to `default`
  * Environment variable for default connection name changed from `SNOWFLAKE_OPTIONS_DEFAULT_CONNECTION` to `SNOWFLAKE_DEFAULT_CONNECTION_NAME`

* Snowpark changes
  * Removed `procedure` and `function` subgroups.
  * Removed `snow snowpark function package` and `snow snowpark procedure package` in favour of `snow snowpark build`.
  * Removed `snow snowpark function create` and `snow snowpark function update`. Functions can be deployed using `snow snowpark deploy`.
  * Removed `snow snowpark procedure create` and `snow snowpark procedure update`. Procedures can be deployed using `snow snowpark deploy`.
  * Procedures and functions use single zip artifact for all functions and procedures in project.
  * Changed path to coverage reports on stage, previously created procedures with coverage will not work, have to be recreated.
  * Previously created procedures or functions won't work with `deploy` command due to change in stage path of artifact. Previous code will remain under old path on stage.
  * Package commands are now under `snow snowpark package`.
  * Coverage commands were removed. To measure coverage of your procedures or functions use coverage locally.

* Snowpark Containers services commands
  * `cp` alias for `compute-pool` commands was removed.
  * `services` commands were renamed to `service`
  * `registry` commands were renamed to `image-registry`
  * `compute-pool`, `service`, and `image-registry` commands were moved from `snowpark` group to a new `spcs` group.
  * `snow spcs compute-pool create` and `snow spcs service create` have been updated with new options to match SQL interface.
  * Added new `image-repository` command group under `spcs`. Moved `list-images` and `list-tags` from `image-registry` to `image-repository`.
  * Removed `snow snowpark jobs` command.
  * `list-images` and `list-tags` now outputs image names with a slash at the beginning (e.g. /db/schema/repo/image). Image name input to `list-tags` requires new format.
  * `snow spcs compute-pool stop` has been removed in favor of `snow spcs compute-pool stop-all`.

* Streamlit changes
  * `snow streamlit deploy` is requiring `snowflake.yml` project file with a Streamlit definition.
  * `snow streamlit describe` is now `snow object describe streamlit`
  * `snow streamlit list` is now `snow object list streamlit`
  * `snow streamlit drop` is now `snow object drop streamlit`


## New additions
* Added `snow streamlit get-url [NAME]` command that returns url to a Streamlit app.
* `--temporary-connection` flag, that allows you to connect, without anything declared in config file
* Added project definition for Streamlit
* Added `snow streamlit get-url [NAME]` command that returns url to a Streamlit app.
* Added project definition for Snowpark procedures and functions.
  * The `snowflake.yml` file is required to deploy functions or procedures.
  * Introduced new `deploy` command for project with procedures and functions.
  * Introduced new `build` command for project with procedure and functions
* Added support for external access integration for functions and procedures
* Added support for runtime version in snowpark procedures ad functions.
* You can include previously uploaded packages in your functions, by listing them under `imports` in `snowflake.yml`
* Added more options to `snow connection add` - now you can also specify authenticator and path to private key
* Added support for native applications by introducing new commands.
  * `snow app init` command that creates a new Native App project from a git repository as a template.
  * `snow app version create` command that creates or upgrades an application package and creates a version or patch for that package.
  * `snow app version drop` command that drops a version associated with an application package.
  * `snow app version list` command that lists all versions associated with an application package.
  * `snow app run` command that creates or upgrades an application in development mode or through release directives.
  * `snow app open` command that opens the application inside of your browser on Snowsight, once it has been installed in your account.
  * `snow app teardown` command that attempts to drop both the application and package as defined in the project definition file.
* Snowpark: add `default` field to procedure and function arguments definition in `snowflake.yml` to support [named and optional
  arguments](https://docs.snowflake.com/en/developer-guide/udf/udf-calling-sql#calling-a-udf-that-has-optional-arguments)

## Fixes and improvements
* Allow the use of quoted identifiers in stages


# v1.2.5
## Fixes and improvements
* Import git module only when is needed


# v1.2.4
## Fixes and improvements
* Fixed look up for all folders in downloaded package.


# v1.2.3
## Fixes and improvements
* Removed hardcoded values of instance families for `snow snowpark pool create` command.


# v1.2.2
## Fixes and improvements
* Fixed parsing of commands and arguments lists in specifications of snowpark services and jobs


# v1.2.1
## Fixes and improvements
* Fix homebrew installation


# v1.2.0

## Backward incompatibility
* Removed `snow streamlit create` command. Streamlit can be deployed using `snow streamlit deploy`
* Removed short option names in compute pool commands:
  * `-n` for `--name`, name of compute pool
  * `-d` for `--num`, number of pool's instances
  * `-f` for `--family`, instance family
* Renamed long options in Snowpark services commands:
  * `--compute_pool` is now `--compute-pool`
  * `--num_instances` is now `--num-instances`
  * `--container_name` is now `--container-name`

## New additions
* `snow streamlit init` command that creates a new streamlit project.
* `snow streamlit deploy` support pages and environment.yml files.
* Support for private key authentication

## Fixes and improvements
* Adjust streamlit commands to PuPr syntax
* Fix URL to streamlit dashboards


# v1.1.1

## Backward incompatibility
* Removed short version `-p` of `--password` option.

## New additions
* Added commands:
  * `snow snowpark registry list-images`
  * `snow snowpark registry list-tags`

## Fixes and improvements
* Too long texts in table cells are now wrapped instead of cropped
* Split global options into separate section in `help`
* Avoiding unnecessary replace in function/procedure update
* Added global options to all commands
* Updated help messages
* Fixed problem with Windows shortened paths
* If only one connection is configured, will be used as default
* Fixed registry token connection issues
* Fixes in commands belonging to `snow snowpark compute-pool` and `snow snowpark services` groups
* Removed duplicated short option names in a few commands by:
  * Removing `-p` short option for `--password` option for all commands (backward incompatibility affecting all the commands using a connection) (it was conflicting with various options in a few commands)
  * Removing `-a` short option for `--replace-always` in `snow snowpark function update` command (it was conflicting with short version of `--check-anaconda-for-pypi-deps`)
  * Removing `-c` short option for `--compute-pool` in `snow snowpark jobs create` (it was conflicting with short version of global `--connection` option)
  * Removing `-c` short option for `--container-name` in `snow snowpark jobs logs` (it was conflicting with short version of global `--connection` option)
* Fixed parsing of specs yaml in `snow snowpark services create` command<|MERGE_RESOLUTION|>--- conflicted
+++ resolved
@@ -37,12 +37,9 @@
 * Fixed problem with whitespaces in `snow connection add` command
 * Added check for the correctness of token file and private key paths when addind a connection
 * Fix the typo in spcs service name argument description. It is the identifier of the **service** instead of the **service pool**.
-<<<<<<< HEAD
-* Fix error handling and messaging when no artifacts provided
-=======
+* Fix error handling and improve messaging when no artifacts provided
 * Improved error message for incompatible parameters.
 
->>>>>>> 2e365c63
 
 # v2.7.0
 
