--- conflicted
+++ resolved
@@ -1,21 +1,17 @@
 # v2.0.0
 
 ## Backward incompatibility
-<<<<<<< HEAD
 
-- In `snowpark function` command:
-  - Combined options `--function` and `--input-parameters` to `identifier` argument.
-  - Changed name of option from `--return-type` to `returns`.
-- In `snowpark procedure` command:
-  - Combined options `--procedure` and `--input-parameters` to `identifier` argument.
-  - Changed name of option from `--return-type` to `--returns`.
-- In `snowpark procedure coverage` command:
-  - Combined options `--name` and `--input-parameters` to `identifier` argument.
+- Removed `create` and `update` commands for snowpark functions and procedures. Please use `deploy` command.
 - Changed path to coverage reports on stage, previously created procedures with coverage will not work, have to be recreated.
 - Update function or procedure will upload function/procedure code to new path on stage. Previous code will remain under old path on stage.
-- Snowpark command `compute-pool` and its alias `cp` were replaced by `pool` command.
+- Functions and procedures use single zip artifact for all functions and procedures.
+- Snowpark Containers services commands
+  - `compute-pool` commands and its alias `cp` were renamed to `pool` commands.
+  - `jobs` commands were renamed to `job`.
+  - `services` commands were renamed to `service`
+  - `pool`, `job` and `service` commands were moved from `snowpark` group to a new `containers` group.
 - `snow snowpark registry` was replaced with `snow registry` command.
-- Removed `snow streamlit create` command. Streamlit can be deployd using `snow streamlit deploy`
 - `snow connection test` now outputs all connection details (except for the password), along with connection status
 - Removed `snow snowpark function create` and `snow snowpark function update`. Procedures can be deployed using `snow snowpark function deploy`.
 - Removed `snow snowpark procedure create` and `snow snowpark procedure update`. Procedures can be deployed using `snow snowpark procedure deploy`.
@@ -27,89 +23,57 @@
     - `--stage`
     - `--env-file`
     - `--pages-dir`
+- `init` commands for functions and procedures create new project in new directory instead of using current working directory.
+- Moved `snow stage` from top-level to `snow object` subgroup
+- `snow warehouse status` is now `snow object show warehouse`
+- Introduced `snow object` group with `show`, `describe` and `drop` commands for: compute pools,
+  databases, tables, warehouses, functions, procedures, roles, schemas, services, jobs and streamlits
 
 ## New additions
 
 - `--temporary-connection` flag, that allows you to connect, without anything declared in config file
+- Added project definition for Streamlit
+- Added project definition for Snowpark procedures and functions.
+  - The `snowflake.yml` file is required to deploy functions/procedures.
+  - Introduced new `deploy` command for procedures and functions.
+- `snow streamlit deploy` supports --create-if-not-exists flag
+
+## Fixes and improvements
+
+- Resolved `-a` option conflict in `snow snowpark procedure update` command by removing short version of `--replace-always` option (it was conflicting with short version of `--check-anaconda-for-pypi-deps`).
+- Allow the use of quoted identifiers in stages
+- Fixed parsing of commands and arguments lists in specifications of snowpark services and jobs
+
+# v1.2.1
+
+## Fixes and improvements
+
+- Fix homebrew installation
+
+# v1.2.0
+
+## Backward incompatibility
+
+- Removed `snow streamlit create` command. Streamlit can be deployd using `snow streamlit deploy`
+- Removed short option names in compute pool commands:
+  - `-n` for `--name`, name of compute pool
+  - `-d` for `--num`, number of pool's instances
+  - `-f` for `--family`, instance family
+- Renamed long options in Snowpark services commands:
+  - `--compute_pool` is now `--compute-pool`
+  - `--num_instances` is now `--num-instances`
+  - `--container_name` is now `--container-name`
+
+## New additions
+
 - `snow streamlit init` command that creates a new streamlit project.
 - `snow streamlit deploy` support pages and environment.yml files.
-- `snow streamlit deploy` supports --create-if-not-exists flag
-- Added project definition for Streamlit
+- Support for private key authentication
 
 ## Fixes and improvements
 
 - Adjust streamlit commands to PuPr syntax
-- Resolved `-a` option conflict in `snow snowpark procedure update` command by removing short version of `--replace-always` option (it was conflicting with short version of `--check-anaconda-for-pypi-deps`).
-=======
-* Removed `create` and `update` commands for snowpark functions and procedures. Please use `deploy` command.
-* Changed path to coverage reports on stage, previously created procedures with coverage will not work, have to be recreated.
-* Update function or procedure will upload function/procedure code to new path on stage. Previous code will remain under old path on stage.
-* Functions and procedures use single zip artifact for all functions and procedures.
-* Snowpark Containers services commands
-  * `compute-pool` commands and its alias `cp` were renamed to `pool` commands.
-  * `jobs` commands were renamed to `job`.
-  * `services` commands were renamed to `service`
-  * `pool`, `job` and `service` commands were moved from `snowpark` group to a new `containers` group.
-* `snow snowpark registry` was replaced with `snow registry` command.
-* `snow connection test` now outputs all connection details (except for the password), along with connection status
-* Removed `snow snowpark function create` and `snow snowpark function update`. Procedures can be deployed using `snow snowpark function deploy`.
-* Removed `snow snowpark procedure create` and `snow snowpark procedure update`. Procedures can be deployed using `snow snowpark procedure deploy`.
-* From `snow streamlit deploy` moved following parameters to `snowflake.yml`:
-  * Argument:
-    * `streamlit-name`
-  * Flags:
-    * `--file`
-    * `--stage`
-    * `--env-file`
-    * `--pages-dir`
-* `init` commands for functions and procedures create new project in new directory instead of using current working directory.
-* Moved `snow stage` from top-level to `snow object` subgroup
-* `snow warehouse status` is now `snow object show warehouse`
-* Introduced `snow object` group with `show`, `describe` and `drop` commands for: compute pools,
-databases, tables, warehouses, functions, procedures, roles, schemas, services, jobs and streamlits
-
-
-## New additions
-* `--temporary-connection` flag, that allows you to connect, without anything declared in config file
-* Added project definition for Streamlit
-* Added project definition for Snowpark procedures and functions.
-  * The `snowflake.yml` file is required to deploy functions/procedures.
-  * Introduced new `deploy` command for procedures and functions.
-
-## Fixes and improvements
-* Resolved `-a` option conflict in `snow snowpark procedure update` command by removing short version of `--replace-always` option (it was conflicting with short version of `--check-anaconda-for-pypi-deps`).
-* Allow the use of quoted identifiers in stages
-* Fixed parsing of commands and arguments lists in specifications of snowpark services and jobs
-
-
-# v1.2.1
-## Fixes and improvements
-* Fix homebrew installation
-
-
-# v1.2.0
-
-## Backward incompatibility
-* Removed `snow streamlit create` command. Streamlit can be deployd using `snow streamlit deploy`
-* Removed short option names in compute pool commands:
-  * `-n` for `--name`, name of compute pool
-  * `-d` for `--num`, number of pool's instances
-  * `-f` for `--family`, instance family
-* Renamed long options in Snowpark services commands:
-  * `--compute_pool` is now `--compute-pool`
-  * `--num_instances` is now `--num-instances`
-  * `--container_name` is now `--container-name`
-
-## New additions
-* `snow streamlit init` command that creates a new streamlit project.
-* `snow streamlit deploy` support pages and environment.yml files.
-* Support for private key authentication
-
-## Fixes and improvements
-* Adjust streamlit commands to PuPr syntax
-* Fix URL to streamlit dashboards
-
->>>>>>> c637aa5c
+- Fix URL to streamlit dashboards
 
 # v1.1.1
 
