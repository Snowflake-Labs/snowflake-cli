# v2.0.1

## Backward incompatibility

## New additions
* Added ability to specify scope of the `object list` command with the `--in <scope_type> <scope_name>` option.
* Introduced `snowflake.cli.api.console.cli_console` object with helper methods for intermediate output.
<<<<<<< HEAD
* Added new convenience command `spcs image-registry url` to get the URL for your account image registry.
=======
* Added convenience function `spcs image-repository url <repo_name>`.
>>>>>>> a451ea9b

## Fixes and improvements
* Restricted permissions of automatically created files


# v2.0.0

## Backward incompatibility
* Introduced `snow object` group with `list`, `describe` and `drop` commands which replaces corresponding
  functionalities of procedure/function/streamlit specific commands.
* `snow stage` is now `snow object stage`
* `snow stage get` and `snow stage put` are replaced by `snow object stage copy [FROM] [TO]`
* `snow warehouse status` is now `snow object list warehouse`
* `snow connection test` now outputs all connection details (except for the password), along with connection status
* `snow sql` requires explicit `-i` flag to read input from stdin: `cat my.sql | snow sql -i`
* Switched to Python Connector default connection https://docs.snowflake.com/en/developer-guide/python-connector/python-connector-connect#setting-a-default-connection
  * Default connection name changed from `dev` to `default`
  * Environment variable for default connection name changed from `SNOWFLAKE_OPTIONS_DEFAULT_CONNECTION` to `SNOWFLAKE_DEFAULT_CONNECTION_NAME`

* Snowpark changes
  * Removed `procedure` and `function` subgroups.
  * Removed `snow snowpark function package` and `snow snowpark procedure package` in favour of `snow snowpark build`.
  * Removed `snow snowpark function create` and `snow snowpark function update`. Functions can be deployed using `snow snowpark deploy`.
  * Removed `snow snowpark procedure create` and `snow snowpark procedure update`. Procedures can be deployed using `snow snowpark deploy`.
  * Procedures and functions use single zip artifact for all functions and procedures in project.
  * Changed path to coverage reports on stage, previously created procedures with coverage will not work, have to be recreated.
  * Previously created procedures or functions won't work with `deploy` command due to change in stage path of artifact. Previous code will remain under old path on stage.
  * Package commands are now under `snow snowpark package`.
  * Coverage commands were removed. To measure coverage of your procedures or functions use coverage locally.

* Snowpark Containers services commands
  * `cp` alias for `compute-pool` commands was removed.
  * `services` commands were renamed to `service`
  * `registry` commands were renamed to `image-registry`
  * `compute-pool`, `service`, and `image-registry` commands were moved from `snowpark` group to a new `spcs` group.
  * `snow spcs compute-pool create` and `snow spcs service create` have been updated with new options to match SQL interface.
  * Added new `image-repository` command group under `spcs`. Moved `list-images` and `list-tags` from `image-registry` to `image-repository`.
  * Removed `snow snowpark jobs` command.
  * `list-images` and `list-tags` now outputs image names with a slash at the beginning (e.g. /db/schema/repo/image). Image name input to `list-tags` requires new format.
  * `snow spcs compute-pool stop` has been removed in favor of `snow spcs compute-pool stop-all`.

* Streamlit changes
  * `snow streamlit deploy` is requiring `snowflake.yml` project file with a Streamlit definition.
  * `snow streamlit describe` is now `snow object describe streamlit`
  * `snow streamlit list` is now `snow object list streamlit`
  * `snow streamlit drop` is now `snow object drop streamlit`


## New additions
* Added `snow streamlit get-url [NAME]` command that returns url to a Streamlit app.
* `--temporary-connection` flag, that allows you to connect, without anything declared in config file
* Added project definition for Streamlit
* Added `snow streamlit get-url [NAME]` command that returns url to a Streamlit app.
* Added project definition for Snowpark procedures and functions.
  * The `snowflake.yml` file is required to deploy functions or procedures.
  * Introduced new `deploy` command for project with procedures and functions.
  * Introduced new `build` command for project with procedure and functions
* Added support for external access integration for functions and procedures
* Added support for runtime version in snowpark procedures ad functions.
* You can include previously uploaded packages in your functions, by listing them under `imports` in `snowflake.yml`
* Added more options to `snow connection add` - now you can also specify authenticator and path to private key
* Added support for native applications by introducing new commands.
  * `snow app init` command that creates a new Native App project from a git repository as a template.
  * `snow app version create` command that creates or upgrades an application package and creates a version or patch for that package.
  * `snow app version drop` command that drops a version associated with an application package.
  * `snow app version list` command that lists all versions associated with an application package.
  * `snow app run` command that creates or upgrades an application in development mode or through release directives.
  * `snow app open` command that opens the application inside of your browser on Snowsight, once it has been installed in your account.
  * `snow app teardown` command that attempts to drop both the application and package as defined in the project definition file.
* Snowpark: add `default` field to procedure and function arguments definition in `snowflake.yml` to support [named and optional
  arguments](https://docs.snowflake.com/en/developer-guide/udf/udf-calling-sql#calling-a-udf-that-has-optional-arguments)

## Fixes and improvements
* Allow the use of quoted identifiers in stages


# v1.2.5
## Fixes and improvements
* Import git module only when is needed


# v1.2.4
## Fixes and improvements
* Fixed look up for all folders in downloaded package.


# v1.2.3
## Fixes and improvements
* Removed hardcoded values of instance families for `snow snowpark pool create` command.


# v1.2.2
## Fixes and improvements
* Fixed parsing of commands and arguments lists in specifications of snowpark services and jobs


# v1.2.1
## Fixes and improvements
* Fix homebrew installation


# v1.2.0

## Backward incompatibility
* Removed `snow streamlit create` command. Streamlit can be deployd using `snow streamlit deploy`
* Removed short option names in compute pool commands:
  * `-n` for `--name`, name of compute pool
  * `-d` for `--num`, number of pool's instances
  * `-f` for `--family`, instance family
* Renamed long options in Snowpark services commands:
  * `--compute_pool` is now `--compute-pool`
  * `--num_instances` is now `--num-instances`
  * `--container_name` is now `--container-name`

## New additions
* `snow streamlit init` command that creates a new streamlit project.
* `snow streamlit deploy` support pages and environment.yml files.
* Support for private key authentication

## Fixes and improvements
* Adjust streamlit commands to PuPr syntax
* Fix URL to streamlit dashboards


# v1.1.1

## Backward incompatibility
* Removed short version `-p` of `--password` option.

## New additions
* Added commands:
  * `snow snowpark registry list-images`
  * `snow snowpark registry list-tags`

## Fixes and improvements
* Too long texts in table cells are now wrapped instead of cropped
* Split global options into separate section in `help`
* Avoiding unnecessary replace in function/procedure update
* Added global options to all commands
* Updated help messages
* Fixed problem with Windows shortened paths
* If only one connection is configured, will be used as default
* Fixed registry token connection issues
* Fixes in commands belonging to `snow snowpark compute-pool` and `snow snowpark services` groups
* Removed duplicated short option names in a few commands by:
  * Removing `-p` short option for `--password` option for all commands (backward incompatibility affecting all the commands using a connection) (it was conflicting with various options in a few commands)
  * Removing `-a` short option for `--replace-always` in `snow snowpark function update` command (it was conflicting with short version of `--check-anaconda-for-pypi-deps`)
  * Removing `-c` short option for `--compute-pool` in `snow snowpark jobs create` (it was conflicting with short version of global `--connection` option)
  * Removing `-c` short option for `--container-name` in `snow snowpark jobs logs` (it was conflicting with short version of global `--connection` option)
* Fixed parsing of specs yaml in `snow snowpark services create` command<|MERGE_RESOLUTION|>--- conflicted
+++ resolved
@@ -5,11 +5,8 @@
 ## New additions
 * Added ability to specify scope of the `object list` command with the `--in <scope_type> <scope_name>` option.
 * Introduced `snowflake.cli.api.console.cli_console` object with helper methods for intermediate output.
-<<<<<<< HEAD
 * Added new convenience command `spcs image-registry url` to get the URL for your account image registry.
-=======
 * Added convenience function `spcs image-repository url <repo_name>`.
->>>>>>> a451ea9b
 
 ## Fixes and improvements
 * Restricted permissions of automatically created files
