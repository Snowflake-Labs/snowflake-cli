<!--
 Copyright (c) 2024 Snowflake Inc.

 Licensed under the Apache License, Version 2.0 (the "License");
 you may not use this file except in compliance with the License.
 You may obtain a copy of the License at

 http://www.apache.org/licenses/LICENSE-2.0

 Unless required by applicable law or agreed to in writing, software
 distributed under the License is distributed on an "AS IS" BASIS,
 WITHOUT WARRANTIES OR CONDITIONS OF ANY KIND, either express or implied.
 See the License for the specific language governing permissions and
 limitations under the License.
 -->

# Unreleased version
## Backward incompatibility

## Deprecations

## New additions
<<<<<<< HEAD
* Added `snow init` command which initialises a project from a remote or local project template.
=======
* Add `snow object create` command
>>>>>>> 6c6e2e4d
* Added support for `title` field in Streamlit definition in `snowflake.yml` project file.
* Added `--auto-compress` flag to `snow stage copy` command enabling use of gzip to compress files during upload.
* Added new `native_app.application.post_deploy` section to `snowflake.yml` schema to execute actions after the application has been deployed via `snow app run`.
  * Added the `sql_script` hook type to run SQL scripts with template support.

## Fixes and improvements
* Passing a directory to `snow app deploy` will now deploy any contained file or subfolder specified in the application's artifact rules
* Fixes markup escaping errors in `snow sql` that may occur when users use unintentionally markup-like escape tags.
* Fixed case where `snow app teardown` could leave behind orphan applications if they were not created by the Snowflake CLI
* Fixed case where `snow app run` could fail to run an existing application whose package was dropped by prompting to drop and recreate the application
* Improve terminal output sanitization to avoid ASCII escape codes.
* The `snow sql` command will show query text before executing it.
* Improved stage diff output in `snow app` commands
* Hid the diff from `snow app validate` output since it was redundant

# v2.5.0
## Backward incompatibility

## Deprecations

## New additions
* Added `snow app bundle` command that prepares a local folder in the project directory with artifacts to be uploaded to a stage as part of creating a Snowflake Native App.
  * Snowflake Native App projects can now optionally generate CREATE FUNCTION or CREATE PROCEDURE declarations in setup scripts from Snowpark python code that includes decorators (e.g. @sproc, @udf).
* Added `snow app validate` command that validates the setup script SQL used to create a Snowflake Native App for syntax validity, invalid object references, and best practices
  * Added new `native_app.scratch_stage` field to `snowflake.yml` schema to allow customizing the stage that the CLI uses to run the validation
* Changed `snow app deploy` and `snow app run` to trigger validation of the uploaded setup script SQL and block uploads on validation failure, pass `--no-validate` to disable
* Changed `snow app version create --patch` to require an integer patch number, aligning with what Snowflake expects
* Added `snow notebook` commands:
  * `snow notebook execute` enabling head-less execution of a notebook.
  * `snow notebook create` proving an option to create a Snowflake Notebook from a file on stage.
* Added templating support for project definition file.
  * Template variables can now be used anywhere in the project definition file.
* Added `--default` flag to `snow connection add` commands allowing users to mark the new connection as default.

## Fixes and improvements
* Fixed error handling for malformatted `config.toml`
* Fixed ZIP packaging of Snowpark project dependencies containing implicit namespace packages like `snowflake`.
* Deploying function/procedure with `--replace` flag now copies all grants
* Fixed MFA caching
* Fixed `DeprerationWarning`/`SyntaxWarning` due to invalid escape sequences
* Improved error message in `snow spcs image-registry login` when docker is not installed.
* Improved detection of conflicts between artifact rules for native application projects
* Fixed URL generation for applications, streamlits, and notebooks that use a quoted identifier with spaces.

# v2.4.0
## Backward incompatibility

## Deprecations

## New additions
* Added the `--cascade` option to `snow app teardown` command that drops all application objects owned by the application.
 * Add external access integration to snow object commands
 * Add aliases for `snow object list/describe/drop` commands under:
   * `snow stage` for stages
   * `snow git` for git repository stages
   * `snow streamlit` for streamlit apps
   * `snow snowpark` for procedures and functions
   * `snow spcs compute-pool` for compute pools
   * `snow spcs image-repository` for image repositories
   * `snow spcs service` for services
 * `snow sql` works now with `snowflake.yml` file. The variables defined in the new `env` section
       of `snowflake.yml` will be used to expand templates.
 * `snow sql` support executing multiple files. Users can use `-f/--file` flag more than once to execute queries
      from many files.
 * `snow git execute` and `snow stage execute` support passing input variables for SQL execution.
* Added `snow cortex` commands:
    * `complete` - Given a prompt, the command generates a response using your choice of language model.
      In the simplest use case, the prompt is a single string. You may also provide a JSON file with conversation history including multiple prompts and responses for interactive chat-style usage.
    * `extract-answer` - Extracts an answer to a given question from a text document.
      The document may be a plain-English document or a string representation of a semi-structured (JSON) data object.
    * `sentiment` - Returns sentiment as a score between -1 to 1 (with -1 being the most negative and 1 the most positive, with values around 0 neutral) for the given English-language input text.
    * `summarize` - Summarizes the given English-language input text.
    * `translate` - Translates text from the indicated or detected source language to a target language.
    * `search`    - for integration with Cortex Search Service
* When invoked without command help is displayed by default with list of available commands.
* Add tab-completion for `snow` command.

## Fixes and improvements
* Improved support for quoted identifiers.
* Fixed creating patches with `snow app version create` when there are 2 or more existing patches on a version
* Using `--format=json` adds trailing new line to avoid `%` being added by some terminals to signal no new line at the end of output.
* Fixed `--interactive` flag to be enabled by default in interactive environments and added the `--no-interactive` flag to be able to turn off prompting.

# v2.3.1
## Backward incompatibility

## Deprecations

## New additions

## Fixes and improvements
* Fixed bugs in source artifact mapping logic for native applications

# v2.3.0

## Backward incompatibility

## Deprecations

## New additions
* New `snow sql` functionality:
  * `-D/--variable` allows variable substitutions in a SQL input (client-side query templating)
* New `snow app deploy` functionality:
  * Passing files and directories as arguments syncs these only: `snow app deploy some-file some-dir`.
  * `--recursive` syncs all files and subdirectories recursively.
  * `--prune` deletes specified files from the stage if they don't exist locally.

## Fixes and improvements
* More human-friendly errors in case of corrupted `config.toml` file.
* Fixed a bug in `snow app` that caused files to be re-uploaded unnecessarily.
* Optimize snowpark dependency search to lower the size of .zip artifacts and
  the number of anaconda dependencies for snowpark projects.
* Added support for fully qualified stage names in stage and git execute commands.
* Fixed a bug where `snow app run` was not upgrading the application when the local state and remote stage are identical (for example immediately after `snow app deploy`).
* Fixed handling of stage path separators on Windows
* Change to `external_access_integrations` in `snowflake.yml` now also triggers function replace
* The `--info` callback returns info about configured feature flags.

# v2.2.0

## Backward incompatibility

## Deprecations
* `snow snowpark package lookup` no longer performs check against PyPi. Using `--pypi-download` or `--yes`
  has no effect and will cause a warning. In this way the command has single responsibility - check if package is
  available in Snowflake Anaconda channel.
* `snow snowpark package create`:
  * `--pypi-download` or `--yes` flags are deprecated, have no effect and will cause a warning.
    `create` command always checks against PyPi.
  * `--allow-native-libraries` is deprecated in favour of boolean flag `--allow-shared-libraries`.
    Using old flag will cause a warning.
* `snow snowpark build`:
  * `--pypi-download` flag is deprecated, have no effect and will cause a warning. Build command always check against PyPi.
  * `--check-anaconda-for-pypi-depts` is deprecated and using it will cause warning, the functionality is replaced by `--ignore-anaconda`
  * `--package-native-libraries` is deprecated and using it will cause warning, the functionality is replaced by `--allow-shared-libraries`
* `snow object stage` commands are deprecated and using them will cause a warning.
   Functionality is replaced by `snow stage` commands.

## New additions
* Added support for fully qualified name (`database.schema.name`) in `name` parameter in streamlit project definition
* Added support for fully qualified image repository names in `spcs image-repository` commands.
* Added `--if-not-exists` option to `create` commands for `service`, and `compute-pool`. Added `--replace` and `--if-not-exists` options for `image-repository create`.
* Added support for python connector diagnostic report.
* Added `snow app deploy` command that creates an application package and syncs the local changes to the stage without creating or updating the application.
* Added `is_default` column to `snow connection list` output to highlight default connection.
* `snow snowpark package create`:
  * new `--ignore-anaconda` flag disables package lookup in Snowflake Anaconda channel.
    All dependencies will be downloaded from PyPi.
  * new `--skip-version-check` skips comparing versions of dependencies between requirements and Anaconda.
  * new `--index-url` flag sets up Base URL of the Python Package Index to use for package lookup.
* `snow snowpark build`:
  * new `--skip-version-check` skips comparing versions of dependencies between requirements and Anaconda.
  * new `--index-url` flag sets up Base URL of the Python Package Index to use for package lookup.
* Added `--recursive` flag for copy from stage, it will reproduce the directory structure locally.
* Added support for snowgit. New commands:
  * `snow git setup` - wizard setting up a git repository stage and creating all necessary objects
  * `snow git fetch` - fetches latest changes from the origin repository into Snowflake repository
  * `snow git list-branches` - lists all branches in the repository
  * `snow git list-tags` - lists all tags in the repository
  * `snow git list-files` - lists all files on provided branch/tag/commit
  * `snow git copy` - copies files from provided branch/tag/commit into stage or local directory
  * `snow git execute` - execute immediate files from repository
* Added command for execute immediate `snow object stage execute`
* Fetching available packages list from Snowflake instead of directly from Anaconda with fallback to the old method (for backward compatibility).
  As the new method requires a connection to Snowflake, it adds connection options to the following commands:
  * `snow snowpark build`
  * `snow snowpark package lookup`
  * `snow snowpark package create`

## Fixes and improvements
* Adding `--image-name` option for image name argument in `spcs image-repository list-tags` for consistency with other commands.
* Fixed errors during `spcs image-registry login` not being formatted correctly.
* Project definition no longer accept extra fields. Any extra field will cause an error.
* Changing imports in function/procedure section in `snowflake.yml` will cause the definition update on replace
* Adding `--pattern` flag to `stage list-files` command for filtering out results with regex.
* Fixed snowpark build paths for builds with --project option (fixed empty zip issue).
* More clear error messages in `snow snowpark build` command
* Adding support for any source supported by `pip` in `snow snowpark`.
* Fixed version parsing for packages lookup on Snowflake Anaconda Channel
* Fix handling database/schema/role identifiers containing dashes
* Fix schema override bug in `snow connection test`
* Hidden incorrectly working config permissions warning on Windows
* Make errors from `snow connection test` more meaningful when role, warehouse or database does not exist.

# v2.1.2

## Fixes and improvements
* Add `pip` as Snowflake-cli dependency
* Optimize `connection test` command
* Fix venv creation issues in `snowpark package create` and `snowpark build` command

# v2.1.1

## Fixes and improvements
* Improved security of printing connection details in `snow connection list`.
* Improved parsing of non-quoted scalar values within square brackets in `manifest.yml` in Native App projects.

# v2.1.0

## Backward incompatibility

## New additions
* Added ability to specify scope of the `object list` command with the `--in <scope_type> <scope_name>` option.
* Introduced `snowflake.cli.api.console.cli_console` object with helper methods for intermediate output.
* Added new `--mfa-passcode` flag to support MFA.
* Added possibility to specify `database` and `schema` in snowflake.yml for snowpark objects. Also `name` can specify a fully qualify name.
* New commands for `spcs`
  * Added `image-registry url` command to get the URL for your account image registry.
  * Added `image-registry login` command to fetch authentication token and log in to image registry in one command.
  * Added `image-repository url <repo_name>` command to get the URL for specified image repository.
  * Added `create` command for `image-repository`.
  * Added `status`, `set (property)`, `unset (property)`, `suspend` and `resume` commands for `compute-pool`.
  * Added `set (property)`, `unset (property)`,`upgrade` and `list-endpoints` commands for `service`.
* You can now use github repo link in `snow snowpark package create` to prepare your code for upload
* Added `allow-native-libraries` option to `snow snowpark package create` command
* Added alias `--install-from-pip` for `-y` option in `snow snowpark package create` command
* Connections parameters are also supported by generic environment variables:
  * `SNOWFLAKE_ACCOUNT`
  * `SNOWFLAKE_USER`
  * `SNOWFLAKE_PASSWORD`
  * `SNOWFLAKE_DATABASE`
  * `SNOWFLAKE_SCHEMA`
  * `SNOWFLAKE_ROLE`
  * `SNOWFLAKE_WAREHOUSE`
  * `SNOWFLAKE_MFA_PASSCODE`
* Introduced `--pypi-download` flag for `snow snowpark package` commands to replace `-y` and `--yes`

  The `SNOWFLAKE_CONNECTION_<NAME>_<KEY>` variable takes precedence before the generic flag. For example if
  `SNOWFLAKE_PASSWORD` and `SNOWFLAKE_CONNECTIONS_FOO_PASSWORD` are present and user tries to use connection
  "foo" then the later variable will be used.
* Testing connection using `snow connection test` validates also access to database, schema, role and warehouse
  specified in the connection details.
* Added `snow connection set-default` command for changing default connection.

## Fixes and improvements
* Restricted permissions of automatically created files
* Fixed bug where `spcs service create` would not throw error if service with specified name already exists.
* Improved package lookup, to avoid unnecessary uploads
* Logging into the file by default (INFO level)
* Added validation that service, compute pool, and image repository names are unqualified identifiers.
* `spcs service` commands now accept qualified names.
* Updated help messages for `spcs` commands.

# v2.0.0

## Backward incompatibility
* Introduced `snow object` group with `list`, `describe` and `drop` commands which replaces corresponding
  functionalities of procedure/function/streamlit specific commands.
* `snow stage` is now `snow object stage`
* `snow stage get` and `snow stage put` are replaced by `snow object stage copy [FROM] [TO]`
* `snow warehouse status` is now `snow object list warehouse`
* `snow connection test` now outputs all connection details (except for the password), along with connection status
* `snow sql` requires explicit `-i` flag to read input from stdin: `cat my.sql | snow sql -i`
* Switched to Python Connector default connection https://docs.snowflake.com/en/developer-guide/python-connector/python-connector-connect#setting-a-default-connection
  * Default connection name changed from `dev` to `default`
  * Environment variable for default connection name changed from `SNOWFLAKE_OPTIONS_DEFAULT_CONNECTION` to `SNOWFLAKE_DEFAULT_CONNECTION_NAME`

* Snowpark changes
  * Removed `procedure` and `function` subgroups.
  * Removed `snow snowpark function package` and `snow snowpark procedure package` in favour of `snow snowpark build`.
  * Removed `snow snowpark function create` and `snow snowpark function update`. Functions can be deployed using `snow snowpark deploy`.
  * Removed `snow snowpark procedure create` and `snow snowpark procedure update`. Procedures can be deployed using `snow snowpark deploy`.
  * Procedures and functions use single zip artifact for all functions and procedures in project.
  * Changed path to coverage reports on stage, previously created procedures with coverage will not work, have to be recreated.
  * Previously created procedures or functions won't work with `deploy` command due to change in stage path of artifact. Previous code will remain under old path on stage.
  * Package commands are now under `snow snowpark package`.
  * Coverage commands were removed. To measure coverage of your procedures or functions use coverage locally.

* Snowpark Containers services commands
  * `cp` alias for `compute-pool` commands was removed.
  * `services` commands were renamed to `service`
  * `registry` commands were renamed to `image-registry`
  * `compute-pool`, `service`, and `image-registry` commands were moved from `snowpark` group to a new `spcs` group.
  * `snow spcs compute-pool create` and `snow spcs service create` have been updated with new options to match SQL interface.
  * Added new `image-repository` command group under `spcs`. Moved `list-images` and `list-tags` from `image-registry` to `image-repository`.
  * Removed `snow snowpark jobs` command.
  * `list-images` and `list-tags` now outputs image names with a slash at the beginning (e.g. /db/schema/repo/image). Image name input to `list-tags` requires new format.
  * `snow spcs compute-pool stop` has been removed in favor of `snow spcs compute-pool stop-all`.

* Streamlit changes
  * `snow streamlit deploy` is requiring `snowflake.yml` project file with a Streamlit definition.
  * `snow streamlit describe` is now `snow object describe streamlit`
  * `snow streamlit list` is now `snow object list streamlit`
  * `snow streamlit drop` is now `snow object drop streamlit`


## New additions
* Added `snow streamlit get-url [NAME]` command that returns url to a Streamlit app.
* `--temporary-connection` flag, that allows you to connect, without anything declared in config file
* Added project definition for Streamlit
* Added `snow streamlit get-url [NAME]` command that returns url to a Streamlit app.
* Added project definition for Snowpark procedures and functions.
  * The `snowflake.yml` file is required to deploy functions or procedures.
  * Introduced new `deploy` command for project with procedures and functions.
  * Introduced new `build` command for project with procedure and functions
* Added support for external access integration for functions and procedures
* Added support for runtime version in snowpark procedures ad functions.
* You can include previously uploaded packages in your functions, by listing them under `imports` in `snowflake.yml`
* Added more options to `snow connection add` - now you can also specify authenticator and path to private key
* Added support for native applications by introducing new commands.
  * `snow app init` command that creates a new Native App project from a git repository as a template.
  * `snow app version create` command that creates or upgrades an application package and creates a version or patch for that package.
  * `snow app version drop` command that drops a version associated with an application package.
  * `snow app version list` command that lists all versions associated with an application package.
  * `snow app run` command that creates or upgrades an application in development mode or through release directives.
  * `snow app open` command that opens the application inside of your browser on Snowsight, once it has been installed in your account.
  * `snow app teardown` command that attempts to drop both the application and package as defined in the project definition file.
* Snowpark: add `default` field to procedure and function arguments definition in `snowflake.yml` to support [named and optional
  arguments](https://docs.snowflake.com/en/developer-guide/udf/udf-calling-sql#calling-a-udf-that-has-optional-arguments)

## Fixes and improvements
* Allow the use of quoted identifiers in stages


# v1.2.5
## Fixes and improvements
* Import git module only when is needed


# v1.2.4
## Fixes and improvements
* Fixed look up for all folders in downloaded package.


# v1.2.3
## Fixes and improvements
* Removed hardcoded values of instance families for `snow snowpark pool create` command.


# v1.2.2
## Fixes and improvements
* Fixed parsing of commands and arguments lists in specifications of snowpark services and jobs


# v1.2.1
## Fixes and improvements
* Fix homebrew installation


# v1.2.0

## Backward incompatibility
* Removed `snow streamlit create` command. Streamlit can be deployed using `snow streamlit deploy`
* Removed short option names in compute pool commands:
  * `-n` for `--name`, name of compute pool
  * `-d` for `--num`, number of pool's instances
  * `-f` for `--family`, instance family
* Renamed long options in Snowpark services commands:
  * `--compute_pool` is now `--compute-pool`
  * `--num_instances` is now `--num-instances`
  * `--container_name` is now `--container-name`

## New additions
* `snow streamlit init` command that creates a new streamlit project.
* `snow streamlit deploy` support pages and environment.yml files.
* Support for private key authentication

## Fixes and improvements
* Adjust streamlit commands to PuPr syntax
* Fix URL to streamlit dashboards


# v1.1.1

## Backward incompatibility
* Removed short version `-p` of `--password` option.

## New additions
* Added commands:
  * `snow snowpark registry list-images`
  * `snow snowpark registry list-tags`

## Fixes and improvements
* Too long texts in table cells are now wrapped instead of cropped
* Split global options into separate section in `help`
* Avoiding unnecessary replace in function/procedure update
* Added global options to all commands
* Updated help messages
* Fixed problem with Windows shortened paths
* If only one connection is configured, will be used as default
* Fixed registry token connection issues
* Fixes in commands belonging to `snow snowpark compute-pool` and `snow snowpark services` groups
* Removed duplicated short option names in a few commands by:
  * Removing `-p` short option for `--password` option for all commands (backward incompatibility affecting all the commands using a connection) (it was conflicting with various options in a few commands)
  * Removing `-a` short option for `--replace-always` in `snow snowpark function update` command (it was conflicting with short version of `--check-anaconda-for-pypi-deps`)
  * Removing `-c` short option for `--compute-pool` in `snow snowpark jobs create` (it was conflicting with short version of global `--connection` option)
  * Removing `-c` short option for `--container-name` in `snow snowpark jobs logs` (it was conflicting with short version of global `--connection` option)
* Fixed parsing of specs yaml in `snow snowpark services create` command<|MERGE_RESOLUTION|>--- conflicted
+++ resolved
@@ -20,11 +20,8 @@
 ## Deprecations
 
 ## New additions
-<<<<<<< HEAD
 * Added `snow init` command which initialises a project from a remote or local project template.
-=======
 * Add `snow object create` command
->>>>>>> 6c6e2e4d
 * Added support for `title` field in Streamlit definition in `snowflake.yml` project file.
 * Added `--auto-compress` flag to `snow stage copy` command enabling use of gzip to compress files during upload.
 * Added new `native_app.application.post_deploy` section to `snowflake.yml` schema to execute actions after the application has been deployed via `snow app run`.
