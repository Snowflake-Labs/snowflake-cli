--- conflicted
+++ resolved
@@ -25,18 +25,6 @@
   │ --help         -h            Show this message and exit.                     │
   ╰──────────────────────────────────────────────────────────────────────────────╯
   ╭─ Commands ───────────────────────────────────────────────────────────────────╮
-<<<<<<< HEAD
-  │ app         Manages a Snowflake Native App                                   │
-  │ connection  Manages connections to Snowflake.                                │
-  │ git         Manages git repositories in Snowflake.                           │
-  │ object      Manages Snowflake objects like warehouses and stages             │
-  │ snowpark    Manages procedures and functions.                                │
-  │ spcs        Manages Snowpark Container Services compute pools, services,     │
-  │             image registries, and image repositories.                        │
-  │ sql         Executes Snowflake query.                                        │
-  │ stage       Manages stages.                                                  │
-  │ streamlit   Manages a Streamlit app in Snowflake.                            │
-=======
   │ app          Manages a Snowflake Native App                                  │
   │ connection   Manages connections to Snowflake.                               │
   │ git          Manages git repositories in Snowflake.                          │
@@ -45,8 +33,8 @@
   │ spcs         Manages Snowpark Container Services compute pools, services,    │
   │              image registries, and image repositories.                       │
   │ sql          Executes Snowflake query.                                       │
+  │ stage        Manages stages.                                                 │
   │ streamlit    Manages a Streamlit app in Snowflake.                           │
->>>>>>> 07546352
   ╰──────────────────────────────────────────────────────────────────────────────╯
   
   
